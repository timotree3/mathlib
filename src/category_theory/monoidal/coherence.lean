--- conflicted
+++ resolved
@@ -209,10 +209,6 @@
 `a ≫ f ≫ b ≫ g ≫ c = a' ≫ f ≫ b' ≫ g ≫ c'`
 where `a = a'`, `b = b'`, and `c = c'` can be proved using `pure_coherence`
 -/
-<<<<<<< HEAD
--- TODO: provide the `bicategory_coherence` tactic, and add that here.
-=======
->>>>>>> 8055766e
 meta def pure_coherence : tactic unit := monoidal_coherence <|> bicategorical_coherence
 
 example (X₁ X₂ : C) :
@@ -259,16 +255,13 @@
 
 open coherence
 
-<<<<<<< HEAD
-=======
 /-- The main part of `coherence` tactic. -/
->>>>>>> 8055766e
 meta def coherence_loop : tactic unit :=
 do
   -- To prove an equality `f = g` in a monoidal category,
   -- first try the `pure_coherence` tactic on the entire equation:
   pure_coherence <|> do
-  -- Otherewise, rearrange so we have a maximal prefix of each side
+  -- Otherwise, rearrange so we have a maximal prefix of each side
   -- that is built out of unitors and associators:
   liftable_prefixes <|>
     fail ("Something went wrong in the `coherence` tactic: " ++
