--- conflicted
+++ resolved
@@ -231,31 +231,19 @@
 variables {C} {D : Type u₂} [category.{v} D] (G : C ⥤ D)
 
 /--
-<<<<<<< HEAD
-The comparison morphism from the image of a terminal object to the terminal in the target category.
-TODO: Show this is an isomorphism if and only if `G` preserves terminal objects.
--/
-=======
 The comparison morphism from the image of a terminal object to the terminal object in the target
 category.
 -/
 -- TODO: Show this is an isomorphism if and only if `G` preserves terminal objects.
->>>>>>> 47542a04
 def terminal_comparison [has_terminal C] [has_terminal D] :
   G.obj (⊤_ C) ⟶ ⊤_ D :=
 terminal.from _
 
 /--
-<<<<<<< HEAD
-The comparison morphism from the image of a terminal object to the terminal in the target category.
-TODO: Show this is an isomorphism if and only if `G` preserves initial objects.
--/
-=======
 The comparison morphism from the initial object in the target category to the image of the initial
 object.
 -/
 -- TODO: Show this is an isomorphism if and only if `G` preserves initial objects.
->>>>>>> 47542a04
 def initial_comparison [has_initial C] [has_initial D] :
   ⊥_ D ⟶ G.obj (⊥_ C) :=
 initial.to _
