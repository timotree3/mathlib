/-
Copyright (c) 2019 Kenny Lau. All rights reserved.
Released under Apache 2.0 license as described in the file LICENSE.
Authors: Kenny Lau
-/

import algebra.char_p.basic
import data.mv_polynomial.comm_ring
import data.mv_polynomial.equiv
import ring_theory.polynomial.content
import ring_theory.unique_factorization_domain

/-!
# Ring-theoretic supplement of data.polynomial.

## Main results
* `mv_polynomial.is_domain`:
  If a ring is an integral domain, then so is its polynomial ring over finitely many variables.
* `polynomial.is_noetherian_ring`:
  Hilbert basis theorem, that if a ring is noetherian then so is its polynomial ring.
* `polynomial.wf_dvd_monoid`:
  If an integral domain is a `wf_dvd_monoid`, then so is its polynomial ring.
* `polynomial.unique_factorization_monoid`:
  If an integral domain is a `unique_factorization_monoid`, then so is its polynomial ring.
-/

noncomputable theory
open_locale classical big_operators polynomial

universes u v w

namespace polynomial

instance {R : Type u} [semiring R] (p : ℕ) [h : char_p R p] : char_p R[X] p :=
let ⟨h⟩ := h in ⟨λ n, by rw [← map_nat_cast C, ← C_0, C_inj, h]⟩

variables (R : Type u) [comm_ring R]

/-- The `R`-submodule of `R[X]` consisting of polynomials of degree ≤ `n`. -/
def degree_le (n : with_bot ℕ) : submodule R R[X] :=
⨅ k : ℕ, ⨅ h : ↑k > n, (lcoeff R k).ker

/-- The `R`-submodule of `R[X]` consisting of polynomials of degree < `n`. -/
def degree_lt (n : ℕ) : submodule R R[X] :=
⨅ k : ℕ, ⨅ h : k ≥ n, (lcoeff R k).ker

variable {R}

theorem mem_degree_le {n : with_bot ℕ} {f : R[X]} :
  f ∈ degree_le R n ↔ degree f ≤ n :=
by simp only [degree_le, submodule.mem_infi, degree_le_iff_coeff_zero, linear_map.mem_ker]; refl

@[mono] theorem degree_le_mono {m n : with_bot ℕ} (H : m ≤ n) :
  degree_le R m ≤ degree_le R n :=
λ f hf, mem_degree_le.2 (le_trans (mem_degree_le.1 hf) H)

theorem degree_le_eq_span_X_pow {n : ℕ} :
  degree_le R n = submodule.span R ↑((finset.range (n+1)).image (λ n, (X : R[X])^n)) :=
begin
  apply le_antisymm,
  { intros p hp, replace hp := mem_degree_le.1 hp,
    rw [← polynomial.sum_monomial_eq p, polynomial.sum],
    refine submodule.sum_mem _ (λ k hk, _),
    show monomial _ _ ∈ _,
    have := with_bot.coe_le_coe.1 (finset.sup_le_iff.1 hp k hk),
    rw [monomial_eq_C_mul_X, C_mul'],
    refine submodule.smul_mem _ _ (submodule.subset_span $ finset.mem_coe.2 $
      finset.mem_image.2 ⟨_, finset.mem_range.2 (nat.lt_succ_of_le this), rfl⟩) },
  rw [submodule.span_le, finset.coe_image, set.image_subset_iff],
  intros k hk, apply mem_degree_le.2,
  exact (degree_X_pow_le _).trans
    (with_bot.coe_le_coe.2 $ nat.le_of_lt_succ $ finset.mem_range.1 hk)
end

theorem mem_degree_lt {n : ℕ} {f : R[X]} :
  f ∈ degree_lt R n ↔ degree f < n :=
by { simp_rw [degree_lt, submodule.mem_infi, linear_map.mem_ker, degree,
    finset.sup_lt_iff (with_bot.bot_lt_coe n), mem_support_iff, with_bot.some_eq_coe,
    with_bot.coe_lt_coe, lt_iff_not_ge', ne, not_imp_not], refl }

@[mono] theorem degree_lt_mono {m n : ℕ} (H : m ≤ n) :
  degree_lt R m ≤ degree_lt R n :=
λ f hf, mem_degree_lt.2 (lt_of_lt_of_le (mem_degree_lt.1 hf) $ with_bot.coe_le_coe.2 H)

theorem degree_lt_eq_span_X_pow {n : ℕ} :
  degree_lt R n = submodule.span R ↑((finset.range n).image (λ n, X^n) : finset R[X]) :=
begin
  apply le_antisymm,
  { intros p hp, replace hp := mem_degree_lt.1 hp,
    rw [← polynomial.sum_monomial_eq p, polynomial.sum],
    refine submodule.sum_mem _ (λ k hk, _),
    show monomial _ _ ∈ _,
    have := with_bot.coe_lt_coe.1 ((finset.sup_lt_iff $ with_bot.bot_lt_coe n).1 hp k hk),
    rw [monomial_eq_C_mul_X, C_mul'],
    refine submodule.smul_mem _ _ (submodule.subset_span $ finset.mem_coe.2 $
      finset.mem_image.2 ⟨_, finset.mem_range.2 this, rfl⟩) },
  rw [submodule.span_le, finset.coe_image, set.image_subset_iff],
  intros k hk, apply mem_degree_lt.2,
  exact lt_of_le_of_lt (degree_X_pow_le _) (with_bot.coe_lt_coe.2 $ finset.mem_range.1 hk)
end

/-- The first `n` coefficients on `degree_lt n` form a linear equivalence with `fin n → F`. -/
def degree_lt_equiv (F : Type*) [field F] (n : ℕ) : degree_lt F n ≃ₗ[F] (fin n → F) :=
{ to_fun := λ p n, (↑p : F[X]).coeff n,
  inv_fun := λ f, ⟨∑ i : fin n, monomial i (f i),
    (degree_lt F n).sum_mem (λ i _, mem_degree_lt.mpr (lt_of_le_of_lt
      (degree_monomial_le i (f i)) (with_bot.coe_lt_coe.mpr i.is_lt)))⟩,
  map_add' := λ p q, by { ext, rw [submodule.coe_add, coeff_add], refl },
  map_smul' := λ x p, by { ext, rw [submodule.coe_smul, coeff_smul], refl },
  left_inv :=
  begin
    rintro ⟨p, hp⟩, ext1,
    simp only [submodule.coe_mk],
    by_cases hp0 : p = 0,
    { subst hp0, simp only [coeff_zero, linear_map.map_zero, finset.sum_const_zero] },
    rw [mem_degree_lt, degree_eq_nat_degree hp0, with_bot.coe_lt_coe] at hp,
    conv_rhs { rw [p.as_sum_range' n hp, ← fin.sum_univ_eq_sum_range] },
  end,
  right_inv :=
  begin
    intro f, ext i,
    simp only [finset_sum_coeff, submodule.coe_mk],
    rw [finset.sum_eq_single i, coeff_monomial, if_pos rfl],
    { rintro j - hji, rw [coeff_monomial, if_neg], rwa [← subtype.ext_iff] },
    { intro h, exact (h (finset.mem_univ _)).elim }
  end }

/-- The finset of nonzero coefficients of a polynomial. -/
def frange (p : R[X]) : finset R :=
finset.image (λ n, p.coeff n) p.support

lemma frange_zero : frange (0 : R[X]) = ∅ :=
rfl

lemma mem_frange_iff {p : R[X]} {c : R} :
  c ∈ p.frange ↔ ∃ n ∈ p.support, c = p.coeff n :=
by simp [frange, eq_comm]

lemma frange_one : frange (1 : R[X]) ⊆ {1} :=
begin
  simp [frange, finset.image_subset_iff],
  simp only [← C_1, coeff_C],
  assume n hn,
  simp only [exists_prop, ite_eq_right_iff, not_forall] at hn,
  simp [hn],
end

lemma coeff_mem_frange (p : R[X]) (n : ℕ) (h : p.coeff n ≠ 0) :
  p.coeff n ∈ p.frange :=
begin
  simp only [frange, exists_prop, mem_support_iff, finset.mem_image, ne.def],
  exact ⟨n, h, rfl⟩,
end

/-- Given a polynomial, return the polynomial whose coefficients are in
the ring closure of the original coefficients. -/
def restriction (p : R[X]) : polynomial (subring.closure (↑p.frange : set R)) :=
∑ i in p.support, monomial i (⟨p.coeff i,
  if H : p.coeff i = 0 then H.symm ▸ (subring.closure _).zero_mem
  else subring.subset_closure (p.coeff_mem_frange _ H)⟩ : (subring.closure (↑p.frange : set R)))

@[simp] theorem coeff_restriction {p : R[X]} {n : ℕ} :
  ↑(coeff (restriction p) n) = coeff p n :=
begin
  simp only [restriction, coeff_monomial, finset_sum_coeff, mem_support_iff, finset.sum_ite_eq',
    ne.def, ite_not],
  split_ifs,
  { rw h, refl },
  { refl }
end

@[simp] theorem coeff_restriction' {p : R[X]} {n : ℕ} :
  (coeff (restriction p) n).1 = coeff p n :=
coeff_restriction

@[simp] lemma support_restriction (p : R[X]) :
  support (restriction p) = support p :=
begin
  ext i,
  simp only [mem_support_iff, not_iff_not, ne.def],
  conv_rhs { rw [← coeff_restriction] },
  exact ⟨λ H, by { rw H, refl }, λ H, subtype.coe_injective H⟩
end

@[simp] theorem map_restriction (p : R[X]) : p.restriction.map (algebra_map _ _) = p :=
ext $ λ n, by rw [coeff_map, algebra.algebra_map_of_subring_apply, coeff_restriction]

@[simp] theorem degree_restriction {p : R[X]} : (restriction p).degree = p.degree :=
by simp [degree]

@[simp] theorem nat_degree_restriction {p : R[X]} :
  (restriction p).nat_degree = p.nat_degree :=
by simp [nat_degree]

@[simp] theorem monic_restriction {p : R[X]} : monic (restriction p) ↔ monic p :=
begin
  simp only [monic, leading_coeff, nat_degree_restriction],
  rw [←@coeff_restriction _ _ p],
  exact ⟨λ H, by { rw H, refl }, λ H, subtype.coe_injective H⟩
end

@[simp] theorem restriction_zero : restriction (0 : R[X]) = 0 :=
by simp only [restriction, finset.sum_empty, support_zero]

@[simp] theorem restriction_one : restriction (1 : R[X]) = 1 :=
ext $ λ i, subtype.eq $ by rw [coeff_restriction', coeff_one, coeff_one]; split_ifs; refl

variables {S : Type v} [ring S] {f : R →+* S} {x : S}

theorem eval₂_restriction {p : R[X]} :
  eval₂ f x p =
  eval₂ (f.comp (subring.subtype (subring.closure (p.frange : set R)))) x p.restriction :=
begin
  simp only [eval₂_eq_sum, sum, support_restriction, ←@coeff_restriction _ _ p],
  refl,
end

lemma geom_sum_X_comp_X_add_one_eq_sum (n : ℕ) :
  (geom_sum (X : R[X]) n).comp (X + 1) =
  (finset.range n).sum (λ (i : ℕ), (n.choose (i + 1) : R[X]) * X ^ i) :=
begin
  ext i,
  transitivity (n.choose (i + 1) : R), swap,
  { simp only [finset_sum_coeff, ← C_eq_nat_cast, coeff_C_mul_X_pow],
    rw [finset.sum_eq_single i, if_pos rfl],
    { simp only [@eq_comm _ i, if_false, eq_self_iff_true, implies_true_iff] {contextual := tt}, },
    { simp only [nat.lt_add_one_iff, nat.choose_eq_zero_of_lt, nat.cast_zero, finset.mem_range,
        not_lt, eq_self_iff_true, if_true, implies_true_iff] {contextual := tt}, } },
  induction n with n ih generalizing i,
  { simp only [geom_sum_zero, zero_comp, coeff_zero, nat.choose_zero_succ, nat.cast_zero], },
  simp only [geom_sum_succ', ih, add_comp, pow_comp, X_comp, coeff_add, nat.choose_succ_succ,
    nat.cast_add, add_pow, one_pow, mul_one, finset_sum_coeff, ← C_eq_nat_cast, mul_comm _ (C _),
    coeff_C_mul_X_pow],
  rw [finset.sum_eq_single i, if_pos rfl],
  { simp only [@eq_comm _ i, if_false, eq_self_iff_true, implies_true_iff] {contextual := tt}, },
  { simp only [nat.lt_add_one_iff, nat.choose_eq_zero_of_lt, nat.cast_zero, finset.mem_range,
      eq_self_iff_true, if_true, implies_true_iff, not_le] {contextual := tt}, },
end

lemma monic.geom_sum {R : Type*} [semiring R] {P : R[X]}
  (hP : P.monic) (hdeg : 0 < P.nat_degree) {n : ℕ} (hn : n ≠ 0) : (geom_sum P n).monic :=
begin
  nontriviality R,
  cases n, { exact (hn rfl).elim },
  rw [geom_sum_succ', geom_sum_def],
<<<<<<< HEAD
  refine monic_add_of_left (monic_pow hP _) _,
  refine lt_of_le_of_lt (degree_sum_le _ _) _,
  rw [finset.sup_lt_iff],
  { simp only [finset.mem_range, degree_eq_nat_degree (monic_pow hP _).ne_zero,
      with_bot.coe_lt_coe, hP.nat_degree_pow],
    intro k, exact nsmul_lt_nsmul hdeg },
  { rw [bot_lt_iff_ne_bot, ne.def, degree_eq_bot],
    exact (monic_pow hP _).ne_zero }
=======
  refine (hP.pow _).add_of_left _,
  refine lt_of_le_of_lt (degree_sum_le _ _) _,
  rw [finset.sup_lt_iff],
  { simp only [finset.mem_range, degree_eq_nat_degree (hP.pow _).ne_zero,
      with_bot.coe_lt_coe, hP.nat_degree_pow],
    intro k, exact nsmul_lt_nsmul hdeg },
  { rw [bot_lt_iff_ne_bot, ne.def, degree_eq_bot],
    exact (hP.pow _).ne_zero }
>>>>>>> e411a83c
end

lemma monic.geom_sum' {R : Type*} [semiring R] {P : R[X]}
  (hP : P.monic) (hdeg : 0 < P.degree) {n : ℕ} (hn : n ≠ 0) : (geom_sum P n).monic :=
hP.geom_sum (nat_degree_pos_iff_degree_pos.2 hdeg) hn

lemma monic_geom_sum_X (R : Type*) [semiring R] {n : ℕ} (hn : n ≠ 0) :
  (geom_sum (X : R[X]) n).monic :=
begin
  nontriviality R,
  apply monic_X.geom_sum _ hn,
  simpa only [nat_degree_X] using zero_lt_one
end

section to_subring

variables (p : R[X]) (T : subring R)

/-- Given a polynomial `p` and a subring `T` that contains the coefficients of `p`,
return the corresponding polynomial whose coefficients are in `T. -/
def to_subring (hp : (↑p.frange : set R) ⊆ T) : T[X] :=
∑ i in p.support, monomial i (⟨p.coeff i,
  if H : p.coeff i = 0 then H.symm ▸ T.zero_mem
  else hp (p.coeff_mem_frange _ H)⟩ : T)

variables (hp : (↑p.frange : set R) ⊆ T)
include hp

@[simp] theorem coeff_to_subring {n : ℕ} : ↑(coeff (to_subring p T hp) n) = coeff p n :=
begin
  simp only [to_subring, coeff_monomial, finset_sum_coeff, mem_support_iff, finset.sum_ite_eq',
    ne.def, ite_not],
  split_ifs,
  { rw h, refl },
  { refl }
end

@[simp] theorem coeff_to_subring' {n : ℕ} : (coeff (to_subring p T hp) n).1 = coeff p n :=
coeff_to_subring _ _ hp

@[simp] lemma support_to_subring :
  support (to_subring p T hp) = support p :=
begin
  ext i,
  simp only [mem_support_iff, not_iff_not, ne.def],
  conv_rhs { rw [← coeff_to_subring p T hp] },
  exact ⟨λ H, by { rw H, refl }, λ H, subtype.coe_injective H⟩
end

@[simp] theorem degree_to_subring : (to_subring p T hp).degree = p.degree :=
by simp [degree]

@[simp] theorem nat_degree_to_subring : (to_subring p T hp).nat_degree = p.nat_degree :=
by simp [nat_degree]

@[simp] theorem monic_to_subring : monic (to_subring p T hp) ↔ monic p :=
begin
  simp_rw [monic, leading_coeff, nat_degree_to_subring, ← coeff_to_subring p T hp],
  exact ⟨λ H, by { rw H, refl }, λ H, subtype.coe_injective H⟩
end

omit hp

@[simp] theorem to_subring_zero : to_subring (0 : R[X]) T (by simp [frange_zero]) = 0 :=
by { ext i, simp }

@[simp] theorem to_subring_one : to_subring (1 : R[X]) T
  (set.subset.trans frange_one $finset.singleton_subset_set_iff.2 T.one_mem) = 1 :=
ext $ λ i, subtype.eq $ by rw [coeff_to_subring', coeff_one, coeff_one]; split_ifs; refl

@[simp] theorem map_to_subring : (p.to_subring T hp).map (subring.subtype T) = p :=
by { ext n, simp [coeff_map] }

end to_subring

variables (T : subring R)

/-- Given a polynomial whose coefficients are in some subring, return
the corresponding polynomial whose coefficients are in the ambient ring. -/
def of_subring (p : T[X]) : R[X] :=
∑ i in p.support, monomial i (p.coeff i : R)

lemma coeff_of_subring (p : T[X]) (n : ℕ) :
  coeff (of_subring T p) n = (coeff p n : T) :=
begin
  simp only [of_subring, coeff_monomial, finset_sum_coeff, mem_support_iff, finset.sum_ite_eq',
    ite_eq_right_iff, ne.def, ite_not, not_not, ite_eq_left_iff],
  assume h,
  rw h,
  refl
end

@[simp] theorem frange_of_subring {p : T[X]} :
  (↑(p.of_subring T).frange : set R) ⊆ T :=
begin
  assume i hi,
  simp only [frange, set.mem_image, mem_support_iff, ne.def, finset.mem_coe, finset.coe_image]
    at hi,
  rcases hi with ⟨n, hn, h'n⟩,
  rw [← h'n, coeff_of_subring],
  exact subtype.mem (coeff p n : T)
end

section mod_by_monic

variables {q : R[X]}

lemma mem_ker_mod_by_monic [nontrivial R] (hq : q.monic) {p : R[X]} :
  p ∈ (mod_by_monic_hom hq).ker ↔ q ∣ p :=
linear_map.mem_ker.trans (dvd_iff_mod_by_monic_eq_zero hq)

@[simp] lemma ker_mod_by_monic_hom [nontrivial R] (hq : q.monic) :
  (polynomial.mod_by_monic_hom hq).ker = (ideal.span {q}).restrict_scalars R :=
submodule.ext (λ f, (mem_ker_mod_by_monic hq).trans ideal.mem_span_singleton.symm)

end mod_by_monic

end polynomial

variables {R : Type u} {S : Type*} {σ : Type v} {M : Type w}
variables [comm_ring R] [comm_ring S] [add_comm_group M] [module R M]

namespace ideal
open polynomial

/-- If every coefficient of a polynomial is in an ideal `I`, then so is the polynomial itself -/
lemma polynomial_mem_ideal_of_coeff_mem_ideal (I : ideal R[X]) (p : R[X])
  (hp : ∀ (n : ℕ), (p.coeff n) ∈ I.comap C) : p ∈ I :=
sum_C_mul_X_eq p ▸ submodule.sum_mem I (λ n hn, I.mul_mem_right _ (hp n))

/-- The push-forward of an ideal `I` of `R` to `polynomial R` via inclusion
 is exactly the set of polynomials whose coefficients are in `I` -/
theorem mem_map_C_iff {I : ideal R} {f : R[X]} :
  f ∈ (ideal.map C I : ideal R[X]) ↔ ∀ n : ℕ, f.coeff n ∈ I :=
begin
  split,
  { intros hf,
    apply submodule.span_induction hf,
    { intros f hf n,
      cases (set.mem_image _ _ _).mp hf with x hx,
      rw [← hx.right, coeff_C],
      by_cases (n = 0),
      { simpa [h] using hx.left },
      { simp [h] } },
    { simp },
    { exact λ f g hf hg n, by simp [I.add_mem (hf n) (hg n)] },
    { refine λ f g hg n, _,
      rw [smul_eq_mul, coeff_mul],
      exact I.sum_mem (λ c hc, I.smul_mem (f.coeff c.fst) (hg c.snd)) } },
  { intros hf,
    rw ← sum_monomial_eq f,
    refine (I.map C : ideal R[X]).sum_mem (λ n hn, _),
    simp [monomial_eq_C_mul_X],
    rw mul_comm,
    exact (I.map C : ideal R[X]).mul_mem_left _ (mem_map_of_mem _ (hf n)) }
end

lemma _root_.polynomial.ker_map_ring_hom (f : R →+* S) :
  (polynomial.map_ring_hom f).ker = f.ker.map C :=
begin
  ext,
  rw [mem_map_C_iff, ring_hom.mem_ker, polynomial.ext_iff],
  simp_rw [coe_map_ring_hom, coeff_map, coeff_zero, ring_hom.mem_ker],
end

lemma quotient_map_C_eq_zero {I : ideal R} :
  ∀ a ∈ I, ((quotient.mk (map C I : ideal R[X])).comp C) a = 0 :=
begin
  intros a ha,
  rw [ring_hom.comp_apply, quotient.eq_zero_iff_mem],
  exact mem_map_of_mem _ ha,
end

lemma eval₂_C_mk_eq_zero {I : ideal R} :
  ∀ f ∈ (map C I : ideal R[X]), eval₂_ring_hom (C.comp (quotient.mk I)) X f = 0 :=
begin
  intros a ha,
  rw ← sum_monomial_eq a,
  dsimp,
  rw eval₂_sum,
  refine finset.sum_eq_zero (λ n hn, _),
  dsimp,
  rw eval₂_monomial (C.comp (quotient.mk I)) X,
  refine mul_eq_zero_of_left (polynomial.ext (λ m, _)) (X ^ n),
  erw coeff_C,
  by_cases h : m = 0,
  { simpa [h] using quotient.eq_zero_iff_mem.2 ((mem_map_C_iff.1 ha) n) },
  { simp [h] }
end

/-- If `I` is an ideal of `R`, then the ring polynomials over the quotient ring `I.quotient` is
isomorphic to the quotient of `polynomial R` by the ideal `map C I`,
where `map C I` contains exactly the polynomials whose coefficients all lie in `I` -/
def polynomial_quotient_equiv_quotient_polynomial (I : ideal R) :
  polynomial (R ⧸ I) ≃+* R[X] ⧸ (map C I : ideal R[X]) :=
{ to_fun := eval₂_ring_hom
    (quotient.lift I ((quotient.mk (map C I : ideal R[X])).comp C) quotient_map_C_eq_zero)
    ((quotient.mk (map C I : ideal R[X]) X)),
  inv_fun := quotient.lift (map C I : ideal R[X])
    (eval₂_ring_hom (C.comp (quotient.mk I)) X) eval₂_C_mk_eq_zero,
  map_mul' := λ f g, by simp only [coe_eval₂_ring_hom, eval₂_mul],
  map_add' := λ f g, by simp only [eval₂_add, coe_eval₂_ring_hom],
  left_inv := begin
    intro f,
    apply polynomial.induction_on' f,
    { intros p q hp hq,
      simp only [coe_eval₂_ring_hom] at hp,
      simp only [coe_eval₂_ring_hom] at hq,
      simp only [coe_eval₂_ring_hom, hp, hq, ring_hom.map_add] },
    { rintros n ⟨x⟩,
      simp only [monomial_eq_smul_X, C_mul', quotient.lift_mk, submodule.quotient.quot_mk_eq_mk,
        quotient.mk_eq_mk, eval₂_X_pow, eval₂_smul, coe_eval₂_ring_hom, ring_hom.map_pow,
        eval₂_C, ring_hom.coe_comp, ring_hom.map_mul, eval₂_X] }
  end,
  right_inv := begin
    rintro ⟨f⟩,
    apply polynomial.induction_on' f,
    { simp_intros p q hp hq,
      rw [hp, hq] },
    { intros n a,
      simp only [monomial_eq_smul_X, ← C_mul' a (X ^ n), quotient.lift_mk,
        submodule.quotient.quot_mk_eq_mk, quotient.mk_eq_mk, eval₂_X_pow,
        eval₂_smul, coe_eval₂_ring_hom, ring_hom.map_pow, eval₂_C, ring_hom.coe_comp,
        ring_hom.map_mul, eval₂_X] },
  end, }

@[simp]
lemma polynomial_quotient_equiv_quotient_polynomial_symm_mk (I : ideal R) (f : R[X]) :
  I.polynomial_quotient_equiv_quotient_polynomial.symm (quotient.mk _ f) = f.map (quotient.mk I) :=
by rw [polynomial_quotient_equiv_quotient_polynomial, ring_equiv.symm_mk, ring_equiv.coe_mk,
  ideal.quotient.lift_mk, coe_eval₂_ring_hom, eval₂_eq_eval_map, ←polynomial.map_map,
  ←eval₂_eq_eval_map, polynomial.eval₂_C_X]

@[simp]
lemma polynomial_quotient_equiv_quotient_polynomial_map_mk (I : ideal R) (f : R[X]) :
  I.polynomial_quotient_equiv_quotient_polynomial (f.map I^.quotient.mk) = quotient.mk _ f :=
begin
  apply (polynomial_quotient_equiv_quotient_polynomial I).symm.injective,
  rw [ring_equiv.symm_apply_apply, polynomial_quotient_equiv_quotient_polynomial_symm_mk],
end

/-- If `P` is a prime ideal of `R`, then `R[x]/(P)` is an integral domain. -/
lemma is_domain_map_C_quotient {P : ideal R} (H : is_prime P) :
  is_domain (R[X] ⧸ (map C P : ideal R[X])) :=
ring_equiv.is_domain (polynomial (R ⧸ P))
  (polynomial_quotient_equiv_quotient_polynomial P).symm

/-- If `P` is a prime ideal of `R`, then `P.R[x]` is a prime ideal of `R[x]`. -/
lemma is_prime_map_C_of_is_prime {P : ideal R} (H : is_prime P) :
  is_prime (map C P : ideal R[X]) :=
(quotient.is_domain_iff_prime (map C P : ideal R[X])).mp
  (is_domain_map_C_quotient H)

/-- Given any ring `R` and an ideal `I` of `polynomial R`, we get a map `R → R[x] → R[x]/I`.
  If we let `R` be the image of `R` in `R[x]/I` then we also have a map `R[x] → R'[x]`.
  In particular we can map `I` across this map, to get `I'` and a new map `R' → R'[x] → R'[x]/I`.
  This theorem shows `I'` will not contain any non-zero constant polynomials
  -/
lemma eq_zero_of_polynomial_mem_map_range (I : ideal R[X])
  (x : ((quotient.mk I).comp C).range)
  (hx : C x ∈ (I.map (polynomial.map_ring_hom ((quotient.mk I).comp C).range_restrict))) :
  x = 0 :=
begin
  let i := ((quotient.mk I).comp C).range_restrict,
  have hi' : (polynomial.map_ring_hom i).ker ≤ I,
  { refine λ f hf, polynomial_mem_ideal_of_coeff_mem_ideal I f (λ n, _),
    rw [mem_comap, ← quotient.eq_zero_iff_mem, ← ring_hom.comp_apply],
    rw [ring_hom.mem_ker, coe_map_ring_hom] at hf,
    replace hf := congr_arg (λ (f : polynomial _), f.coeff n) hf,
    simp only [coeff_map, coeff_zero] at hf,
    rwa [subtype.ext_iff, ring_hom.coe_range_restrict] at hf },
  obtain ⟨x, hx'⟩ := x,
  obtain ⟨y, rfl⟩ := (ring_hom.mem_range).1 hx',
  refine subtype.eq _,
  simp only [ring_hom.comp_apply, quotient.eq_zero_iff_mem, subring.coe_zero, subtype.val_eq_coe],
  suffices : C (i y) ∈ (I.map (polynomial.map_ring_hom i)),
  { obtain ⟨f, hf⟩ := mem_image_of_mem_map_of_surjective (polynomial.map_ring_hom i)
      (polynomial.map_surjective _ (((quotient.mk I).comp C).range_restrict_surjective)) this,
    refine sub_add_cancel (C y) f ▸ I.add_mem (hi' _ : (C y - f) ∈ I) hf.1,
    rw [ring_hom.mem_ker, ring_hom.map_sub, hf.2, sub_eq_zero, coe_map_ring_hom, map_C] },
  exact hx,
end

/-- `polynomial R` is never a field for any ring `R`. -/
lemma polynomial_not_is_field : ¬ is_field R[X] :=
begin
  by_contradiction hR,
  by_cases hR' : ∃ (x y : R), x ≠ y,
  { haveI : nontrivial R := let ⟨x, y, hxy⟩ := hR' in nontrivial_of_ne x y hxy,
    obtain ⟨p, hp⟩ := hR.mul_inv_cancel X_ne_zero,
    by_cases hp0 : p = 0,
    { replace hp := congr_arg degree hp,
      rw [hp0, mul_zero, degree_zero, degree_one] at hp,
      contradiction },
    { have : p.degree < (X * p).degree := (mul_comm p X) ▸ degree_lt_degree_mul_X hp0,
      rw [congr_arg degree hp, degree_one, nat.with_bot.lt_zero_iff, degree_eq_bot] at this,
      exact hp0 this } },
  { push_neg at hR',
    exact let ⟨x, y, hxy⟩ := hR.exists_pair_ne in hxy (polynomial.ext (λ n, hR' _ _)) }
end

/-- The only constant in a maximal ideal over a field is `0`. -/
lemma eq_zero_of_constant_mem_of_maximal (hR : is_field R)
  (I : ideal R[X]) [hI : I.is_maximal] (x : R) (hx : C x ∈ I) : x = 0 :=
begin
  refine classical.by_contradiction (λ hx0, hI.ne_top ((eq_top_iff_one I).2 _)),
  obtain ⟨y, hy⟩ := hR.mul_inv_cancel hx0,
  convert I.smul_mem (C y) hx,
  rw [smul_eq_mul, ← C.map_mul, mul_comm y x, hy, ring_hom.map_one],
end

/-- Transport an ideal of `R[X]` to an `R`-submodule of `R[X]`. -/
def of_polynomial (I : ideal R[X]) : submodule R R[X] :=
{ carrier := I.carrier,
  zero_mem' := I.zero_mem,
  add_mem' := λ _ _, I.add_mem,
  smul_mem' := λ c x H, by { rw [← C_mul'], exact I.mul_mem_left _ H } }

variables {I : ideal R[X]}
theorem mem_of_polynomial (x) : x ∈ I.of_polynomial ↔ x ∈ I := iff.rfl
variables (I)

/-- Given an ideal `I` of `R[X]`, make the `R`-submodule of `I`
consisting of polynomials of degree ≤ `n`. -/
def degree_le (n : with_bot ℕ) : submodule R R[X] :=
degree_le R n ⊓ I.of_polynomial

/-- Given an ideal `I` of `R[X]`, make the ideal in `R` of
leading coefficients of polynomials in `I` with degree ≤ `n`. -/
def leading_coeff_nth (n : ℕ) : ideal R :=
(I.degree_le n).map $ lcoeff R n

theorem mem_leading_coeff_nth (n : ℕ) (x) :
  x ∈ I.leading_coeff_nth n ↔ ∃ p ∈ I, degree p ≤ n ∧ leading_coeff p = x :=
begin
  simp only [leading_coeff_nth, degree_le, submodule.mem_map, lcoeff_apply, submodule.mem_inf,
    mem_degree_le],
  split,
  { rintro ⟨p, ⟨hpdeg, hpI⟩, rfl⟩,
    cases lt_or_eq_of_le hpdeg with hpdeg hpdeg,
    { refine ⟨0, I.zero_mem, bot_le, _⟩,
      rw [leading_coeff_zero, eq_comm],
      exact coeff_eq_zero_of_degree_lt hpdeg },
    { refine ⟨p, hpI, le_of_eq hpdeg, _⟩,
      rw [leading_coeff, nat_degree, hpdeg], refl } },
  { rintro ⟨p, hpI, hpdeg, rfl⟩,
    have : nat_degree p + (n - nat_degree p) = n,
    { exact add_tsub_cancel_of_le (nat_degree_le_of_degree_le hpdeg) },
    refine ⟨p * X ^ (n - nat_degree p), ⟨_, I.mul_mem_right _ hpI⟩, _⟩,
    { apply le_trans (degree_mul_le _ _) _,
      apply le_trans (add_le_add (degree_le_nat_degree) (degree_X_pow_le _)) _,
      rw [← with_bot.coe_add, this],
      exact le_rfl },
    { rw [leading_coeff, ← coeff_mul_X_pow p (n - nat_degree p), this] } }
end

theorem mem_leading_coeff_nth_zero (x) :
  x ∈ I.leading_coeff_nth 0 ↔ C x ∈ I :=
(mem_leading_coeff_nth _ _ _).trans
⟨λ ⟨p, hpI, hpdeg, hpx⟩, by rwa [← hpx, leading_coeff,
  nat.eq_zero_of_le_zero (nat_degree_le_of_degree_le hpdeg),
  ← eq_C_of_degree_le_zero hpdeg],
λ hx, ⟨C x, hx, degree_C_le, leading_coeff_C x⟩⟩

theorem leading_coeff_nth_mono {m n : ℕ} (H : m ≤ n) :
  I.leading_coeff_nth m ≤ I.leading_coeff_nth n :=
begin
  intros r hr,
  simp only [set_like.mem_coe, mem_leading_coeff_nth] at hr ⊢,
  rcases hr with ⟨p, hpI, hpdeg, rfl⟩,
  refine ⟨p * X ^ (n - m), I.mul_mem_right _ hpI, _, leading_coeff_mul_X_pow⟩,
  refine le_trans (degree_mul_le _ _) _,
  refine le_trans (add_le_add hpdeg (degree_X_pow_le _)) _,
  rw [← with_bot.coe_add, add_tsub_cancel_of_le H],
  exact le_rfl
end

/-- Given an ideal `I` in `R[X]`, make the ideal in `R` of the
leading coefficients in `I`. -/
def leading_coeff : ideal R :=
⨆ n : ℕ, I.leading_coeff_nth n

theorem mem_leading_coeff (x) :
  x ∈ I.leading_coeff ↔ ∃ p ∈ I, polynomial.leading_coeff p = x :=
begin
  rw [leading_coeff, submodule.mem_supr_of_directed],
  simp only [mem_leading_coeff_nth],
  { split, { rintro ⟨i, p, hpI, hpdeg, rfl⟩, exact ⟨p, hpI, rfl⟩ },
    rintro ⟨p, hpI, rfl⟩, exact ⟨nat_degree p, p, hpI, degree_le_nat_degree, rfl⟩ },
  intros i j, exact ⟨i + j, I.leading_coeff_nth_mono (nat.le_add_right _ _),
    I.leading_coeff_nth_mono (nat.le_add_left _ _)⟩
end

theorem is_fg_degree_le [is_noetherian_ring R] (n : ℕ) :
  submodule.fg (I.degree_le n) :=
is_noetherian_submodule_left.1 (is_noetherian_of_fg_of_noetherian _
  ⟨_, degree_le_eq_span_X_pow.symm⟩) _

end ideal

namespace polynomial
@[priority 100]
instance {R : Type*} [comm_ring R] [is_domain R] [wf_dvd_monoid R] :
  wf_dvd_monoid R[X] :=
{ well_founded_dvd_not_unit := begin
    classical,
    refine rel_hom_class.well_founded (⟨λ (p : R[X]),
        ((if p = 0 then ⊤ else ↑p.degree : with_top (with_bot ℕ)), p.leading_coeff), _⟩ :
        dvd_not_unit →r prod.lex (<) dvd_not_unit)
      (prod.lex_wf (with_top.well_founded_lt $ with_bot.well_founded_lt nat.lt_wf)
        ‹wf_dvd_monoid R›.well_founded_dvd_not_unit),
    rintros a b ⟨ane0, ⟨c, ⟨not_unit_c, rfl⟩⟩⟩,
    rw [polynomial.degree_mul, if_neg ane0],
    split_ifs with hac,
    { rw [hac, polynomial.leading_coeff_zero],
      apply prod.lex.left,
      exact lt_of_le_of_ne le_top with_top.coe_ne_top },
    have cne0 : c ≠ 0 := right_ne_zero_of_mul hac,
    simp only [cne0, ane0, polynomial.leading_coeff_mul],
    by_cases hdeg : c.degree = 0,
    { simp only [hdeg, add_zero],
      refine prod.lex.right _ ⟨_, ⟨c.leading_coeff, (λ unit_c, not_unit_c _), rfl⟩⟩,
      { rwa [ne, polynomial.leading_coeff_eq_zero] },
      rw [polynomial.is_unit_iff, polynomial.eq_C_of_degree_eq_zero hdeg],
      use [c.leading_coeff, unit_c],
      rw [polynomial.leading_coeff, polynomial.nat_degree_eq_of_degree_eq_some hdeg] },
    { apply prod.lex.left,
      rw polynomial.degree_eq_nat_degree cne0 at *,
      rw [with_top.coe_lt_coe, polynomial.degree_eq_nat_degree ane0,
          ← with_bot.coe_add, with_bot.coe_lt_coe],
      exact lt_add_of_pos_right _ (nat.pos_of_ne_zero (λ h, hdeg (h.symm ▸ with_bot.coe_zero))) },
  end }

end polynomial

/-- Hilbert basis theorem: a polynomial ring over a noetherian ring is a noetherian ring. -/
protected theorem polynomial.is_noetherian_ring [is_noetherian_ring R] :
  is_noetherian_ring R[X] :=
is_noetherian_ring_iff.2 ⟨assume I : ideal R[X],
let M := well_founded.min (is_noetherian_iff_well_founded.1 (by apply_instance))
  (set.range I.leading_coeff_nth) ⟨_, ⟨0, rfl⟩⟩ in
have hm : M ∈ set.range I.leading_coeff_nth := well_founded.min_mem _ _ _,
let ⟨N, HN⟩ := hm, ⟨s, hs⟩ := I.is_fg_degree_le N in
have hm2 : ∀ k, I.leading_coeff_nth k ≤ M := λ k, or.cases_on (le_or_lt k N)
  (λ h, HN ▸ I.leading_coeff_nth_mono h)
  (λ h x hx, classical.by_contradiction $ λ hxm,
    have ¬M < I.leading_coeff_nth k, by refine well_founded.not_lt_min
      (well_founded_submodule_gt _ _) _ _ _; exact ⟨k, rfl⟩,
    this ⟨HN ▸ I.leading_coeff_nth_mono (le_of_lt h), λ H, hxm (H hx)⟩),
have hs2 : ∀ {x}, x ∈ I.degree_le N → x ∈ ideal.span (↑s : set R[X]),
from hs ▸ λ x hx, submodule.span_induction hx (λ _ hx, ideal.subset_span hx) (ideal.zero_mem _)
  (λ _ _, ideal.add_mem _) (λ c f hf, f.C_mul' c ▸ ideal.mul_mem_left _ _ hf),
⟨s, le_antisymm
  (ideal.span_le.2 $ λ x hx, have x ∈ I.degree_le N, from hs ▸ submodule.subset_span hx, this.2) $
begin
  have : submodule.span R[X] ↑s = ideal.span ↑s, by refl,
  rw this,
  intros p hp, generalize hn : p.nat_degree = k,
  induction k using nat.strong_induction_on with k ih generalizing p,
  cases le_or_lt k N,
  { subst k, refine hs2 ⟨polynomial.mem_degree_le.2
      (le_trans polynomial.degree_le_nat_degree $ with_bot.coe_le_coe.2 h), hp⟩ },
  { have hp0 : p ≠ 0,
    { rintro rfl, cases hn, exact nat.not_lt_zero _ h },
    have : (0 : R) ≠ 1,
    { intro h, apply hp0, ext i, refine (mul_one _).symm.trans _,
      rw [← h, mul_zero], refl },
    haveI : nontrivial R := ⟨⟨0, 1, this⟩⟩,
    have : p.leading_coeff ∈ I.leading_coeff_nth N,
    { rw HN, exact hm2 k ((I.mem_leading_coeff_nth _ _).2
        ⟨_, hp, hn ▸ polynomial.degree_le_nat_degree, rfl⟩) },
    rw I.mem_leading_coeff_nth at this,
    rcases this with ⟨q, hq, hdq, hlqp⟩,
    have hq0 : q ≠ 0,
    { intro H, rw [← polynomial.leading_coeff_eq_zero] at H,
      rw [hlqp, polynomial.leading_coeff_eq_zero] at H, exact hp0 H },
    have h1 : p.degree = (q * polynomial.X ^ (k - q.nat_degree)).degree,
    { rw [polynomial.degree_mul', polynomial.degree_X_pow],
      rw [polynomial.degree_eq_nat_degree hp0, polynomial.degree_eq_nat_degree hq0],
      rw [← with_bot.coe_add, add_tsub_cancel_of_le, hn],
      { refine le_trans (polynomial.nat_degree_le_of_degree_le hdq) (le_of_lt h) },
      rw [polynomial.leading_coeff_X_pow, mul_one],
      exact mt polynomial.leading_coeff_eq_zero.1 hq0 },
    have h2 : p.leading_coeff = (q * polynomial.X ^ (k - q.nat_degree)).leading_coeff,
    { rw [← hlqp, polynomial.leading_coeff_mul_X_pow] },
    have := polynomial.degree_sub_lt h1 hp0 h2,
    rw [polynomial.degree_eq_nat_degree hp0] at this,
    rw ← sub_add_cancel p (q * polynomial.X ^ (k - q.nat_degree)),
    refine (ideal.span ↑s).add_mem _ ((ideal.span ↑s).mul_mem_right _ _),
    { by_cases hpq : p - q * polynomial.X ^ (k - q.nat_degree) = 0,
      { rw hpq, exact ideal.zero_mem _ },
      refine ih _ _ (I.sub_mem hp (I.mul_mem_right _ hq)) rfl,
      rwa [polynomial.degree_eq_nat_degree hpq, with_bot.coe_lt_coe, hn] at this },
    exact hs2 ⟨polynomial.mem_degree_le.2 hdq, hq⟩ }
end⟩⟩

attribute [instance] polynomial.is_noetherian_ring

namespace polynomial

theorem exists_irreducible_of_degree_pos
  {R : Type u} [comm_ring R] [is_domain R] [wf_dvd_monoid R]
  {f : R[X]} (hf : 0 < f.degree) : ∃ g, irreducible g ∧ g ∣ f :=
wf_dvd_monoid.exists_irreducible_factor
  (λ huf, ne_of_gt hf $ degree_eq_zero_of_is_unit huf)
  (λ hf0, not_lt_of_lt hf $ hf0.symm ▸ (@degree_zero R _).symm ▸ with_bot.bot_lt_coe _)

theorem exists_irreducible_of_nat_degree_pos
  {R : Type u} [comm_ring R] [is_domain R] [wf_dvd_monoid R]
  {f : R[X]} (hf : 0 < f.nat_degree) : ∃ g, irreducible g ∧ g ∣ f :=
exists_irreducible_of_degree_pos $ by { contrapose! hf, exact nat_degree_le_of_degree_le hf }

theorem exists_irreducible_of_nat_degree_ne_zero
  {R : Type u} [comm_ring R] [is_domain R] [wf_dvd_monoid R]
  {f : R[X]} (hf : f.nat_degree ≠ 0) : ∃ g, irreducible g ∧ g ∣ f :=
exists_irreducible_of_nat_degree_pos $ nat.pos_of_ne_zero hf

lemma linear_independent_powers_iff_aeval
  (f : M →ₗ[R] M) (v : M) :
  linear_independent R (λ n : ℕ, (f ^ n) v)
    ↔ ∀ (p : R[X]), aeval f p v = 0 → p = 0 :=
begin
  rw linear_independent_iff,
  simp only [finsupp.total_apply, aeval_endomorphism, forall_iff_forall_finsupp, sum, support,
    coeff, ← zero_to_finsupp],
  exact iff.rfl,
end

lemma disjoint_ker_aeval_of_coprime
  (f : M →ₗ[R] M) {p q : R[X]} (hpq : is_coprime p q) :
  disjoint (aeval f p).ker (aeval f q).ker :=
begin
  intros v hv,
  rcases hpq with ⟨p', q', hpq'⟩,
  simpa [linear_map.mem_ker.1 (submodule.mem_inf.1 hv).1,
         linear_map.mem_ker.1 (submodule.mem_inf.1 hv).2]
    using congr_arg (λ p : R[X], aeval f p v) hpq'.symm,
end

lemma sup_aeval_range_eq_top_of_coprime
  (f : M →ₗ[R] M) {p q : R[X]} (hpq : is_coprime p q) :
  (aeval f p).range ⊔ (aeval f q).range = ⊤ :=
begin
  rw eq_top_iff,
  intros v hv,
  rw submodule.mem_sup,
  rcases hpq with ⟨p', q', hpq'⟩,
  use aeval f (p * p') v,
  use linear_map.mem_range.2 ⟨aeval f p' v, by simp only [linear_map.mul_apply, aeval_mul]⟩,
  use aeval f (q * q') v,
  use linear_map.mem_range.2 ⟨aeval f q' v, by simp only [linear_map.mul_apply, aeval_mul]⟩,
  simpa only [mul_comm p p', mul_comm q q', aeval_one, aeval_add]
    using congr_arg (λ p : R[X], aeval f p v) hpq'
end

lemma sup_ker_aeval_le_ker_aeval_mul {f : M →ₗ[R] M} {p q : R[X]} :
  (aeval f p).ker ⊔ (aeval f q).ker ≤ (aeval f (p * q)).ker :=
begin
  intros v hv,
  rcases submodule.mem_sup.1 hv with ⟨x, hx, y, hy, hxy⟩,
  have h_eval_x : aeval f (p * q) x = 0,
  { rw [mul_comm, aeval_mul, linear_map.mul_apply, linear_map.mem_ker.1 hx, linear_map.map_zero] },
  have h_eval_y : aeval f (p * q) y = 0,
  { rw [aeval_mul, linear_map.mul_apply, linear_map.mem_ker.1 hy, linear_map.map_zero] },
  rw [linear_map.mem_ker, ←hxy, linear_map.map_add, h_eval_x, h_eval_y, add_zero],
end

lemma sup_ker_aeval_eq_ker_aeval_mul_of_coprime
  (f : M →ₗ[R] M) {p q : R[X]} (hpq : is_coprime p q) :
  (aeval f p).ker ⊔ (aeval f q).ker = (aeval f (p * q)).ker :=
begin
  apply le_antisymm sup_ker_aeval_le_ker_aeval_mul,
  intros v hv,
  rw submodule.mem_sup,
  rcases hpq with ⟨p', q', hpq'⟩,
  have h_eval₂_qpp' := calc
    aeval f (q * (p * p')) v = aeval f (p' * (p * q)) v :
      by rw [mul_comm, mul_assoc, mul_comm, mul_assoc, mul_comm q p]
    ... = 0 :
      by rw [aeval_mul, linear_map.mul_apply, linear_map.mem_ker.1 hv, linear_map.map_zero],
  have h_eval₂_pqq' := calc
    aeval f (p * (q * q')) v = aeval f (q' * (p * q)) v :
      by rw [←mul_assoc, mul_comm]
    ... = 0 :
      by rw [aeval_mul, linear_map.mul_apply, linear_map.mem_ker.1 hv, linear_map.map_zero],
  rw aeval_mul at h_eval₂_qpp' h_eval₂_pqq',
  refine ⟨aeval f (q * q') v, linear_map.mem_ker.1 h_eval₂_pqq',
          aeval f (p * p') v, linear_map.mem_ker.1 h_eval₂_qpp', _⟩,
  rw [add_comm, mul_comm p p', mul_comm q q'],
  simpa using congr_arg (λ p : R[X], aeval f p v) hpq'
end

end polynomial

namespace mv_polynomial

lemma is_noetherian_ring_fin_0 [is_noetherian_ring R] :
  is_noetherian_ring (mv_polynomial (fin 0) R) :=
is_noetherian_ring_of_ring_equiv R
  ((mv_polynomial.is_empty_ring_equiv R pempty).symm.trans
   (rename_equiv R fin_zero_equiv'.symm).to_ring_equiv)

theorem is_noetherian_ring_fin [is_noetherian_ring R] :
  ∀ {n : ℕ}, is_noetherian_ring (mv_polynomial (fin n) R)
| 0 := is_noetherian_ring_fin_0
| (n+1) :=
  @is_noetherian_ring_of_ring_equiv (polynomial (mv_polynomial (fin n) R)) _ _ _
    (mv_polynomial.fin_succ_equiv _ n).to_ring_equiv.symm
    (@polynomial.is_noetherian_ring (mv_polynomial (fin n) R) _ (is_noetherian_ring_fin))

/-- The multivariate polynomial ring in finitely many variables over a noetherian ring
is itself a noetherian ring. -/
instance is_noetherian_ring [fintype σ] [is_noetherian_ring R] :
  is_noetherian_ring (mv_polynomial σ R) :=
@is_noetherian_ring_of_ring_equiv (mv_polynomial (fin (fintype.card σ)) R) _ _ _
  (rename_equiv R (fintype.equiv_fin σ).symm).to_ring_equiv is_noetherian_ring_fin

lemma is_domain_fin_zero (R : Type u) [comm_ring R] [is_domain R] :
  is_domain (mv_polynomial (fin 0) R) :=
ring_equiv.is_domain R
  ((rename_equiv R fin_zero_equiv').to_ring_equiv.trans
    (mv_polynomial.is_empty_ring_equiv R pempty))

/-- Auxiliary lemma:
Multivariate polynomials over an integral domain
with variables indexed by `fin n` form an integral domain.
This fact is proven inductively,
and then used to prove the general case without any finiteness hypotheses.
See `mv_polynomial.is_domain` for the general case. -/
lemma is_domain_fin (R : Type u) [comm_ring R] [is_domain R] :
  ∀ (n : ℕ), is_domain (mv_polynomial (fin n) R)
| 0 := is_domain_fin_zero R
| (n+1) :=
  begin
    haveI := is_domain_fin n,
    exact ring_equiv.is_domain
      (polynomial (mv_polynomial (fin n) R))
      (mv_polynomial.fin_succ_equiv _ n).to_ring_equiv
  end

/-- Auxiliary definition:
Multivariate polynomials in finitely many variables over an integral domain form an integral domain.
This fact is proven by transport of structure from the `mv_polynomial.is_domain_fin`,
and then used to prove the general case without finiteness hypotheses.
See `mv_polynomial.is_domain` for the general case. -/
lemma is_domain_fintype (R : Type u) (σ : Type v) [comm_ring R] [fintype σ]
  [is_domain R] : is_domain (mv_polynomial σ R) :=
@ring_equiv.is_domain _ (mv_polynomial (fin $ fintype.card σ) R) _ _
  (mv_polynomial.is_domain_fin _ _)
  (rename_equiv R (fintype.equiv_fin σ)).to_ring_equiv

protected theorem eq_zero_or_eq_zero_of_mul_eq_zero
  {R : Type u} [comm_ring R] [is_domain R] {σ : Type v}
  (p q : mv_polynomial σ R) (h : p * q = 0) : p = 0 ∨ q = 0 :=
begin
  obtain ⟨s, p, rfl⟩ := exists_finset_rename p,
  obtain ⟨t, q, rfl⟩ := exists_finset_rename q,
  have :
    rename (subtype.map id (finset.subset_union_left s t) : {x // x ∈ s} → {x // x ∈ s ∪ t}) p *
    rename (subtype.map id (finset.subset_union_right s t) : {x // x ∈ t} → {x // x ∈ s ∪ t}) q = 0,
  { apply rename_injective _ subtype.val_injective, simpa using h },
  letI := mv_polynomial.is_domain_fintype R {x // x ∈ (s ∪ t)},
  rw mul_eq_zero at this,
  cases this; [left, right],
  all_goals { simpa using congr_arg (rename subtype.val) this }
end

/-- The multivariate polynomial ring over an integral domain is an integral domain. -/
instance {R : Type u} {σ : Type v} [comm_ring R] [is_domain R] :
  is_domain (mv_polynomial σ R) :=
{ eq_zero_or_eq_zero_of_mul_eq_zero := mv_polynomial.eq_zero_or_eq_zero_of_mul_eq_zero,
  exists_pair_ne := ⟨0, 1, λ H,
  begin
    have : eval₂ (ring_hom.id _) (λ s, (0:R)) (0 : mv_polynomial σ R) =
      eval₂ (ring_hom.id _) (λ s, (0:R)) (1 : mv_polynomial σ R),
    { congr, exact H },
    simpa,
  end⟩,
  .. (by apply_instance : comm_ring (mv_polynomial σ R)) }

lemma map_mv_polynomial_eq_eval₂ {S : Type*} [comm_ring S] [fintype σ]
  (ϕ : mv_polynomial σ R →+* S) (p : mv_polynomial σ R) :
  ϕ p = mv_polynomial.eval₂ (ϕ.comp mv_polynomial.C) (λ s, ϕ (mv_polynomial.X s)) p :=
begin
  refine trans (congr_arg ϕ (mv_polynomial.as_sum p)) _,
  rw [mv_polynomial.eval₂_eq', ϕ.map_sum],
  congr,
  ext,
  simp only [monomial_eq, ϕ.map_pow, ϕ.map_prod, ϕ.comp_apply, ϕ.map_mul, finsupp.prod_pow],
end

lemma quotient_map_C_eq_zero {I : ideal R} {i : R} (hi : i ∈ I) :
  (ideal.quotient.mk (ideal.map C I : ideal (mv_polynomial σ R))).comp C i = 0 :=
begin
  simp only [function.comp_app, ring_hom.coe_comp, ideal.quotient.eq_zero_iff_mem],
  exact ideal.mem_map_of_mem _ hi
end

/-- If every coefficient of a polynomial is in an ideal `I`, then so is the polynomial itself,
multivariate version. -/
lemma mem_ideal_of_coeff_mem_ideal (I : ideal (mv_polynomial σ R)) (p : mv_polynomial σ R)
  (hcoe : ∀ (m : σ →₀ ℕ), p.coeff m ∈ I.comap C) : p ∈ I :=
begin
  rw as_sum p,
  suffices : ∀ m ∈ p.support, monomial m (mv_polynomial.coeff m p) ∈ I,
  { exact submodule.sum_mem I this },
  intros m hm,
  rw [← mul_one (coeff m p), ← C_mul_monomial],
  suffices : C (coeff m p) ∈ I,
  { exact I.mul_mem_right (monomial m 1) this },
  simpa [ideal.mem_comap] using hcoe m
end

/-- The push-forward of an ideal `I` of `R` to `mv_polynomial σ R` via inclusion
 is exactly the set of polynomials whose coefficients are in `I` -/
theorem mem_map_C_iff {I : ideal R} {f : mv_polynomial σ R} :
  f ∈ (ideal.map C I : ideal (mv_polynomial σ R)) ↔ ∀ (m : σ →₀ ℕ), f.coeff m ∈ I :=
begin
  split,
  { intros hf,
    apply submodule.span_induction hf,
    { intros f hf n,
      cases (set.mem_image _ _ _).mp hf with x hx,
      rw [← hx.right, coeff_C],
      by_cases (n = 0),
      { simpa [h] using hx.left },
      { simp [ne.symm h] } },
    { simp },
    { exact λ f g hf hg n, by simp [I.add_mem (hf n) (hg n)] },
    { refine λ f g hg n, _,
      rw [smul_eq_mul, coeff_mul],
      exact I.sum_mem (λ c hc, I.smul_mem (f.coeff c.fst) (hg c.snd)) } },
  { intros hf,
    rw as_sum f,
    suffices : ∀ m ∈ f.support, monomial m (coeff m f) ∈
      (ideal.map C I : ideal (mv_polynomial σ R)),
    { exact submodule.sum_mem _ this },
    intros m hm,
    rw [← mul_one (coeff m f), ← C_mul_monomial],
    suffices : C (coeff m f) ∈ (ideal.map C I : ideal (mv_polynomial σ R)),
    { exact ideal.mul_mem_right _ _ this },
    apply ideal.mem_map_of_mem _,
    exact hf m }
end

lemma ker_map (f : R →+* S) : (map f : mv_polynomial σ R →+* mv_polynomial σ S).ker = f.ker.map C :=
begin
  ext,
  rw [mv_polynomial.mem_map_C_iff, ring_hom.mem_ker, mv_polynomial.ext_iff],
  simp_rw [coeff_map, coeff_zero, ring_hom.mem_ker],
end

lemma eval₂_C_mk_eq_zero {I : ideal R} {a : mv_polynomial σ R}
  (ha : a ∈ (ideal.map C I : ideal (mv_polynomial σ R))) :
  eval₂_hom (C.comp (ideal.quotient.mk I)) X a = 0 :=
begin
  rw as_sum a,
  rw [coe_eval₂_hom, eval₂_sum],
  refine finset.sum_eq_zero (λ n hn, _),
  simp only [eval₂_monomial, function.comp_app, ring_hom.coe_comp],
  refine mul_eq_zero_of_left _ _,
  suffices : coeff n a ∈ I,
  { rw [← @ideal.mk_ker R _ I, ring_hom.mem_ker] at this,
    simp only [this, C_0] },
  exact mem_map_C_iff.1 ha n
end

/-- If `I` is an ideal of `R`, then the ring `mv_polynomial σ I.quotient` is isomorphic as an
`R`-algebra to the quotient of `mv_polynomial σ R` by the ideal generated by `I`. -/
def quotient_equiv_quotient_mv_polynomial (I : ideal R) :
  mv_polynomial σ (R ⧸ I) ≃ₐ[R]
    mv_polynomial σ R ⧸ (ideal.map C I : ideal (mv_polynomial σ R)) :=
{ to_fun := eval₂_hom (ideal.quotient.lift I ((ideal.quotient.mk (ideal.map C I : ideal
    (mv_polynomial σ R))).comp C) (λ i hi, quotient_map_C_eq_zero hi))
    (λ i, ideal.quotient.mk (ideal.map C I : ideal (mv_polynomial σ R)) (X i)),
  inv_fun := ideal.quotient.lift (ideal.map C I : ideal (mv_polynomial σ R))
    (eval₂_hom (C.comp (ideal.quotient.mk I)) X) (λ a ha, eval₂_C_mk_eq_zero ha),
  map_mul' := ring_hom.map_mul _,
  map_add' := ring_hom.map_add _,
  left_inv := begin
    intro f,
    apply induction_on f,
    { rintro ⟨r⟩,
      rw [coe_eval₂_hom, eval₂_C],
      simp only [eval₂_hom_eq_bind₂, submodule.quotient.quot_mk_eq_mk, ideal.quotient.lift_mk,
        ideal.quotient.mk_eq_mk, bind₂_C_right, ring_hom.coe_comp] },
    { simp_intros p q hp hq only [ring_hom.map_add, mv_polynomial.coe_eval₂_hom, coe_eval₂_hom,
        mv_polynomial.eval₂_add, mv_polynomial.eval₂_hom_eq_bind₂, eval₂_hom_eq_bind₂],
      rw [hp, hq] },
    { simp_intros p i hp only [eval₂_hom_eq_bind₂, coe_eval₂_hom],
      simp only [hp, eval₂_hom_eq_bind₂, coe_eval₂_hom, ideal.quotient.lift_mk, bind₂_X_right,
        eval₂_mul, ring_hom.map_mul, eval₂_X] }
  end,
  right_inv := begin
    rintro ⟨f⟩,
    apply induction_on f,
    { intros r,
      simp only [submodule.quotient.quot_mk_eq_mk, ideal.quotient.lift_mk, ideal.quotient.mk_eq_mk,
        ring_hom.coe_comp, eval₂_hom_C] },
    { simp_intros p q hp hq only [eval₂_hom_eq_bind₂, submodule.quotient.quot_mk_eq_mk, eval₂_add,
        ring_hom.map_add, coe_eval₂_hom, ideal.quotient.lift_mk, ideal.quotient.mk_eq_mk],
      rw [hp, hq] },
    { simp_intros p i hp only [eval₂_hom_eq_bind₂, submodule.quotient.quot_mk_eq_mk, coe_eval₂_hom,
        ideal.quotient.lift_mk, ideal.quotient.mk_eq_mk, bind₂_X_right, eval₂_mul, ring_hom.map_mul,
        eval₂_X],
      simp only [hp] }
  end,
  commutes' := λ r, eval₂_hom_C _ _ (ideal.quotient.mk I r) }

end mv_polynomial

namespace polynomial
open unique_factorization_monoid

variables {D : Type u} [comm_ring D] [is_domain D] [unique_factorization_monoid D]

@[priority 100]
instance unique_factorization_monoid : unique_factorization_monoid (polynomial D) :=
begin
  haveI := arbitrary (normalization_monoid D),
  haveI := to_normalized_gcd_monoid D,
  exact ufm_of_gcd_of_wf_dvd_monoid
end

end polynomial<|MERGE_RESOLUTION|>--- conflicted
+++ resolved
@@ -243,16 +243,6 @@
   nontriviality R,
   cases n, { exact (hn rfl).elim },
   rw [geom_sum_succ', geom_sum_def],
-<<<<<<< HEAD
-  refine monic_add_of_left (monic_pow hP _) _,
-  refine lt_of_le_of_lt (degree_sum_le _ _) _,
-  rw [finset.sup_lt_iff],
-  { simp only [finset.mem_range, degree_eq_nat_degree (monic_pow hP _).ne_zero,
-      with_bot.coe_lt_coe, hP.nat_degree_pow],
-    intro k, exact nsmul_lt_nsmul hdeg },
-  { rw [bot_lt_iff_ne_bot, ne.def, degree_eq_bot],
-    exact (monic_pow hP _).ne_zero }
-=======
   refine (hP.pow _).add_of_left _,
   refine lt_of_le_of_lt (degree_sum_le _ _) _,
   rw [finset.sup_lt_iff],
@@ -261,7 +251,6 @@
     intro k, exact nsmul_lt_nsmul hdeg },
   { rw [bot_lt_iff_ne_bot, ne.def, degree_eq_bot],
     exact (hP.pow _).ne_zero }
->>>>>>> e411a83c
 end
 
 lemma monic.geom_sum' {R : Type*} [semiring R] {P : R[X]}
