/-
Copyright (c) 2020 Johan Commelin. All rights reserved.
Released under Apache 2.0 license as described in the file LICENSE.
Authors: Johan Commelin
-/

import group_theory.finiteness
import ring_theory.algebra_tower
import ring_theory.ideal.quotient
import ring_theory.noetherian

/-!
# Finiteness conditions in commutative algebra

In this file we define several notions of finiteness that are common in commutative algebra.

## Main declarations

- `module.finite`, `algebra.finite`, `ring_hom.finite`, `alg_hom.finite`
  all of these express that some object is finitely generated *as module* over some base ring.
- `algebra.finite_type`, `ring_hom.finite_type`, `alg_hom.finite_type`
  all of these express that some object is finitely generated *as algebra* over some base ring.
- `algebra.finite_presentation`, `ring_hom.finite_presentation`, `alg_hom.finite_presentation`
  all of these express that some object is finitely presented *as algebra* over some base ring.

-/

open function (surjective)
open_locale big_operators polynomial

section module_and_algebra

variables (R A B M N : Type*)

/-- A module over a semiring is `finite` if it is finitely generated as a module. -/
class module.finite [semiring R] [add_comm_monoid M] [module R M] :
  Prop := (out : (⊤ : submodule R M).fg)

/-- An algebra over a commutative semiring is of `finite_type` if it is finitely generated
over the base ring as algebra. -/
class algebra.finite_type [comm_semiring R] [semiring A] [algebra R A] : Prop :=
(out : (⊤ : subalgebra R A).fg)

/-- An algebra over a commutative semiring is `finite_presentation` if it is the quotient of a
polynomial ring in `n` variables by a finitely generated ideal. -/
def algebra.finite_presentation [comm_semiring R] [semiring A] [algebra R A] : Prop :=
∃ (n : ℕ) (f : mv_polynomial (fin n) R →ₐ[R] A),
  surjective f ∧ f.to_ring_hom.ker.fg

namespace module

variables [semiring R] [add_comm_monoid M] [module R M] [add_comm_monoid N] [module R N]

lemma finite_def {R M} [semiring R] [add_comm_monoid M] [module R M] :
  finite R M ↔ (⊤ : submodule R M).fg := ⟨λ h, h.1, λ h, ⟨h⟩⟩

@[priority 100] -- see Note [lower instance priority]
instance is_noetherian.finite [is_noetherian R M] : finite R M :=
⟨is_noetherian.noetherian ⊤⟩

namespace finite
open _root_.submodule set

lemma iff_add_monoid_fg {M : Type*} [add_comm_monoid M] : module.finite ℕ M ↔ add_monoid.fg M :=
⟨λ h, add_monoid.fg_def.2 $ (fg_iff_add_submonoid_fg ⊤).1 (finite_def.1 h),
  λ h, finite_def.2 $ (fg_iff_add_submonoid_fg ⊤).2 (add_monoid.fg_def.1 h)⟩

lemma iff_add_group_fg {G : Type*} [add_comm_group G] : module.finite ℤ G ↔ add_group.fg G :=
⟨λ h, add_group.fg_def.2 $ (fg_iff_add_subgroup_fg ⊤).1 (finite_def.1 h),
  λ h, finite_def.2 $ (fg_iff_add_subgroup_fg ⊤).2 (add_group.fg_def.1 h)⟩

variables {R M N}

lemma exists_fin [finite R M] : ∃ (n : ℕ) (s : fin n → M), span R (range s) = ⊤ :=
submodule.fg_iff_exists_fin_generating_family.mp out

lemma of_surjective [hM : finite R M] (f : M →ₗ[R] N) (hf : surjective f) :
  finite R N :=
⟨begin
  rw [← linear_map.range_eq_top.2 hf, ← submodule.map_top],
  exact hM.1.map f
end⟩

lemma of_injective [is_noetherian R N] (f : M →ₗ[R] N)
  (hf : function.injective f) : finite R M :=
⟨fg_of_injective f hf⟩

variables (R)

instance self : finite R R :=
⟨⟨{1}, by simpa only [finset.coe_singleton] using ideal.span_singleton_one⟩⟩

variable (M)

lemma of_restrict_scalars_finite (R A M : Type*) [comm_semiring R] [semiring A] [add_comm_monoid M]
  [module R M] [module A M] [algebra R A] [is_scalar_tower R A M] [hM : finite R M] :
  finite A M :=
begin
  rw [finite_def, fg_def] at hM ⊢,
  obtain ⟨S, hSfin, hSgen⟩ := hM,
  refine ⟨S, hSfin, eq_top_iff.2 _⟩,
  have := submodule.span_le_restrict_scalars R A S,
  rw hSgen at this,
  exact this
end

variables {R M}

instance prod [hM : finite R M] [hN : finite R N] : finite R (M × N) :=
⟨begin
  rw ← submodule.prod_top,
  exact submodule.fg_prod hM.1 hN.1
end⟩

instance pi {ι : Type*} {M : ι → Type*} [fintype ι] [Π i, add_comm_monoid (M i)]
  [Π i, module R (M i)] [h : ∀ i, finite R (M i)] : finite R (Π i, M i) :=
⟨begin
  rw ← submodule.pi_top,
  exact submodule.fg_pi (λ i, (h i).1),
end⟩

lemma equiv [hM : finite R M] (e : M ≃ₗ[R] N) : finite R N :=
of_surjective (e : M →ₗ[R] N) e.surjective

section algebra

lemma trans {R : Type*} (A B : Type*) [comm_semiring R] [comm_semiring A] [algebra R A]
  [semiring B] [algebra R B] [algebra A B] [is_scalar_tower R A B] :
  ∀ [finite R A] [finite A B], finite R B
| ⟨⟨s, hs⟩⟩ ⟨⟨t, ht⟩⟩ := ⟨submodule.fg_def.2
  ⟨set.image2 (•) (↑s : set A) (↑t : set B),
    set.finite.image2 _ s.finite_to_set t.finite_to_set,
    by rw [set.image2_smul, submodule.span_smul hs (↑t : set B),
      ht, submodule.restrict_scalars_top]⟩⟩

@[priority 100] -- see Note [lower instance priority]
instance finite_type {R : Type*} (A : Type*) [comm_semiring R] [comm_semiring A]
  [algebra R A] [hRA : finite R A] : algebra.finite_type R A :=
⟨subalgebra.fg_of_submodule_fg hRA.1⟩

end algebra

end finite

end module

namespace algebra

variables [comm_ring R] [comm_ring A] [algebra R A] [comm_ring B] [algebra R B]
variables [add_comm_group M] [module R M]
variables [add_comm_group N] [module R N]

namespace finite_type

lemma self : finite_type R R := ⟨⟨{1}, subsingleton.elim _ _⟩⟩

section
open_locale classical

protected lemma mv_polynomial (ι : Type*) [fintype ι] : finite_type R (mv_polynomial ι R) :=
⟨⟨finset.univ.image mv_polynomial.X, begin
  rw eq_top_iff, refine λ p, mv_polynomial.induction_on' p
    (λ u x, finsupp.induction u (subalgebra.algebra_map_mem _ x)
      (λ i n f hif hn ih, _))
    (λ p q ihp ihq, subalgebra.add_mem _ ihp ihq),
  rw [add_comm, mv_polynomial.monomial_add_single],
  exact subalgebra.mul_mem _ ih
    (subalgebra.pow_mem _ (subset_adjoin $ finset.mem_image_of_mem _ $ finset.mem_univ _) _)
end⟩⟩
end

lemma of_restrict_scalars_finite_type [algebra A B] [is_scalar_tower R A B] [hB : finite_type R B] :
  finite_type A B :=
begin
  obtain ⟨S, hS⟩ := hB.out,
  refine ⟨⟨S, eq_top_iff.2 (λ b, _)⟩⟩,
  have le : adjoin R (S : set B) ≤ subalgebra.restrict_scalars R (adjoin A S),
  { apply (algebra.adjoin_le _ : _ ≤ (subalgebra.restrict_scalars R (adjoin A ↑S))),
    simp only [subalgebra.coe_restrict_scalars],
    exact algebra.subset_adjoin, },
  exact le (eq_top_iff.1 hS b),
end

variables {R A B}

lemma of_surjective (hRA : finite_type R A) (f : A →ₐ[R] B) (hf : surjective f) :
  finite_type R B :=
⟨begin
  convert subalgebra.fg_map _ f hRA.1,
  simpa only [map_top f, @eq_comm _ ⊤, eq_top_iff, alg_hom.mem_range] using hf
end⟩

lemma equiv (hRA : finite_type R A) (e : A ≃ₐ[R] B) : finite_type R B :=
hRA.of_surjective e e.surjective

lemma trans [algebra A B] [is_scalar_tower R A B] (hRA : finite_type R A) (hAB : finite_type A B) :
  finite_type R B :=
⟨fg_trans' hRA.1 hAB.1⟩

/-- An algebra is finitely generated if and only if it is a quotient
of a polynomial ring whose variables are indexed by a finset. -/
lemma iff_quotient_mv_polynomial : (finite_type R A) ↔ ∃ (s : finset A)
  (f : (mv_polynomial {x // x ∈ s} R) →ₐ[R] A), (surjective f) :=
begin
  split,
  { rintro ⟨s, hs⟩,
    use [s, mv_polynomial.aeval coe],
    intro x,
    have hrw : (↑s : set A) = (λ (x : A), x ∈ s.val) := rfl,
    rw [← set.mem_range, ← alg_hom.coe_range, ← adjoin_eq_range, ← hrw, hs],
    exact set.mem_univ x },
  { rintro ⟨s, ⟨f, hsur⟩⟩,
    exact finite_type.of_surjective (finite_type.mv_polynomial R {x // x ∈ s}) f hsur }
end

/-- An algebra is finitely generated if and only if it is a quotient
of a polynomial ring whose variables are indexed by a fintype. -/
lemma iff_quotient_mv_polynomial' : (finite_type R A) ↔ ∃ (ι : Type u_2) (_ : fintype ι)
  (f : (mv_polynomial ι R) →ₐ[R] A), (surjective f) :=
begin
  split,
  { rw iff_quotient_mv_polynomial,
    rintro ⟨s, ⟨f, hsur⟩⟩,
    use [{x // x ∈ s}, by apply_instance, f, hsur] },
  { rintro ⟨ι, ⟨hfintype, ⟨f, hsur⟩⟩⟩,
    letI : fintype ι := hfintype,
    exact finite_type.of_surjective (finite_type.mv_polynomial R ι) f hsur }
end

/-- An algebra is finitely generated if and only if it is a quotient of a polynomial ring in `n`
variables. -/
lemma iff_quotient_mv_polynomial'' : (finite_type R A) ↔ ∃ (n : ℕ)
  (f : (mv_polynomial (fin n) R) →ₐ[R] A), (surjective f) :=
begin
  split,
  { rw iff_quotient_mv_polynomial',
    rintro ⟨ι, hfintype, ⟨f, hsur⟩⟩,
    letI := hfintype,
    obtain ⟨equiv⟩ := @fintype.trunc_equiv_fin ι (classical.dec_eq ι) hfintype,
    replace equiv := mv_polynomial.rename_equiv R equiv,
    exact ⟨fintype.card ι, alg_hom.comp f equiv.symm, function.surjective.comp hsur
      (alg_equiv.symm equiv).surjective⟩ },
  { rintro ⟨n, ⟨f, hsur⟩⟩,
    exact finite_type.of_surjective (finite_type.mv_polynomial R (fin n)) f hsur }
end

/-- A finitely presented algebra is of finite type. -/
lemma of_finite_presentation : finite_presentation R A → finite_type R A :=
begin
  rintro ⟨n, f, hf⟩,
  apply (finite_type.iff_quotient_mv_polynomial'').2,
  exact ⟨n, f, hf.1⟩
end

instance prod [hA : finite_type R A] [hB : finite_type R B] : finite_type R (A × B) :=
⟨begin
  rw ← subalgebra.prod_top,
  exact subalgebra.fg_prod hA.1 hB.1
end⟩

end finite_type

namespace finite_presentation

variables {R A B}

/-- An algebra over a Noetherian ring is finitely generated if and only if it is finitely
presented. -/
lemma of_finite_type [is_noetherian_ring R] : finite_type R A ↔ finite_presentation R A :=
begin
  refine ⟨λ h, _, algebra.finite_type.of_finite_presentation⟩,
  obtain ⟨n, f, hf⟩ := algebra.finite_type.iff_quotient_mv_polynomial''.1 h,
  refine ⟨n, f, hf, _⟩,
  have hnoet : is_noetherian_ring (mv_polynomial (fin n) R) := by apply_instance,
  replace hnoet := (is_noetherian_ring_iff.1 hnoet).noetherian,
  exact hnoet f.to_ring_hom.ker,
end

/-- If `e : A ≃ₐ[R] B` and `A` is finitely presented, then so is `B`. -/
lemma equiv (hfp : finite_presentation R A) (e : A ≃ₐ[R] B) : finite_presentation R B :=
begin
  obtain ⟨n, f, hf⟩ := hfp,
  use [n, alg_hom.comp ↑e f],
  split,
  { exact function.surjective.comp e.surjective hf.1 },
  suffices hker : (alg_hom.comp ↑e f).to_ring_hom.ker = f.to_ring_hom.ker,
  { rw hker, exact hf.2 },
  { have hco : (alg_hom.comp ↑e f).to_ring_hom = ring_hom.comp ↑e.to_ring_equiv f.to_ring_hom,
    { have h : (alg_hom.comp ↑e f).to_ring_hom = e.to_alg_hom.to_ring_hom.comp f.to_ring_hom := rfl,
      have h1 : ↑(e.to_ring_equiv) = (e.to_alg_hom).to_ring_hom := rfl,
      rw [h, h1] },
    rw [ring_hom.ker_eq_comap_bot, hco, ← ideal.comap_comap, ← ring_hom.ker_eq_comap_bot,
      ring_hom.ker_coe_equiv (alg_equiv.to_ring_equiv e), ring_hom.ker_eq_comap_bot] }
end

variable (R)

/-- The ring of polynomials in finitely many variables is finitely presented. -/
protected lemma mv_polynomial (ι : Type u_2) [fintype ι] :
  finite_presentation R (mv_polynomial ι R) :=
begin
  obtain ⟨equiv⟩ := @fintype.trunc_equiv_fin ι (classical.dec_eq ι) _,
  replace equiv := mv_polynomial.rename_equiv R equiv,
  refine ⟨_, alg_equiv.to_alg_hom equiv.symm, _⟩,
  split,
  { exact (alg_equiv.symm equiv).surjective },
  suffices hinj : function.injective equiv.symm.to_alg_hom.to_ring_hom,
  { rw [(ring_hom.injective_iff_ker_eq_bot _).1 hinj],
    exact submodule.fg_bot },
  exact (alg_equiv.symm equiv).injective
end

/-- `R` is finitely presented as `R`-algebra. -/
lemma self : finite_presentation R R :=
equiv (finite_presentation.mv_polynomial R pempty) (mv_polynomial.is_empty_alg_equiv R pempty)

variable {R}

/-- The quotient of a finitely presented algebra by a finitely generated ideal is finitely
presented. -/
protected lemma quotient {I : ideal A} (h : I.fg) (hfp : finite_presentation R A) :
  finite_presentation R (A ⧸ I) :=
begin
  obtain ⟨n, f, hf⟩ := hfp,
  refine ⟨n, (ideal.quotient.mkₐ R I).comp f, _, _⟩,
  { exact (ideal.quotient.mkₐ_surjective R I).comp hf.1 },
  { refine ideal.fg_ker_comp _ _ hf.2 _ hf.1,
    simp [h] }
end

/-- If `f : A →ₐ[R] B` is surjective with finitely generated kernel and `A` is finitely presented,
then so is `B`. -/
lemma of_surjective {f : A →ₐ[R] B} (hf : function.surjective f) (hker : f.to_ring_hom.ker.fg)
  (hfp : finite_presentation R A) : finite_presentation R B :=
equiv (hfp.quotient hker) (ideal.quotient_ker_alg_equiv_of_surjective hf)

lemma iff : finite_presentation R A ↔
  ∃ n (I : ideal (mv_polynomial (fin n) R)) (e : (_ ⧸ I) ≃ₐ[R] A), I.fg :=
begin
  split,
  { rintros ⟨n, f, hf⟩,
    exact ⟨n, f.to_ring_hom.ker, ideal.quotient_ker_alg_equiv_of_surjective hf.1, hf.2⟩ },
  { rintros ⟨n, I, e, hfg⟩,
    exact equiv ((finite_presentation.mv_polynomial R _).quotient hfg) e }
end

/-- An algebra is finitely presented if and only if it is a quotient of a polynomial ring whose
variables are indexed by a fintype by a finitely generated ideal. -/
lemma iff_quotient_mv_polynomial' : finite_presentation R A ↔ ∃ (ι : Type u_2) (_ : fintype ι)
  (f : mv_polynomial ι R →ₐ[R] A), surjective f ∧ f.to_ring_hom.ker.fg :=
begin
  split,
  { rintro ⟨n, f, hfs, hfk⟩,
    set ulift_var := mv_polynomial.rename_equiv R equiv.ulift,
    refine ⟨ulift (fin n), infer_instance, f.comp ulift_var.to_alg_hom,
      hfs.comp ulift_var.surjective,
      ideal.fg_ker_comp _ _ _ hfk ulift_var.surjective⟩,
    convert submodule.fg_bot,
    exact ring_hom.ker_coe_equiv ulift_var.to_ring_equiv, },
  { rintro ⟨ι, hfintype, f, hf⟩,
    haveI : fintype ι := hfintype,
    obtain ⟨equiv⟩ := @fintype.trunc_equiv_fin ι (classical.dec_eq ι) _,
    replace equiv := mv_polynomial.rename_equiv R equiv,
    refine ⟨fintype.card ι, f.comp equiv.symm,
      hf.1.comp (alg_equiv.symm equiv).surjective,
      ideal.fg_ker_comp _ f _ hf.2 equiv.symm.surjective⟩,
    convert submodule.fg_bot,
    exact ring_hom.ker_coe_equiv (equiv.symm.to_ring_equiv), }
end

/-- If `A` is a finitely presented `R`-algebra, then `mv_polynomial (fin n) A` is finitely presented
as `R`-algebra. -/
lemma mv_polynomial_of_finite_presentation (hfp : finite_presentation R A) (ι : Type*)
  [fintype ι] : finite_presentation R (mv_polynomial ι A) :=
begin
  rw iff_quotient_mv_polynomial' at hfp ⊢,
  classical,
  obtain ⟨ι', _, f, hf_surj, hf_ker⟩ := hfp,
  resetI,
  let g := (mv_polynomial.map_alg_hom f).comp (mv_polynomial.sum_alg_equiv R ι ι').to_alg_hom,
  refine ⟨ι ⊕ ι', by apply_instance, g,
    (mv_polynomial.map_surjective f.to_ring_hom hf_surj).comp (alg_equiv.surjective _),
    ideal.fg_ker_comp _ _ _ _ (alg_equiv.surjective _)⟩,
  { convert submodule.fg_bot,
    exact ring_hom.ker_coe_equiv _, },
  { rw [alg_hom.to_ring_hom_eq_coe, mv_polynomial.map_alg_hom_coe_ring_hom, mv_polynomial.ker_map],
    exact hf_ker.map mv_polynomial.C, }
end

/-- If `A` is an `R`-algebra and `S` is an `A`-algebra, both finitely presented, then `S` is
  finitely presented as `R`-algebra. -/
lemma trans [algebra A B] [is_scalar_tower R A B] (hfpA : finite_presentation R A)
  (hfpB : finite_presentation A B) : finite_presentation R B :=
begin
  obtain ⟨n, I, e, hfg⟩ := iff.1 hfpB,
  exact equiv ((mv_polynomial_of_finite_presentation hfpA _).quotient hfg) (e.restrict_scalars R)
end

end finite_presentation

end algebra

end module_and_algebra

namespace ring_hom
variables {A B C : Type*} [comm_ring A] [comm_ring B] [comm_ring C]

/-- A ring morphism `A →+* B` is `finite` if `B` is finitely generated as `A`-module. -/
def finite (f : A →+* B) : Prop :=
by letI : algebra A B := f.to_algebra; exact module.finite A B

/-- A ring morphism `A →+* B` is of `finite_type` if `B` is finitely generated as `A`-algebra. -/
def finite_type (f : A →+* B) : Prop := @algebra.finite_type A B _ _ f.to_algebra

/-- A ring morphism `A →+* B` is of `finite_presentation` if `B` is finitely presented as
`A`-algebra. -/
def finite_presentation (f : A →+* B) : Prop := @algebra.finite_presentation A B _ _ f.to_algebra

namespace finite

variables (A)

lemma id : finite (ring_hom.id A) := module.finite.self A

variables {A}

lemma of_surjective (f : A →+* B) (hf : surjective f) : f.finite :=
begin
  letI := f.to_algebra,
  exact module.finite.of_surjective (algebra.of_id A B).to_linear_map hf
end

lemma comp {g : B →+* C} {f : A →+* B} (hg : g.finite) (hf : f.finite) : (g.comp f).finite :=
@module.finite.trans A B C _ _ f.to_algebra _ (g.comp f).to_algebra g.to_algebra
begin
  fconstructor,
  intros a b c,
  simp only [algebra.smul_def, ring_hom.map_mul, mul_assoc],
  refl
end
hf hg

lemma finite_type {f : A →+* B} (hf : f.finite) : finite_type f :=
@module.finite.finite_type _ _ _ _ f.to_algebra hf

lemma of_comp_finite {f : A →+* B} {g : B →+* C} (h : (g.comp f).finite) : g.finite :=
begin
  letI := f.to_algebra,
  letI := g.to_algebra,
  letI := (g.comp f).to_algebra,
  letI : is_scalar_tower A B C := restrict_scalars.is_scalar_tower A B C,
  letI : module.finite A C := h,
  exact module.finite.of_restrict_scalars_finite A B C
end

end finite

namespace finite_type

variables (A)

lemma id : finite_type (ring_hom.id A) := algebra.finite_type.self A

variables {A}

lemma comp_surjective {f : A →+* B} {g : B →+* C} (hf : f.finite_type) (hg : surjective g) :
  (g.comp f).finite_type :=
@algebra.finite_type.of_surjective A B C _ _ f.to_algebra _ (g.comp f).to_algebra hf
{ to_fun := g, commutes' := λ a, rfl, .. g } hg

lemma of_surjective (f : A →+* B) (hf : surjective f) : f.finite_type :=
by { rw ← f.comp_id, exact (id A).comp_surjective hf }

lemma comp {g : B →+* C} {f : A →+* B} (hg : g.finite_type) (hf : f.finite_type) :
  (g.comp f).finite_type :=
@algebra.finite_type.trans A B C _ _ f.to_algebra _ (g.comp f).to_algebra g.to_algebra
begin
  fconstructor,
  intros a b c,
  simp only [algebra.smul_def, ring_hom.map_mul, mul_assoc],
  refl
end
hf hg

lemma of_finite_presentation {f : A →+* B} (hf : f.finite_presentation) : f.finite_type :=
@algebra.finite_type.of_finite_presentation A B _ _ f.to_algebra hf

lemma of_comp_finite_type {f : A →+* B} {g : B →+* C} (h : (g.comp f).finite_type) :
  g.finite_type :=
begin
  letI := f.to_algebra,
  letI := g.to_algebra,
  letI := (g.comp f).to_algebra,
  letI : is_scalar_tower A B C := restrict_scalars.is_scalar_tower A B C,
  letI : algebra.finite_type A C := h,
  exact algebra.finite_type.of_restrict_scalars_finite_type A B C
end

end finite_type

namespace finite_presentation

variables (A)

lemma id : finite_presentation (ring_hom.id A) := algebra.finite_presentation.self A

variables {A}

lemma comp_surjective {f : A →+* B} {g : B →+* C} (hf : f.finite_presentation) (hg : surjective g)
  (hker : g.ker.fg) :  (g.comp f).finite_presentation :=
@algebra.finite_presentation.of_surjective A B C _ _ f.to_algebra _ (g.comp f).to_algebra
{ to_fun := g, commutes' := λ a, rfl, .. g } hg hker hf

lemma of_surjective (f : A →+* B) (hf : surjective f) (hker : f.ker.fg) : f.finite_presentation :=
by { rw ← f.comp_id, exact (id A).comp_surjective hf hker}

lemma of_finite_type [is_noetherian_ring A] {f : A →+* B} : f.finite_type ↔ f.finite_presentation :=
@algebra.finite_presentation.of_finite_type A B _ _ f.to_algebra _

lemma comp {g : B →+* C} {f : A →+* B} (hg : g.finite_presentation) (hf : f.finite_presentation) :
  (g.comp f).finite_presentation :=
@algebra.finite_presentation.trans A B C _ _ f.to_algebra _ (g.comp f).to_algebra g.to_algebra
{ smul_assoc := λ a b c, begin
    simp only [algebra.smul_def, ring_hom.map_mul, mul_assoc],
    refl
  end }
hf hg

end finite_presentation

end ring_hom

namespace alg_hom

variables {R A B C : Type*} [comm_ring R]
variables [comm_ring A] [comm_ring B] [comm_ring C]
variables [algebra R A] [algebra R B] [algebra R C]

/-- An algebra morphism `A →ₐ[R] B` is finite if it is finite as ring morphism.
In other words, if `B` is finitely generated as `A`-module. -/
def finite (f : A →ₐ[R] B) : Prop := f.to_ring_hom.finite

/-- An algebra morphism `A →ₐ[R] B` is of `finite_type` if it is of finite type as ring morphism.
In other words, if `B` is finitely generated as `A`-algebra. -/
def finite_type (f : A →ₐ[R] B) : Prop := f.to_ring_hom.finite_type

/-- An algebra morphism `A →ₐ[R] B` is of `finite_presentation` if it is of finite presentation as
ring morphism. In other words, if `B` is finitely presented as `A`-algebra. -/
def finite_presentation (f : A →ₐ[R] B) : Prop := f.to_ring_hom.finite_presentation

namespace finite

variables (R A)

lemma id : finite (alg_hom.id R A) := ring_hom.finite.id A

variables {R A}

lemma comp {g : B →ₐ[R] C} {f : A →ₐ[R] B} (hg : g.finite) (hf : f.finite) : (g.comp f).finite :=
ring_hom.finite.comp hg hf

lemma of_surjective (f : A →ₐ[R] B) (hf : surjective f) : f.finite :=
ring_hom.finite.of_surjective f hf

lemma finite_type {f : A →ₐ[R] B} (hf : f.finite) : finite_type f :=
ring_hom.finite.finite_type hf

lemma of_comp_finite {f : A →ₐ[R] B} {g : B →ₐ[R] C} (h : (g.comp f).finite) : g.finite :=
ring_hom.finite.of_comp_finite h

end finite

namespace finite_type

variables (R A)

lemma id : finite_type (alg_hom.id R A) := ring_hom.finite_type.id A

variables {R A}

lemma comp {g : B →ₐ[R] C} {f : A →ₐ[R] B} (hg : g.finite_type) (hf : f.finite_type) :
  (g.comp f).finite_type :=
ring_hom.finite_type.comp hg hf

lemma comp_surjective {f : A →ₐ[R] B} {g : B →ₐ[R] C} (hf : f.finite_type) (hg : surjective g) :
  (g.comp f).finite_type :=
ring_hom.finite_type.comp_surjective hf hg

lemma of_surjective (f : A →ₐ[R] B) (hf : surjective f) : f.finite_type :=
ring_hom.finite_type.of_surjective f hf

lemma of_finite_presentation {f : A →ₐ[R] B} (hf : f.finite_presentation) : f.finite_type :=
ring_hom.finite_type.of_finite_presentation hf

lemma of_comp_finite_type {f : A →ₐ[R] B} {g : B →ₐ[R] C} (h : (g.comp f).finite_type) :
g.finite_type :=
ring_hom.finite_type.of_comp_finite_type h

end finite_type

namespace finite_presentation

variables (R A)

lemma id : finite_presentation (alg_hom.id R A) := ring_hom.finite_presentation.id A

variables {R A}

lemma comp {g : B →ₐ[R] C} {f : A →ₐ[R] B} (hg : g.finite_presentation)
  (hf : f.finite_presentation) : (g.comp f).finite_presentation :=
ring_hom.finite_presentation.comp hg hf

lemma comp_surjective {f : A →ₐ[R] B} {g : B →ₐ[R] C} (hf : f.finite_presentation)
  (hg : surjective g) (hker : g.to_ring_hom.ker.fg) : (g.comp f).finite_presentation :=
ring_hom.finite_presentation.comp_surjective hf hg hker

lemma of_surjective (f : A →ₐ[R] B) (hf : surjective f) (hker : f.to_ring_hom.ker.fg) :
  f.finite_presentation :=
ring_hom.finite_presentation.of_surjective f hf hker

lemma of_finite_type [is_noetherian_ring A] {f : A →ₐ[R] B} :
  f.finite_type ↔ f.finite_presentation :=
ring_hom.finite_presentation.of_finite_type

end finite_presentation

end alg_hom

section monoid_algebra

variables {R : Type*} {M : Type*}

namespace add_monoid_algebra

open algebra add_submonoid submodule

section span

section semiring

variables [comm_semiring R] [add_monoid M]

/-- An element of `add_monoid_algebra R M` is in the subalgebra generated by its support. -/
lemma mem_adjoin_support (f : add_monoid_algebra R M) : f ∈ adjoin R (of' R M '' f.support) :=
begin
  suffices : span R (of' R M '' f.support) ≤ (adjoin R (of' R M '' f.support)).to_submodule,
  { exact this (mem_span_support f) },
  rw submodule.span_le,
  exact subset_adjoin
end

/-- If a set `S` generates, as algebra, `add_monoid_algebra R M`, then the set of supports of
elements of `S` generates `add_monoid_algebra R M`. -/
lemma support_gen_of_gen {S : set (add_monoid_algebra R M)} (hS : algebra.adjoin R S = ⊤) :
  algebra.adjoin R (⋃ f ∈ S, (of' R M '' (f.support : set M))) = ⊤ :=
begin
  refine le_antisymm le_top _,
  rw [← hS, adjoin_le_iff],
  intros f hf,
  have hincl : of' R M '' f.support ⊆
    ⋃ (g : add_monoid_algebra R M) (H : g ∈ S), of' R M '' g.support,
  { intros s hs,
    exact set.mem_Union₂.2 ⟨f, ⟨hf, hs⟩⟩ },
  exact adjoin_mono hincl (mem_adjoin_support f)
end

/-- If a set `S` generates, as algebra, `add_monoid_algebra R M`, then the image of the union of
the supports of elements of `S` generates `add_monoid_algebra R M`. -/
lemma support_gen_of_gen' {S : set (add_monoid_algebra R M)} (hS : algebra.adjoin R S = ⊤) :
  algebra.adjoin R (of' R M '' (⋃ f ∈ S, (f.support : set M))) = ⊤ :=
begin
  suffices : of' R M '' (⋃ f ∈ S, (f.support : set M)) = ⋃ f ∈ S, (of' R M '' (f.support : set M)),
  { rw this,
    exact support_gen_of_gen hS },
  simp only [set.image_Union]
end

end semiring

section ring

variables [comm_ring R] [add_comm_monoid M]

/-- If `add_monoid_algebra R M` is of finite type, there there is a `G : finset M` such that its
image generates, as algera, `add_monoid_algebra R M`. -/
lemma exists_finset_adjoin_eq_top [h : finite_type R (add_monoid_algebra R M)] :
  ∃ G : finset M, algebra.adjoin R (of' R M '' G) = ⊤ :=
begin
  unfreezingI { obtain ⟨S, hS⟩ := h },
  letI : decidable_eq M := classical.dec_eq M,
  use finset.bUnion S (λ f, f.support),
  have : (finset.bUnion S (λ f, f.support) : set M) = ⋃ f ∈ S, (f.support : set M),
  { simp only [finset.set_bUnion_coe, finset.coe_bUnion] },
  rw [this],
  exact support_gen_of_gen' hS
end

/-- The image of an element `m : M` in `add_monoid_algebra R M` belongs the submodule generated by
`S : set M` if and only if `m ∈ S`. -/
lemma of'_mem_span [nontrivial R] {m : M} {S : set M} :
  of' R M m ∈ span R (of' R M '' S) ↔ m ∈ S :=
begin
  refine ⟨λ h, _, λ h, submodule.subset_span $ set.mem_image_of_mem (of R M) h⟩,
  rw [of', ← finsupp.supported_eq_span_single, finsupp.mem_supported,
    finsupp.support_single_ne_zero (@one_ne_zero R _ (by apply_instance))] at h,
  simpa using h
end

/--If the image of an element `m : M` in `add_monoid_algebra R M` belongs the submodule generated by
the closure of some `S : set M` then `m ∈ closure S`. -/
lemma mem_closure_of_mem_span_closure [nontrivial R] {m : M} {S : set M}
  (h : of' R M m ∈ span R (submonoid.closure (of' R M '' S) : set (add_monoid_algebra R M))) :
  m ∈ closure S :=
begin
  suffices : multiplicative.of_add m ∈ submonoid.closure (multiplicative.to_add ⁻¹' S),
  { simpa [← to_submonoid_closure] },
  rw [set.image_congr' (show ∀ x, of' R M x = of R M x, from λ x, of'_eq_of x),
    ← monoid_hom.map_mclosure] at h,
  simpa using of'_mem_span.1 h
end

end ring

end span

variables [add_comm_monoid M]

/-- If a set `S` generates an additive monoid `M`, then the image of `M` generates, as algebra,
`add_monoid_algebra R M`. -/
lemma mv_polynomial_aeval_of_surjective_of_closure [comm_semiring R] {S : set M}
  (hS : closure S = ⊤) : function.surjective (mv_polynomial.aeval
  (λ (s : S), of' R M ↑s) : mv_polynomial S R → add_monoid_algebra R M) :=
begin
  refine λ f, induction_on f (λ m, _) _ _,
  { have : m ∈ closure S := hS.symm ▸ mem_top _,
    refine closure_induction this (λ m hm, _) _ _,
    { exact ⟨mv_polynomial.X ⟨m, hm⟩, mv_polynomial.aeval_X _ _⟩ },
    { exact ⟨1, alg_hom.map_one _⟩ },
    { rintro m₁ m₂ ⟨P₁, hP₁⟩ ⟨P₂, hP₂⟩,
      exact ⟨P₁ * P₂, by rw [alg_hom.map_mul, hP₁, hP₂, of_apply, of_apply, of_apply,
        single_mul_single, one_mul]; refl⟩ } },
  { rintro f g ⟨P, rfl⟩ ⟨Q, rfl⟩,
    exact ⟨P + Q, alg_hom.map_add _ _ _⟩ },
  { rintro r f ⟨P, rfl⟩,
    exact ⟨r • P, alg_hom.map_smul _ _ _⟩ }
end

variables (R M)

/-- If an additive monoid `M` is finitely generated then `add_monoid_algebra R M` is of finite
type. -/
instance finite_type_of_fg [comm_ring R] [h : add_monoid.fg M] :
  finite_type R (add_monoid_algebra R M) :=
begin
  obtain ⟨S, hS⟩ := h.out,
  exact (finite_type.mv_polynomial R (S : set M)).of_surjective (mv_polynomial.aeval
    (λ (s : (S : set M)), of' R M ↑s)) (mv_polynomial_aeval_of_surjective_of_closure hS)
end

variables {R M}

/-- An additive monoid `M` is finitely generated if and only if `add_monoid_algebra R M` is of
finite type. -/
lemma finite_type_iff_fg [comm_ring R] [nontrivial R] :
  finite_type R (add_monoid_algebra R M) ↔ add_monoid.fg M :=
begin
  refine ⟨λ h, _, λ h, @add_monoid_algebra.finite_type_of_fg _ _ _ _ h⟩,
  obtain ⟨S, hS⟩ := @exists_finset_adjoin_eq_top R M _ _ h,
  refine add_monoid.fg_def.2 ⟨S, (eq_top_iff' _).2 (λ m, _)⟩,
  have hm : of' R M m ∈ (adjoin R (of' R M '' ↑S)).to_submodule,
  { simp only [hS, top_to_submodule, submodule.mem_top], },
  rw [adjoin_eq_span] at hm,
  exact mem_closure_of_mem_span_closure hm
end

/-- If `add_monoid_algebra R M` is of finite type then `M` is finitely generated. -/
lemma fg_of_finite_type [comm_ring R] [nontrivial R] [h : finite_type R (add_monoid_algebra R M)] :
  add_monoid.fg M :=
finite_type_iff_fg.1 h

/-- An additive group `G` is finitely generated if and only if `add_monoid_algebra R G` is of
finite type. -/
lemma finite_type_iff_group_fg {G : Type*} [add_comm_group G] [comm_ring R] [nontrivial R] :
  finite_type R (add_monoid_algebra R G) ↔ add_group.fg G :=
by simpa [add_group.fg_iff_add_monoid.fg] using finite_type_iff_fg

end add_monoid_algebra

namespace monoid_algebra

open algebra submonoid submodule

section span

section semiring

variables [comm_semiring R] [monoid M]

/-- An element of `monoid_algebra R M` is in the subalgebra generated by its support. -/
lemma mem_adjoint_support (f : monoid_algebra R M) : f ∈ adjoin R (of R M '' f.support) :=
begin
  suffices : span R (of R M '' f.support) ≤ (adjoin R (of R M '' f.support)).to_submodule,
  { exact this (mem_span_support f) },
  rw submodule.span_le,
  exact subset_adjoin
end

/-- If a set `S` generates, as algebra, `monoid_algebra R M`, then the set of supports of elements
of `S` generates `monoid_algebra R M`. -/
lemma support_gen_of_gen {S : set (monoid_algebra R M)} (hS : algebra.adjoin R S = ⊤) :
  algebra.adjoin R (⋃ f ∈ S, (of R M '' (f.support : set M))) = ⊤ :=
begin
  refine le_antisymm le_top _,
  rw [← hS, adjoin_le_iff],
  intros f hf,
  have hincl : (of R M) '' f.support ⊆
    ⋃ (g : monoid_algebra R M) (H : g ∈ S), of R M '' g.support,
  { intros s hs,
    exact set.mem_Union₂.2 ⟨f, ⟨hf, hs⟩⟩ },
  exact adjoin_mono hincl (mem_adjoint_support f)
end

/-- If a set `S` generates, as algebra, `monoid_algebra R M`, then the image of the union of the
supports of elements of `S` generates `monoid_algebra R M`. -/
lemma support_gen_of_gen' {S : set (monoid_algebra R M)} (hS : algebra.adjoin R S = ⊤) :
  algebra.adjoin R (of R M '' (⋃ f ∈ S, (f.support : set M))) = ⊤ :=
begin
  suffices : of R M '' (⋃ f ∈ S, (f.support : set M)) = ⋃ f ∈ S, (of R M '' (f.support : set M)),
  { rw this,
    exact support_gen_of_gen hS },
  simp only [set.image_Union]
end

end semiring

section ring

variables [comm_ring R] [comm_monoid M]

/-- If `monoid_algebra R M` is of finite type, there there is a `G : finset M` such that its image
generates, as algera, `monoid_algebra R M`. -/
lemma exists_finset_adjoin_eq_top [h :finite_type R (monoid_algebra R M)] :
  ∃ G : finset M, algebra.adjoin R (of R M '' G) = ⊤ :=
begin
  unfreezingI { obtain ⟨S, hS⟩ := h },
  letI : decidable_eq M := classical.dec_eq M,
  use finset.bUnion S (λ f, f.support),
  have : (finset.bUnion S (λ f, f.support) : set M) = ⋃ f ∈ S, (f.support : set M),
  { simp only [finset.set_bUnion_coe, finset.coe_bUnion] },
  rw [this],
  exact support_gen_of_gen' hS
end

/-- The image of an element `m : M` in `monoid_algebra R M` belongs the submodule generated by
`S : set M` if and only if `m ∈ S`. -/
lemma of_mem_span_of_iff [nontrivial R] {m : M} {S : set M} :
  of R M m ∈ span R (of R M '' S) ↔ m ∈ S :=
begin
  refine ⟨λ h, _, λ h, submodule.subset_span $ set.mem_image_of_mem (of R M) h⟩,
  rw [of, monoid_hom.coe_mk, ← finsupp.supported_eq_span_single, finsupp.mem_supported,
    finsupp.support_single_ne_zero (@one_ne_zero R _ (by apply_instance))] at h,
  simpa using h
end

/--If the image of an element `m : M` in `monoid_algebra R M` belongs the submodule generated by the
closure of some `S : set M` then `m ∈ closure S`. -/
lemma mem_closure_of_mem_span_closure [nontrivial R] {m : M} {S : set M}
  (h : of R M m ∈ span R (submonoid.closure (of R M '' S) : set (monoid_algebra R M))) :
  m ∈ closure S :=
begin
  rw ← monoid_hom.map_mclosure at h,
  simpa using of_mem_span_of_iff.1 h
end

end ring

end span

variables [comm_monoid M]

/-- If a set `S` generates a monoid `M`, then the image of `M` generates, as algebra,
`monoid_algebra R M`. -/
lemma mv_polynomial_aeval_of_surjective_of_closure [comm_semiring R] {S : set M}
  (hS : closure S = ⊤) : function.surjective (mv_polynomial.aeval
  (λ (s : S), of R M ↑s) : mv_polynomial S R → monoid_algebra R M) :=
begin
  refine λ f, induction_on f (λ m, _) _ _,
  { have : m ∈ closure S := hS.symm ▸ mem_top _,
    refine closure_induction this (λ m hm, _) _ _,
    { exact ⟨mv_polynomial.X ⟨m, hm⟩, mv_polynomial.aeval_X _ _⟩ },
    { exact ⟨1, alg_hom.map_one _⟩ },
    { rintro m₁ m₂ ⟨P₁, hP₁⟩ ⟨P₂, hP₂⟩,
      exact ⟨P₁ * P₂, by rw [alg_hom.map_mul, hP₁, hP₂, of_apply, of_apply, of_apply,
        single_mul_single, one_mul]⟩ } },
  { rintro f g ⟨P, rfl⟩ ⟨Q, rfl⟩,
    exact ⟨P + Q, alg_hom.map_add _ _ _⟩ },
  { rintro r f ⟨P, rfl⟩,
    exact ⟨r • P, alg_hom.map_smul _ _ _⟩ }
end

/-- If a monoid `M` is finitely generated then `monoid_algebra R M` is of finite type. -/
instance finite_type_of_fg [comm_ring R] [monoid.fg M] : finite_type R (monoid_algebra R M) :=
(add_monoid_algebra.finite_type_of_fg R (additive M)).equiv (to_additive_alg_equiv R M).symm

/-- A monoid `M` is finitely generated if and only if `monoid_algebra R M` is of finite type. -/
lemma finite_type_iff_fg [comm_ring R] [nontrivial R] :
  finite_type R (monoid_algebra R M) ↔ monoid.fg M :=
⟨λ h, monoid.fg_iff_add_fg.2 $ add_monoid_algebra.finite_type_iff_fg.1 $ h.equiv $
  to_additive_alg_equiv R M, λ h, @monoid_algebra.finite_type_of_fg _ _ _ _ h⟩

/-- If `monoid_algebra R M` is of finite type then `M` is finitely generated. -/
lemma fg_of_finite_type [comm_ring R] [nontrivial R] [h : finite_type R (monoid_algebra R M)] :
  monoid.fg M :=
finite_type_iff_fg.1 h

/-- A group `G` is finitely generated if and only if `add_monoid_algebra R G` is of finite type. -/
lemma finite_type_iff_group_fg {G : Type*} [comm_group G] [comm_ring R] [nontrivial R] :
  finite_type R (monoid_algebra R G) ↔ group.fg G :=
by simpa [group.fg_iff_monoid.fg] using finite_type_iff_fg

end monoid_algebra

end monoid_algebra

section vasconcelos
variables {R : Type*} [comm_ring R] {M : Type*}
variables [add_comm_group M] [module R M] [module Rᵐᵒᵖ M] [is_central_scalar R M](f : M →ₗ[R] M)

noncomputable theory

/-- The structure of a module `M` over a ring `R` as a module over `polynomial R` when given a
choice of how `X` acts by choosing a linear map `f : M →ₗ[R] M` -/
@[simps]
def module_polynomial_of_endo : module R[X] M :=
module.comp_hom M (polynomial.aeval f).to_ring_hom

include f
<<<<<<< HEAD
lemma module_polynomial_of_endo.is_scalar_tower : @is_scalar_tower R (polynomial R) M _
  (by { haveI := module_polynomial_of_endo f, apply_instance }) _ :=
=======
lemma module_polynomial_of_endo.is_scalar_tower : @is_scalar_tower R R[X] M _
  (by { letI := module_polynomial_of_endo f, apply_instance }) _ :=
>>>>>>> 3aa5b8a9
begin
  letI := module_polynomial_of_endo f,
  constructor,
  intros x y z,
  simp,
end

open polynomial module

/-- A theorem/proof by Vasconcelos, given a finite module `M` over a commutative ring, any
surjective endomorphism of `M` is also injective. Based on,
https://math.stackexchange.com/a/239419/31917,
https://www.ams.org/journals/tran/1969-138-00/S0002-9947-1969-0238839-5/.
This is similar to `is_noetherian.injective_of_surjective_endomorphism` but only applies in the
commutative case, but does not use a Noetherian hypothesis. -/
theorem module.finite.injective_of_surjective_endomorphism [hfg : finite R M]
  (f_surj : function.surjective f) : function.injective f :=
begin
  letI := module_polynomial_of_endo f,
  haveI : is_scalar_tower R R[X] M := module_polynomial_of_endo.is_scalar_tower f,
  have hfgpoly : finite R[X] M, from finite.of_restrict_scalars_finite R _ _,
  have X_mul : ∀ o, (X : R[X]) • o = f o,
  { intro,
    simp, },
  have : (⊤ : submodule R[X] M) ≤ ideal.span {X} • ⊤,
  { intros a ha,
    obtain ⟨y, rfl⟩ := f_surj a,
    rw [← X_mul y],
    exact submodule.smul_mem_smul (ideal.mem_span_singleton.mpr (dvd_refl _)) trivial, },
  obtain ⟨F, hFa, hFb⟩ := submodule.exists_sub_one_mem_and_smul_eq_zero_of_fg_of_le_smul _
    (⊤ : submodule R[X] M) (finite_def.mp hfgpoly) this,
  rw [← linear_map.ker_eq_bot, linear_map.ker_eq_bot'],
  intros m hm,
  rw ideal.mem_span_singleton' at hFa,
  obtain ⟨G, hG⟩ := hFa,
  suffices : (F - 1) • m = 0,
  { have Fmzero := hFb m (by simp),
    rwa [← sub_add_cancel F 1, add_smul, one_smul, this, zero_add] at Fmzero, },
  rw [← hG, mul_smul, X_mul m, hm, smul_zero],
end

end vasconcelos<|MERGE_RESOLUTION|>--- conflicted
+++ resolved
@@ -935,13 +935,8 @@
 module.comp_hom M (polynomial.aeval f).to_ring_hom
 
 include f
-<<<<<<< HEAD
-lemma module_polynomial_of_endo.is_scalar_tower : @is_scalar_tower R (polynomial R) M _
+lemma module_polynomial_of_endo.is_scalar_tower : @is_scalar_tower R R[X] M _
   (by { haveI := module_polynomial_of_endo f, apply_instance }) _ :=
-=======
-lemma module_polynomial_of_endo.is_scalar_tower : @is_scalar_tower R R[X] M _
-  (by { letI := module_polynomial_of_endo f, apply_instance }) _ :=
->>>>>>> 3aa5b8a9
 begin
   letI := module_polynomial_of_endo f,
   constructor,
