/-
Copyright (c) 2020 Kenji Nakagawa. All rights reserved.
Released under Apache 2.0 license as described in the file LICENSE.
Authors: Kenji Nakagawa, Anne Baanen, Filippo A. E. Nuccio
-/
import field_theory.minimal_polynomial
import linear_algebra.finite_dimensional
import logic.function.basic
import order.zorn
<<<<<<< HEAD
=======
import ring_theory.adjoin_root
>>>>>>> c82f5987
import ring_theory.discrete_valuation_ring
import ring_theory.fractional_ideal
import ring_theory.ideal.over
import ring_theory.polynomial.rational_root
<<<<<<< HEAD
import ring_theory.power_basis
=======
import ring_theory.trace
>>>>>>> c82f5987
import set_theory.cardinal
import tactic

/-!
# Dedekind domains

This file defines the notion of a Dedekind domain (or Dedekind ring),
giving three equivalent definitions (TODO: and shows that they are equivalent).

## Main definitions

 - `is_dedekind_domain` defines a Dedekind domain as a commutative ring that is not a field,
   Noetherian, integrally closed in its field of fractions and has Krull dimension exactly one.
   `is_dedekind_domain_iff` shows that this does not depend on the choice of field of fractions.
 - `is_dedekind_domain_dvr` alternatively defines a Dedekind domain as an integral domain that is not a field,
   Noetherian, and the localization at every nonzero prime ideal is a discrete valuation ring.
 - `is_dedekind_domain_inv` alternatively defines a Dedekind domain as an integral domain that is not a field,
   and every nonzero fractional ideal is invertible.
 - `is_dedekind_domain_inv_iff` shows that this does not depend on the choice of field of fractions.

## Implementation notes

The definitions that involve a field of fractions choose a canonical field of fractions,
but are independent of that choice. The `..._iff` lemmas express this independence.

## References

* [D. Marcus, *Number Fields*][marcus1977number]
* [J.W.S. Cassels, A. Frölich, *Algebraic Number Theory*][cassels1967algebraic]
* [P. Samuel, *Algebraic Theory of Numbers*][samuel1970algebraic]

## Tags

dedekind domain, dedekind ring
-/

variables (A K : Type*) [integral_domain A] [field K]

/-- A ring `R` has Krull dimension at most one if all nonzero prime ideals are maximal. -/
def ring.dimension_le_one (R : Type*) [comm_ring R] : Prop :=
∀ p ≠ (⊥ : ideal R), p.is_prime → p.is_maximal

open ideal ring

namespace ring

lemma dimension_le_one.principal_ideal_ring
  [is_principal_ideal_ring A] : dimension_le_one A :=
λ p nonzero prime, by { haveI := prime, exact is_prime.to_maximal_ideal nonzero }

lemma dimension_le_one.integral_closure (R : Type*) [comm_ring R] [nontrivial R] [algebra R A]
  (h : dimension_le_one R) : dimension_le_one (integral_closure R A) :=
begin
  intros p ne_bot prime,
  haveI := prime,
  refine integral_closure.is_maximal_of_is_maximal_comap p
  (h _ (integral_closure.comap_ne_bot ne_bot) _),
  apply is_prime.comap
end
end ring

<<<<<<< HEAD
=======
section

variables {A K}

lemma fraction_map.is_algebraic_iff {R L : Type*} [comm_ring R] [field L]
  (f : fraction_map R K) [algebra f.codomain L] [algebra R L] [is_scalar_tower R f.codomain L]
  {x : L} : is_algebraic f.codomain x ↔ is_algebraic R x :=
sorry

end

>>>>>>> c82f5987
open ring

/--
A Dedekind domain is an integral domain that is Noetherian, integrally closed, and
has Krull dimension exactly one (`not_is_field` and `dimension_le_one`).

The integral closure condition is independent of the choice of field of fractions:
use `is_dedekind_domain_iff` to prove `is_dedekind_domain` for a given `fraction_map`.

This is the default implementation, but there are equivalent definitions,
`is_dedekind_domain_dvr` and `is_dedekind_domain_inv`.
TODO: Prove that these are actually equivalent definitions.
-/
class is_dedekind_domain : Prop :=
(not_is_field : ¬ is_field A)
(is_noetherian_ring : is_noetherian_ring A)
(dimension_le_one : dimension_le_one A)
(is_integrally_closed : integral_closure A (fraction_ring A) = ⊥)

/-- An integral domain is a Dedekind domain iff and only if it is not a field, is Noetherian, has dimension ≤ 1,
and is integrally closed in a given fraction field.
In particular, this definition does not depend on the choice of this fraction field. -/
lemma is_dedekind_domain_iff (f : fraction_map A K) :
  is_dedekind_domain A ↔
    (¬ is_field A) ∧ is_noetherian_ring A ∧ dimension_le_one A ∧
    integral_closure A f.codomain = ⊥ :=
⟨λ ⟨hf, hr, hd, hi⟩, ⟨hf, hr, hd,
  by rw [←integral_closure_map_alg_equiv (fraction_ring.alg_equiv_of_quotient f),
         hi, algebra.map_bot]⟩,
 λ ⟨hf, hr, hd, hi⟩, ⟨hf, hr, hd,
  by rw [←integral_closure_map_alg_equiv (fraction_ring.alg_equiv_of_quotient f).symm,
         hi, algebra.map_bot]⟩⟩

/--
A Dedekind domain is an integral domain that is not a field, is Noetherian, and the localization at
every nonzero prime is a discrete valuation ring.

This is equivalent to `is_dedekind_domain`.
TODO: prove the equivalence.
-/
structure is_dedekind_domain_dvr : Prop :=
(not_is_field : ¬ is_field A)
(is_noetherian_ring : is_noetherian_ring A)
(is_dvr_at_nonzero_prime : ∀ P ≠ (⊥ : ideal A), P.is_prime →
  discrete_valuation_ring (localization.at_prime P))

section inverse

open_locale classical

variables {R₁ : Type*} [integral_domain R₁] {g : fraction_map R₁ K}


variables {I J : fractional_ideal g}

noncomputable instance : has_inv (fractional_ideal g) := ⟨λ I, 1 / I⟩

lemma inv_eq : I⁻¹ = 1 / I := rfl

lemma inv_zero' : (0 : fractional_ideal g)⁻¹ = 0 := fractional_ideal.div_zero

lemma inv_nonzero {J : fractional_ideal g} (h : J ≠ 0) :
J⁻¹ = ⟨(1 : fractional_ideal g) / J, fractional_ideal.fractional_div_of_nonzero h⟩ :=
fractional_ideal.div_nonzero _

lemma coe_inv_of_nonzero {J : fractional_ideal g} (h : J ≠ 0) :
  (↑J⁻¹ : submodule R₁ g.codomain) = g.coe_submodule 1 / J :=
by { rwa inv_nonzero _, refl, assumption}

/-- `I⁻¹` is the inverse of `I` if `I` has an inverse. -/
theorem right_inverse_eq (I J : fractional_ideal g) (h : I * J = 1) :
  J = I⁻¹ :=
begin
  have hI : I ≠ 0 := fractional_ideal.ne_zero_of_mul_eq_one I J h,
  suffices h' : I * (1 / I) = 1,
  { exact (congr_arg units.inv $
      @units.ext _ _ (units.mk_of_mul_eq_one _ _ h) (units.mk_of_mul_eq_one _ _ h') rfl) },
  apply le_antisymm,
  { apply fractional_ideal.mul_le.mpr _,
    intros x hx y hy,
    rw mul_comm,
    exact (fractional_ideal.mem_div_iff_of_nonzero hI).mp hy x hx },
  rw ← h,
  apply fractional_ideal.mul_left_mono I,
  apply (fractional_ideal.le_div_iff_of_nonzero hI).mpr _,
  intros y hy x hx,
  rw mul_comm,
  exact fractional_ideal.mul_mem_mul hx hy
end

theorem mul_inv_cancel_iff {I : fractional_ideal g} :
  I * I⁻¹ = 1 ↔ ∃ J, I * J = 1 :=
⟨λ h, ⟨I⁻¹, h⟩, λ ⟨J, hJ⟩, by rwa [← @right_inverse_eq _ _ _ _ _ I J hJ]⟩

variables {K' : Type*} [field K'] {g' : fraction_map R₁ K'}

@[simp] lemma map_inv (I : fractional_ideal g) (h : g.codomain ≃ₐ[R₁] g'.codomain) :
  (I⁻¹).map (h : g.codomain →ₐ[R₁] g'.codomain) = (I.map h)⁻¹ :=
by rw [inv_eq, fractional_ideal.map_div, fractional_ideal.map_one, inv_eq]

open_locale classical

open submodule submodule.is_principal

@[simp] lemma span_singleton_inv (x : g.codomain) :
  (fractional_ideal.span_singleton x)⁻¹ = fractional_ideal.span_singleton (x⁻¹) :=
fractional_ideal.one_div_span_singleton x

local attribute [semireducible] fractional_ideal.span_singleton

lemma mul_generator_self_inv (I : fractional_ideal g)
  [submodule.is_principal (I : submodule R₁ g.codomain)] (h : I ≠ 0) :
  I * fractional_ideal.span_singleton (generator (I : submodule R₁ g.codomain))⁻¹ = 1 :=
begin
  -- Rewrite only the `I` that appears alone.
  conv_lhs { congr, rw fractional_ideal.eq_span_singleton_of_principal I },
  rw [fractional_ideal.span_singleton_mul_span_singleton, mul_inv_cancel,
    fractional_ideal.span_singleton_one],
  intro generator_I_eq_zero,
  apply h,
  rw [fractional_ideal.eq_span_singleton_of_principal I, generator_I_eq_zero,
    fractional_ideal.span_singleton_zero]
end

lemma invertible_of_principal (I : fractional_ideal g)
  [submodule.is_principal (I : submodule R₁ g.codomain)] (h : I ≠ 0) :
  I * I⁻¹ = 1 :=
(fractional_ideal.mul_div_self_cancel_iff).mpr
  ⟨fractional_ideal.span_singleton (generator (I : submodule R₁ g.codomain))⁻¹,
    @mul_generator_self_inv _ _ _ _ _ I _ h⟩

lemma invertible_iff_generator_nonzero (I : fractional_ideal g)
  [submodule.is_principal (I : submodule R₁ g.codomain)] :
  I * I⁻¹ = 1 ↔ generator (I : submodule R₁ g.codomain) ≠ 0 :=
begin
  split,
  { intros hI hg,
    apply fractional_ideal.ne_zero_of_mul_eq_one _ _ hI,
    rw [fractional_ideal.eq_span_singleton_of_principal I, hg,
        fractional_ideal.span_singleton_zero] },
  { intro hg,
    apply invertible_of_principal,
    rw [fractional_ideal.eq_span_singleton_of_principal I],
    intro hI,
    have := fractional_ideal.mem_span_singleton_self (generator (I : submodule R₁ g.codomain)),
    rw [hI, fractional_ideal.mem_zero_iff] at this,
    contradiction }
end

lemma is_principal_inv (I : fractional_ideal g)
  [submodule.is_principal (I : submodule R₁ g.codomain)] (h : I ≠ 0) :
  submodule.is_principal (I⁻¹).1 :=
begin
  rw [fractional_ideal.val_eq_coe, fractional_ideal.is_principal_iff],
  use (generator (I : submodule R₁ g.codomain))⁻¹,
  have hI : I  * fractional_ideal.span_singleton ((generator (I : submodule R₁ g.codomain))⁻¹)  = 1,
  apply @mul_generator_self_inv _ _ _ _ _ I _ h,
  apply (@right_inverse_eq _ _ _ _ _ I (fractional_ideal.span_singleton ((generator (I : submodule R₁ g.codomain))⁻¹)) hI).symm,
end

/--
A Dedekind domain is an integral domain that is not a field such that every fractional ideal has an inverse.

This is equivalent to `is_dedekind_domain`.
TODO: prove the equivalence.
-/


structure is_dedekind_domain_inv : Prop :=
(not_is_field : ¬ is_field A)
(mul_inv_cancel : ∀ I ≠ (⊥ : fractional_ideal (fraction_ring.of A)), I * (1 / I) = 1)

open ring.fractional_ideal

lemma is_dedekind_domain_inv_iff (f : fraction_map A K) :
  is_dedekind_domain_inv A ↔
    (¬ is_field A) ∧ (∀ I ≠ (⊥ : fractional_ideal f), I * I⁻¹ = 1) :=
begin
  set h : (fraction_ring.of A).codomain ≃ₐ[A] f.codomain := fraction_ring.alg_equiv_of_quotient f,
  split; rintros ⟨hf, hi⟩; use hf; intros I hI,
  { have := hi (map ↑h.symm I) (map_ne_zero _ hI),
    convert congr_arg (map (h : (fraction_ring.of A).codomain →ₐ[A] f.codomain)) this;
      simp only [map_symm_map, map_one, fractional_ideal.map_mul, fractional_ideal.map_div,
                 inv_eq] },
  { have := hi (map ↑h I) (map_ne_zero _ hI),
    convert congr_arg (map (h.symm : f.codomain →ₐ[A] (fraction_ring.of A).codomain)) this;
      simp only [map_map_symm, map_one, fractional_ideal.map_mul, fractional_ideal.map_div,
                 inv_eq] },
end
end inverse

section equivalence

section

open ring.fractional_ideal

lemma coe_ne_bot (I :ideal A) : I ≠ ⊥ ↔ (I : fractional_ideal (fraction_ring.of A)) ≠ ⊥ :=
begin
  split,
  {
    rw ring.fractional_ideal.bot_eq_zero,
    contrapose,
    simp only [not_not],
    rw eq_zero_iff,
    rintros h,
    apply ideal.ext,
    rintros x,
    rw ideal.mem_bot,
    simp at h,
    let y:= (localization_map.to_map (fraction_ring.of A)) x,
    specialize h x,
    split,
    {
      rintros hx,
      have f := h hx,
      rw localization_map.to_map_eq_zero_iff at f,
      exact f,
      unfold has_le.le,
      simp,
    },
    {
      rintros f,
      rw f,
      simp,
    },
  },
  contrapose, simp, rintros h,
  rw h,
  finish,
end

lemma max_ideal_ne_bot (M : ideal A) (max : M.is_maximal) (not_field : ¬ is_field A) : M ≠ ⊥ :=
begin
  rintros h,
  rw h at max,
  cases max with h1 h2,
  rw not_is_field_iff_exists_ideal_bot_lt_and_lt_top at not_field,
  rcases not_field with ⟨I, hIbot, hItop⟩,
  specialize h2 I hIbot,
  rw h2 at hItop,
  simp at hItop,
  assumption,
end

lemma mul_val (I J : fractional_ideal (fraction_ring.of A)) : (I*J).val = I.val*J.val :=
begin
  simp only [val_eq_coe, coe_mul],
end

lemma ext' (I J : fractional_ideal (fraction_ring.of A)) : I = J ↔ ∀ (x : localization_map.codomain (fraction_ring.of A)), (x ∈ I ↔ x ∈ J) :=
begin
  split,
  { rintros h x,
    rw h },
  rintros,
  apply ring.fractional_ideal.ext,
  apply submodule.ext,
  assumption,
end

lemma one_mem : (1 : localization_map.codomain (fraction_ring.of A)) ∈ ((1 : ideal A) : fractional_ideal (fraction_ring.of A)) :=
begin
  apply one_mem_one,
end

lemma local_one : (localization_map.to_map (fraction_ring.of A)) 1 = 1 :=
begin
  simp,
end

<<<<<<< HEAD
=======
lemma coe_ne_bot (I :ideal A) : I ≠ ⊥ ↔ (I : fractional_ideal (fraction_ring.of A)) ≠ ⊥ :=
begin
  split,
  {
    rw ring.fractional_ideal.bot_eq_zero,
    contrapose,
    simp only [not_not],
    rw eq_zero_iff,
    rintros h,
    apply ideal.ext,
    rintros x,
    rw ideal.mem_bot,
    simp at h,
    let y:= (localization_map.to_map (fraction_ring.of A)) x,
    specialize h y x,
    split,
    {
      rintros hx,
      have f := h hx,
      simp at f,
      rw localization_map.to_map_eq_zero_iff at f,
      exact f,
      unfold has_le.le,
      simp,
    },
    {
      rintros f,
      rw f,
      simp,
    },
  },
  contrapose, simp, rintros h,
  rw h,
  finish,
end

lemma max_ideal_ne_bot (M : ideal A) (max : M.is_maximal) (not_field : ¬ is_field A) : M ≠ ⊥ :=
begin
  rintros h,
  rw h at max,
  cases max with h1 h2,
  rw not_is_field_iff_exists_ideal_bot_lt_and_lt_top at not_field,
  rcases not_field with ⟨I, hIbot, hItop⟩,
  specialize h2 I hIbot,
  rw h2 at hItop,
  simp at hItop,
  assumption,
end

lemma mul_val (I J : fractional_ideal (fraction_ring.of A)) : (I*J).val = I.val*J.val :=
begin
  simp only [val_eq_coe, coe_mul],
end

lemma ext' (I J : fractional_ideal (fraction_ring.of A)) : I = J ↔ ∀ (x : localization_map.codomain (fraction_ring.of A)), (x ∈ I ↔ x ∈ J) :=
begin
  split,
  { rintros h x,
    rw h },
  rintros,
  apply ring.fractional_ideal.ext,
  apply submodule.ext,
  assumption,
end

lemma one_mem : (1 : localization_map.codomain (fraction_ring.of A)) ∈ ((1 : ideal A) : fractional_ideal (fraction_ring.of A)) :=
begin
  apply one_mem_one,
end

lemma local_one : (localization_map.to_map (fraction_ring.of A)) 1 = 1 :=
begin
  simp,
end

-- TODO: times out
>>>>>>> c82f5987
lemma ideal_le_iff_frac_ideal_le (I J : ideal A) : I ≤ J ↔ (I : fractional_ideal (fraction_ring.of A)) ≤ (J : fractional_ideal (fraction_ring.of A)) :=
begin
  split,
  {
    rintros h,
    tidy,
  },
  rintros h,
<<<<<<< HEAD
  rw le_iff_mem at h,
  change (∀ (x : A), x ∈ I → x ∈ J),
  rintros x hI,
  specialize h ((localization_map.to_map (fraction_ring.of A)) x),
  rw mem_coe_ideal at h,
  simp at h,
  exact h hI
=======
  rw le_iff at h,
  change (∀ (x : A), x ∈ I → x ∈ J),
  rintros x hI,
  specialize h ((localization_map.to_map (fraction_ring.of A)) x),
  rw mem_coe at h,
  simp at h,
  specialize h x hI rfl,
  rcases h with ⟨y, hJ, h⟩,
  have f : y = x,
  apply fraction_map.injective (fraction_ring.of A),
  assumption,
  rw f at hJ,
  assumption,
>>>>>>> c82f5987
end

open_locale classical -- to deal with union of two finsets!

universes u v

variables (B : Type u) [semiring B]
variables (M : Type v) [add_comm_monoid M] [semimodule B M]

open submodule

lemma submodule.mem_span_finite_of_mem_span (S : set M) (x : M) (hx : x ∈ span B S) :
  ∃ T : set M, T ⊆ S ∧ T.finite ∧ x ∈ span B T :=
begin
  use {x},
  split,
  {
    sorry,
  },
  sorry,
end

lemma noeth : is_dedekind_domain_inv A -> is_noetherian_ring A :=
begin
  rintros h,
  rcases h with ⟨h1, h2⟩,
  split,
  rintros s,
  specialize h2 s,
  by_cases s = ⊥,
  {
    rw h,
    apply submodule.fg_bot,
  },
  let p : ideal A := s,
  change p ≠ ⊥ at h,
  rw coe_ne_bot A at h,
  have h' := h2 h,
  have g : (1 : ideal A).fg,
  {
    unfold submodule.fg,
    use {1},
    rw submodule.one_eq_span,
    simp,
  },
  rw ext' at h',
  specialize h' 1,
  have h'' := h'.2 one_mem_one,
  unfold has_mul.mul at h'',
  revert h'',
  -- TODO: this step doesn't work any more.
  apply submodule.mem_supr_of_mem,
  have f' := submodule.exists_finset_of_mem_supr h',
  have g' : s ≤ 1,
  {
    sorry,
  },
  --have f' : comap _ ((s : fractional_ideal(fraction_ring.of A)) * (s : fractional_ideal(fraction_ring.of A))⁻¹) = comap _ (1 : fractional_ideal(fraction_ring.of A)),
  rw subtype.ext_iff at h',
  have f' := submodule.fg_map g,
  swap 5,
  refine localization_map.lin_coe f,
  rw coe_one at h',
  rw <-h' at f',
  simp at h',
--  have f' := submodule.fg_map 1 f,
 -- rw submodule.fg_map _ 1 at f,
  --rw subtype.ext_iff at h',
  rw coe_mul at h',

  rw <-h' at f,

  sorry,
end

lemma fg_is_frac_ideal (I : submodule A (localization_map.codomain (fraction_ring.of A))) : I.fg -> is_fractional (fraction_ring.of A) I :=
<<<<<<< HEAD
is_fractional_of_fg

lemma fraction_ring_fractional_ideal (x : (fraction_ring A)) (hx : is_integral A x) : is_fractional (fraction_ring.of A) ((algebra.adjoin A {x}).to_submodule : submodule A (localization_map.codomain (fraction_ring.of A))) :=
is_fractional_of_fg (fg_adjoin_singleton_of_integral x hx)
=======
fractional_of_fg

lemma fraction_ring_fractional_ideal (x : (fraction_ring A)) (hx : is_integral A x) : is_fractional (fraction_ring.of A) ((algebra.adjoin A {x}).to_submodule : submodule A (localization_map.codomain (fraction_ring.of A))) :=
fractional_of_fg (fg_adjoin_singleton_of_integral x hx)
>>>>>>> c82f5987

lemma mem_adjoin (x : fraction_ring A) : x ∈ ((algebra.adjoin A {x}) : subalgebra A (localization_map.codomain (fraction_ring.of A))) :=
begin
  apply subsemiring.subset_closure,
  simp,
end

lemma int_close : is_dedekind_domain_inv A -> integral_closure A (fraction_ring A) = ⊥ :=
begin
  rintros h,
  ext,
  split,
  {
    rintros hx,
    cases h with h1 h2,
    let S : subalgebra A (localization_map.codomain (fraction_ring.of A)) := algebra.adjoin A {x},
    have f' : is_fractional _ (S.to_submodule),
    {
      apply fraction_ring_fractional_ideal,
      rcases hx with ⟨p, hp1, hp2⟩,
      split,
      rotate,
      use p,
      split,
      assumption,
      assumption,
    },
    let M : fractional_ideal (fraction_ring.of A) := ⟨S.to_submodule, f'⟩,
    by_cases x = 0,
    rw h,
    apply subalgebra.zero_mem ⊥,
    have f : M = 1,
    {
      specialize h2 M,
      rw <-mul_one M,
      have g : M ≠ ⊥,
      {
        classical,
        by_contradiction a,
        simp at a,
        rw subtype.ext_iff_val at a,
        simp at a,
        rw submodule.eq_bot_iff S.to_submodule at a,
        specialize a x,
        apply h,
        apply a,
        change x ∈ (S : submodule A (localization_map.codomain (fraction_ring.of A))),
        rw subalgebra.mem_to_submodule,
        apply mem_adjoin,
      },
      have hM := h2 g,
      suffices hM' : M * (M * M⁻¹) = 1,
<<<<<<< HEAD
      rw [inv_eq, hM] at hM',
=======
      rw hM at hM',
>>>>>>> c82f5987
      assumption,
      suffices hM' : M * M = M,
      assoc_rw hM',
      assumption,
      rw subtype.ext_iff_val,
      simp,
      change (S : submodule A (localization_map.codomain (fraction_ring.of A))) * (S : submodule A (localization_map.codomain (fraction_ring.of A))) = (S : submodule A (localization_map.codomain (fraction_ring.of A))),
      ext,
      split,
      {
        rintros hx2,
        have hmul : (S : submodule A (localization_map.codomain (fraction_ring.of A))) * (S : submodule A (localization_map.codomain (fraction_ring.of A))) ≤ (S : submodule A (localization_map.codomain (fraction_ring.of A))),
        {
          rw submodule.mul_le,
          rintros y hy z hz,
          rw subalgebra.mem_to_submodule at hy,
          rw subalgebra.mem_to_submodule at hz,
          rw subalgebra.mem_to_submodule,
          apply (subalgebra.mul_mem S hy hz),
        },
        change (∀ x ∈ (S : submodule A (localization_map.codomain (fraction_ring.of A))) * (S : submodule A (localization_map.codomain (fraction_ring.of A))), x ∈ (S : submodule A (localization_map.codomain (fraction_ring.of A)))) at hmul,
        exact hmul x_1 hx2,
      },
      rintros hx1,
      have h1 := subalgebra.one_mem S,
      rw <-subalgebra.mem_to_submodule at h1,
      have hx2 := submodule.mul_mem_mul hx1 h1,
      simpa using hx2,
    },
    have fx : x ∈ M,
    change x ∈ (S : submodule A (localization_map.codomain (fraction_ring.of A))),
    rw subalgebra.mem_to_submodule,
    apply mem_adjoin,
    suffices h' : x ∈ ((⊥ : subalgebra A (localization_map.codomain (fraction_ring.of A))) : submodule A (localization_map.codomain (fraction_ring.of A))),
    rw subalgebra.mem_to_submodule at h',
    assumption,
    rw algebra.to_submodule_bot,
    rw ext' at f,
    specialize f x,
    have g' := f.1 fx,
    rw <-coe_span_singleton 1,
    rw ring.fractional_ideal.span_singleton_one,
    apply iff.rfl.1 g',
  },
  rintros hx,
  rw mem_integral_closure_iff_mem_fg,
  use ⊥,
  split,
  unfold submodule.fg,
  use {1},
  rw algebra.to_submodule_bot,
  simp,
  assumption,
end

lemma dim_le_one : is_dedekind_domain_inv A -> dimension_le_one A :=
begin
  rintros h,
  rcases h with ⟨h1, h2⟩,
  rintros p nz hp,
  have hpinv := h2 p,
  have hpmax := exists_le_maximal p hp.1,
  rcases hpmax with ⟨M, hM1, hM2⟩,
  specialize h2 M,
  specialize hpinv ((coe_ne_bot A p).1 nz),
  specialize h2 ( (coe_ne_bot A M).1 (max_ideal_ne_bot A M hM1 h1)),
  set I := (M : fractional_ideal (fraction_ring.of A))⁻¹ * (p : fractional_ideal (fraction_ring.of A)) with hI,
  have f' : I ≤ 1,
  {
    set N := (M : fractional_ideal (fraction_ring.of A))⁻¹ with hN,
    rw ideal_le_iff_frac_ideal_le at hM2,
    have g'' := submodule.mul_le_mul hM2 (le_refl N),
    simp only [val_eq_coe, <-coe_mul] at g'',
    norm_cast at g'',
<<<<<<< HEAD
    rw [hN, inv_eq, h2, mul_comm] at g'',
=======
    rw h2 at g'',
    rw mul_comm at g'',
>>>>>>> c82f5987
    exact g'',
  },
  have f : (M : fractional_ideal (fraction_ring.of A)) * I = (p : fractional_ideal (fraction_ring.of A)),
  {
    change ↑M * ((↑M)⁻¹ * ↑p) = ↑p,
    assoc_rw h2,
    simp,
  },
  by_cases p = M,
  {
    rw h,
    assumption,
  },
  exfalso,
  have g : I ≤ (p : fractional_ideal (fraction_ring.of A)),
  {
<<<<<<< HEAD
    rw le_iff_mem,
=======
    rw le_iff,
>>>>>>> c82f5987
    rintros x hxI,
    have hpM :  ∃ (x : A), x ∈ M ∧ x ∉ p,
    {
      classical,
      by_contradiction a,
      simp at a,
      change M ≤ p at a,
      apply h,
      rw <-has_le.le.le_iff_eq a,
      assumption,
    },
    rcases hpM with ⟨z, hz, hpz⟩,
<<<<<<< HEAD
    rw le_iff_mem at f',
=======
    rw le_iff at f',
>>>>>>> c82f5987
    specialize f' x hxI,
    change x ∈ ((1 : ideal A) : fractional_ideal (fraction_ring.of A)) at f',
    rw fractional_ideal.mem_coe_ideal at f',
    rcases f' with ⟨y, hy, f'⟩,
    change x ∈ (p : fractional_ideal(fraction_ring.of A)).val,
    rw <-f',
    have f'' : y*z ∈ p,
    {
      suffices g : x * (localization_map.to_map (fraction_ring.of A) z) ∈ (p : fractional_ideal (fraction_ring.of A)),
      {
        rw <-f' at g,
        rw <-ring_hom.map_mul at g,
        rw fractional_ideal.mem_coe_ideal at g,
        rcases g with ⟨x', Hx, g⟩,
        suffices g'' : x' = (y*z),
        rw g'' at Hx,
        assumption,
        revert g,
        apply fraction_map.injective (fraction_ring.of A),
      },
      rw <-f,
      rw mul_comm,
<<<<<<< HEAD
      apply fractional_ideal.mul_mem_mul,
      let z' := (localization_map.to_map (fraction_ring.of A)) z,
      change z' ∈ (M : fractional_ideal (fraction_ring.of A)),
      rw mem_coe_ideal,
=======
      apply submodule.mul_mem_mul,
      let z' := (localization_map.to_map (fraction_ring.of A)) z,
      change z' ∈ (M : fractional_ideal (fraction_ring.of A)),
      rw mem_coe,
>>>>>>> c82f5987
      use z,
      split, assumption, refl,
      assumption,
    },
    unfold is_prime at hp,
    have hp' := hp.right f'',
    cases hp',
    {
      let z' := (localization_map.to_map (fraction_ring.of A)) y,
      change z' ∈ (p : fractional_ideal (fraction_ring.of A)),
<<<<<<< HEAD
      rw mem_coe_ideal,
=======
      rw mem_coe,
>>>>>>> c82f5987
      use y,
      split, assumption, refl,
    },
    finish,
  },
  rw <-subtype.coe_le_coe at g,
  rw hI at g,
  norm_cast at g,
  change ((↑M)⁻¹ * ↑p) ≤ ↑p at g,
  have hM := le_refl (M : fractional_ideal (fraction_ring.of A)),
  have g' := submodule.mul_le_mul g hM,
  rw mul_comm at g',
  simp only [val_eq_coe, <-coe_mul] at g',
  norm_cast at g',
  assoc_rw h2 at g',
  rw one_mul at g',
  set q := (p : fractional_ideal (fraction_ring.of A))⁻¹ with hq,
  have g'' := submodule.mul_le_mul g' (le_refl q),
  simp only [val_eq_coe, <-coe_mul] at g'',
  norm_cast at g'',
<<<<<<< HEAD
  rw [hq, inv_eq, hpinv] at g'',
=======
  rw hpinv at g'',
>>>>>>> c82f5987
  rw mul_comm at g'',
  rw mul_comm at hpinv,
  assoc_rw hpinv at g'',
  rw one_mul at g'',
  have ginv : (M : fractional_ideal (fraction_ring.of A)) ≤ 1,
  {
    change (M : fractional_ideal (fraction_ring.of A)) ≤ ((1 : ideal A) : fractional_ideal (fraction_ring.of A)),
    apply submodule.map_mono,
    simp,
  },
  have k := (has_le.le.le_iff_eq ginv).1 g'',
  cases hM1 with hM11 hM12,
  apply hM11,
  unfold has_one.one at k,
  simp at k,
  change ((1 : ideal A) : fractional_ideal (fraction_ring.of A)) = (M : fractional_ideal (fraction_ring.of A)) at k,
  rw ideal.eq_top_iff_one,
  rw ext' at k,
  specialize k 1,
  have k' := k.1 (one_mem A),
<<<<<<< HEAD
  rw mem_coe_ideal at k',
=======
  rw mem_coe at k',
>>>>>>> c82f5987
  cases k' with x k',
  cases k' with hx k',
  suffices f' : x = 1,
  rw f' at hx,
  assumption,
  rw <-(local_one A) at k',
  apply fraction_map.injective (fraction_ring.of A),
  assumption,
end

theorem tp : is_dedekind_domain_inv A <-> is_dedekind_domain A :=
begin
  split,
  {
    rintros h,
    split,
    {
      apply h.1,
    },
    {
      apply noeth,
      assumption,
    },
    {
      apply dim_le_one,
      assumption,
    },
    {
      apply int_close,
      assumption,
    },
  },
  sorry,
end

<<<<<<< HEAD
lemma integrally_closed_iff_integral_implies_integer {R : Type*}
=======
end

lemma integrally_closed_iff_integral_implies_integer {R K : Type*}
>>>>>>> c82f5987
  [comm_ring R] [comm_ring K] {f : fraction_map R K} :
  integral_closure R f.codomain = ⊥ ↔ ∀ x : f.codomain, is_integral R x → f.is_integer x :=
subalgebra.ext_iff.trans
  ⟨ λ h x hx, algebra.mem_bot.mp ((h x).mp hx),
    λ h x, iff.trans
      ⟨λ hx, h x hx, λ ⟨y, hy⟩, hy ▸ is_integral_algebra_map⟩
      (@algebra.mem_bot R f.codomain _ _ _ _).symm⟩

instance principal_ideal_ring.to_dedekind_domain [is_principal_ideal_ring A]
  [field K] (f : fraction_map A K) (not_field : ¬ is_field A) :
  is_dedekind_domain A :=
(is_dedekind_domain_iff A K f).mpr
⟨not_field, principal_ideal_ring.is_noetherian_ring, dimension_le_one.principal_ideal_ring _,
  @unique_factorization_monoid.integrally_closed A _ _
    (principal_ideal_ring.to_unique_factorization_monoid) _ _⟩

<<<<<<< HEAD
end

=======
>>>>>>> c82f5987
namespace dedekind_domain

variables {R S : Type*} [integral_domain R] [integral_domain S] [algebra R S]
variables {L : Type*} [field L] {f : fraction_map R K}

open finsupp polynomial

variables {M : ideal R} [is_maximal M]

lemma if_inv_then_int { I : ideal R } (hR : is_dedekind_domain R) (x : f.codomain) (h_nzI : I ≠ 0)
  (h_prod : (↑I : fractional_ideal f) * (1 / ↑I : fractional_ideal f) = ↑I) :
  x ∈ (1/↑I : fractional_ideal f) → (f.to_map).is_integral_elem x :=
begin
  intro hx,
  let h_RalgK := ring_hom.to_algebra f.to_map,
  have h_prod_mem : ∀ a ∈ I, ∀ t ∈ (1 / ↑I : fractional_ideal f), f.to_map a * t ∈ (↑I : fractional_ideal f),
  { intros a ha t ht,
    rw ← h_prod,
    have hfa : f.to_map a ∈ (↑I : fractional_ideal f),
    apply fractional_ideal.mem_coe_ideal.mpr,
    use a,
    apply and.intro ha rfl,
    apply fractional_ideal.mul_mem_mul hfa ht },
  have h_Samuel : ∀ n : ℕ, ∀ y ∈ I, f.to_map y * x ^ n ∈ (↑I : fractional_ideal f).val,
  { intro n,
    induction n with n hn,
    { intros y hy,
      ring,
      apply (fractional_ideal.mem_coe_ideal).mpr,
      use y,
      apply and.intro hy rfl },
    { intros y hy,
      obtain ⟨z, ⟨hz₁, hz₂⟩ ⟩ : ∃ z ∈ I, f.to_map z = f.to_map y * x,
      { apply (fractional_ideal.mem_coe_ideal).mp,
        apply h_prod_mem, exact hy,
        exact hx },
      rw [pow_succ, ← mul_assoc (f.to_map y) x (x^n), ← hz₂],
      specialize hn z hz₁,
      exact hn } },
  let φ := @aeval R K _ _ h_RalgK x,
  let A := @alg_hom.range R (polynomial R) f.codomain _ _ _  _ h_RalgK φ,
  have h_xA : x ∈ A,
  { suffices hp : ∃ (p : polynomial R), φ p = x,
    simpa,
    use X,
    apply aeval_X },
  have h_fracA : is_fractional f A,
  { obtain ⟨y, ⟨h_Iy, h_nzy⟩⟩ : ∃ y ∈ I, y ≠ (0 : R),
    { apply (submodule.ne_bot_iff I).mp,
      exact h_nzI },
    use y,
    split,
    { apply mem_non_zero_divisors_iff_ne_zero.mpr h_nzy },
    { suffices h_intmon : ∀ (n : ℕ), f.is_integer (f.to_map y * x ^ n),
      { have h_intpol : ∀ (p : polynomial R), f.is_integer (f.to_map y * eval₂ f.to_map x p),
        { intro p,
          apply polynomial.induction_on' p,
          { intros q₁ q₂,
            rw [eval₂_add, left_distrib],
            apply localization_map.is_integer_add },
            { intros n a,
              rw [monomial_eq_smul_X, eval₂_smul, algebra.mul_smul_comm],
              apply localization_map.is_integer_smul,
              rw eval₂_X_pow,
              specialize h_intmon n,
              exact h_intmon }, },
        intros b hb,
        obtain ⟨polb, h_polb⟩ : ∃ (p : polynomial R), eval₂ f.to_map x p = b,
        { cases hb with pb h_pb,
          use pb,
          rw ← h_pb.right,
          apply aeval_def x pb },
        rw ← h_polb,
        specialize h_intpol polb,
        exact h_intpol },
      { intro n,
        specialize h_Samuel n y h_Iy,
        obtain ⟨z, ⟨ - , hz⟩⟩ :  ∃ (x' ∈ I), f.to_map x' = (f.to_map y) * x ^ n,
        { apply (fractional_ideal.mem_coe_ideal).mp,
        exact h_Samuel },
        use [z, hz] } } },
  let IA : fractional_ideal f := ⟨A, h_fracA⟩,
  have h_noethA : is_noetherian R A,
<<<<<<< HEAD
  { haveI : is_noetherian_ring R := hR.2,
    apply fractional_ideal.is_noetherian IA },
=======
  { apply fractional_ideal.fg_of_noetherian hR.2 IA },
>>>>>>> c82f5987
  obtain ⟨px, h_px , h_int_x⟩ : is_integral R x,
  { apply @is_integral_of_submodule_noetherian R K _ _ h_RalgK A h_noethA x h_xA },
  use px,
  apply and.intro h_px h_int_x,
end

local attribute [instance] classical.prop_decidable

lemma inv_of_maximal_not_top (hR : is_dedekind_domain R) (hM : ideal.is_maximal M) :
  (1 / ↑M : fractional_ideal f) ≠ (1 : fractional_ideal f) :=
begin sorry,
end

lemma maximal_ideal_inv_of_dedekind (hR : is_dedekind_domain R) (hM : ideal.is_maximal M) :
  is_unit (M : fractional_ideal f) :=
begin
  have hnz_M : M ≠ 0, apply (lt_iff_le_and_ne.mp (ideal.bot_lt_of_maximal M hR.1) ).2.symm,
  have hnz_Mf : (↑M : fractional_ideal f) ≠ (⊥ : fractional_ideal f),
<<<<<<< HEAD
  { exact (fractional_ideal.coe_to_fractional_ideal_ne_zero (le_refl (non_zero_divisors R))).mpr hnz_M },
=======
  apply (fractional_ideal.coe_nonzero_of_nonzero _).mp hnz_M, tauto,
>>>>>>> c82f5987
  have h_MfinR : (↑M : fractional_ideal f) ≤ (1 : fractional_ideal f),
  apply fractional_ideal.coe_ideal_le_one,
  have hM_inclMinv : (↑M : fractional_ideal f) ≤ (↑M : fractional_ideal f) * (1 / (↑M : fractional_ideal f)),
  from fractional_ideal.le_self_mul_one_div h_MfinR,
  have h_self : (↑M : fractional_ideal f) ≤ (1 : fractional_ideal f) * ↑M,
  ring, exact le_refl ↑M,
  have hMMinv_inclR : ↑M * (1 / ↑M) ≤ (1 : fractional_ideal f),
    from fractional_ideal.mul_one_div_le_one,
  suffices hprod : ↑M * ((1: fractional_ideal f) / ↑M) = (1 : fractional_ideal f),
  apply is_unit_of_mul_eq_one ↑M ((1 : fractional_ideal f) / ↑M) hprod,
  obtain ⟨I, hI⟩ : ∃ (I : ideal R), ↑I = ↑M * ((1 : fractional_ideal f) / ↑M),
  ring, apply (fractional_ideal.le_one_iff_exists_coe_ideal.mp hMMinv_inclR),
  have h_Iincl : M ≤ I,
  { suffices h_Iincl_f : (↑M : fractional_ideal f) ≤ (↑I : fractional_ideal f),
    { intros x hx,
      let y := f.to_map x,
      have defy : f.to_map x = y, refl,
      have hy : y ∈  (↑M : fractional_ideal f),
      { simp only [exists_prop, fractional_ideal.mem_coe_ideal], use x, exact ⟨hx, defy⟩ },
      replace hy : y ∈ (↑I : fractional_ideal f),
      apply fractional_ideal.le_iff_mem.mp h_Iincl_f, assumption,
      obtain ⟨a, ⟨ ha, hfa ⟩ ⟩ : ∃ (x' ∈ I), f.to_map x' = y,
      apply fractional_ideal.mem_coe_ideal.mp hy,
      have hax : a = x,
      { suffices haxf : f.to_map a = f.to_map x,
        apply fraction_map.injective f haxf, rw hfa },
      subst hax, assumption },
    { rw hI, assumption },
  },
  have h_top : I= ⊤,
  { by_contradiction h_abs,
    have h_IM : I = M, apply (is_maximal.eq_of_le hM h_abs h_Iincl).symm,
    have h_inveqR : 1 / ↑M = (1 : fractional_ideal f),
    { have h_MMinvI : ↑M * (1 / ↑M : fractional_ideal f) = ↑M, rw [← hI, h_IM],
      suffices h_invR_dbl : 1 / ↑M ≤ (1 : fractional_ideal f) ∧ (1 : fractional_ideal f) ≤ 1 / ↑M,
      apply (has_le.le.le_iff_eq h_invR_dbl.right).mp (h_invR_dbl.left),
      split,
      { intros x hx,
         have h_integralfx : (f.to_map).is_integral_elem x,
         apply if_inv_then_int _ hR x hnz_M h_MMinvI hx,
         have h_intxR : x ∈ (integral_closure R f.codomain), apply h_integralfx,
         have h_xint : x ∈ ((⊥  : subalgebra R f.codomain) : submodule R f.codomain),
         { rw ← ((is_dedekind_domain_iff _ _ f).mp hR).right.right.right, exact h_intxR },
        rw [algebra.to_submodule_bot, ← (fractional_ideal.coe_span_singleton 1)] at h_xint,
        rw [← fractional_ideal.span_singleton_one,
          (fractional_ideal.val_eq_coe (fractional_ideal.span_singleton 1))],
        exact h_xint },
      { apply (fractional_ideal.le_div_iff_mul_le hnz_Mf).mpr,
        ring, exact h_MfinR } },
    apply inv_of_maximal_not_top K hR hM,
    assumption },
  have h_okfI : ↑I = (1 : fractional_ideal f), apply fractional_ideal.ext_iff.mp,
  intros x, split, repeat {intro hx},
  { replace hx : ∃ (x' ∈  (I : ideal R)), f.to_map x' = x,
    apply fractional_ideal.mem_coe_ideal.mp hx,
    apply fractional_ideal.mem_one_iff.mpr,
    rcases hx with ⟨a, ⟨ha, hfa⟩⟩,
    use a, exact hfa },
  { replace hx : ∃ x' ∈ (1 : ideal R),  f.to_map x' = x,
    apply fractional_ideal.mem_coe_ideal.mp hx,
    rw h_top, simp only [submodule.mem_top, fractional_ideal.mem_coe_ideal, exists_prop_of_true],
    rcases hx with ⟨a, ⟨ha,hfa⟩⟩,
    use a, exact hfa },
  rw ← hI, exact h_okfI,
end


lemma fractional_ideal_invertible_of_dedekind (h : is_dedekind_domain R) (I : fractional_ideal f) :
<<<<<<< HEAD
  I * (1 / I) = 1 :=
=======
  I * I⁻¹ = 1 :=
>>>>>>> c82f5987
begin
  sorry
end

<<<<<<< HEAD
lemma mul_one_div (h : is_dedekind_domain R) {I J : fractional_ideal f} : I * (1 / J) = I / J :=
sorry

-- TODO: define `ordered_semifield` and put such an instance on the fractional ideals.
noncomputable instance [h : is_dedekind_domain R] : comm_group_with_zero (fractional_ideal f) :=
{ inv := λ I, 1 / I,
  div := λ I J, I / J,
  div_eq_mul_inv := λ I J, by rw [inv_eq, mul_one_div _ h],
  inv_zero := fractional_ideal.div_zero,
  mul_inv_cancel := λ I hI, by rw [inv_eq, fractional_ideal_invertible_of_dedekind _ h I],
  .. fractional_ideal.nontrivial,
  .. fractional_ideal.comm_semiring }

=======
/-
>>>>>>> c82f5987
instance subalgebra.algebra_left {R A B : Type*} [comm_semiring R] [comm_semiring A]
  [semiring B] [algebra R A] [algebra A B] (S : subalgebra A B) : algebra R S := sorry

instance intermediate_field.algebra_left {R A B : Type*} [comm_semiring R] [field A]
  [field B] [algebra R A] [algebra A B] (S : intermediate_field A B) : algebra R S := sorry
<<<<<<< HEAD

lemma integral_closure_le_adjoin [algebra f.codomain L] [algebra R L] [is_scalar_tower R f.codomain L]
  (s : finset L) :
  integral_closure R (intermediate_field.adjoin f.codomain (↑s : set L)) ≤
    algebra.adjoin R (sorry '' (↑s : set L)) := sorry

/- If L is a finite extension of K, the integral closure of R in L is a Dedekind domain. -/
def closure_in_field_extension [algebra f.codomain L] [algebra R L] [is_scalar_tower R f.codomain L]
  [finite_dimensional f.codomain L] (h : is_dedekind_domain R) :
  is_dedekind_domain (integral_closure R L) :=
(is_dedekind_domain_iff _ _ (integral_closure.fraction_map_of_finite_extension L f)).mpr
⟨sorry,
 is_noetherian_ring_of_is_noetherian_coe_submodule _ _
   (is_noetherian_of_submodule_of_noetherian _ _ _ sorry),
 h.dimension_le_one.integral_closure _ _,
 integral_closure_idem⟩

end dedekind_domain

end equivalence
=======
  -/

open_locale big_operators

variables {K}

lemma integral_closure_le_span [algebra f.codomain L] [algebra R L] [is_scalar_tower R f.codomain L]
  [is_separable (localization_map.codomain f) L]
  {ι : Type*} [fintype ι] {b : ι → L} (hb : is_basis f.codomain b)
  (hb_int : ∀ i, is_integral R (b i)) (int_cl : integral_closure R f.codomain = ⊥) :
  (integral_closure R L : submodule R L) ≤ submodule.span R (set.range (dual_basis hb)) :=
begin
  rintros x (hx : is_integral R x),
  suffices : ∃ (c : ι → R), x = ∑ i, c i • dual_basis hb i,
  { obtain ⟨c, rfl⟩ := this,
    refine submodule.sum_mem _ (λ i _, submodule.smul_mem _ _ (submodule.subset_span _)),
    rw set.mem_range,
    exact ⟨i, rfl⟩ },
  suffices : ∃ (c : ι → f.codomain), ((∀ i, is_integral R (c i)) ∧ x = ∑ i, c i • dual_basis hb i),
  { obtain ⟨c, hc, hx⟩ := this,
    have hc' := λ i, (integrally_closed_iff_integral_implies_integer.mp int_cl (c i) (hc i)),
    use λ i, classical.some (hc' i),
    refine hx.trans (finset.sum_congr rfl (λ i _, _)),
    conv_lhs { rw [← classical.some_spec (hc' i)] },
    rw [← is_scalar_tower.algebra_map_smul f.codomain (classical.some (hc' i)) (dual_basis hb i),
        f.algebra_map_eq] },
  refine ⟨λ i, (is_basis_dual_basis hb).repr x i, (λ i, _), (sum_repr _ _).symm⟩,
  rw ← trace_gen_pow_mul,
  haveI : finite_dimensional f.codomain L := finite_dimensional.of_fintype_basis hb,
  exact is_integral_trace (is_integral_mul (hb_int i) hx)
end

lemma is_noetherian_of_le [algebra R L] {s t : submodule R L}
  (ht : is_noetherian R t) (h : s ≤ t):
  is_noetherian R s :=
is_noetherian_submodule.mpr (λ s' hs', is_noetherian_submodule.mp ht _ (le_trans hs' h))

lemma is_noetherian_adjoin_finset [is_noetherian_ring R] [algebra R L] (s : finset L)
  (hs : ∀ x ∈ s, is_integral R x) :
  is_noetherian R (algebra.adjoin R (↑s : set L)) :=
is_noetherian_of_fg_of_noetherian _ (fg_adjoin_of_finite s.finite_to_set hs)

/-- Send a set of `x`'es in a finite extension `L` of the fraction field of `R` to `(y : R) • x ∈ integral_closure R L`. -/
lemma exists_integral_multiples (f : fraction_map R K)
  [algebra f.codomain L] [algebra R L] [is_scalar_tower R f.codomain L]
  [finite_dimensional f.codomain L] (s : finset L) :
  ∃ (y ≠ (0 : R)), ∀ x ∈ s, is_integral R (y • x) :=
begin
  refine s.induction _ _,
  { use [1, one_ne_zero],
    rintros x ⟨⟩ },
  { rintros x s hx ⟨y, hy, hs⟩,
    obtain ⟨x', y', hy', hx'⟩ := exists_integral_multiple
      (f.is_algebraic_iff.mp (algebra.is_algebraic_of_finite x))
      _,
    use [y * y', mul_ne_zero hy hy'],
    intros x'' hx'',
    rcases finset.mem_insert.mp hx'' with (rfl | hx''),
    { rw [mul_smul, hx', algebra.smul_def],
      exact is_integral_mul is_integral_algebra_map x'.2 },
    { rw [mul_comm, mul_smul, algebra.smul_def],
      exact is_integral_mul is_integral_algebra_map (hs _ hx'') },
    { rw is_scalar_tower.algebra_map_eq R f.codomain L,
      apply (algebra_map f.codomain L).injective.comp,
      rw f.algebra_map_eq,
      exact f.injective } }
end

def lsmul_equiv [algebra R L] {x : R} (hx : algebra_map R L x ≠ 0) : L ≃ₗ[R] L :=
{ inv_fun := λ y, (algebra_map R L x)⁻¹ * y,
  left_inv := λ y, by simp only [linear_map.to_fun_eq_coe, algebra.lmul_apply, ← mul_assoc, inv_mul_cancel hx, one_mul],
  right_inv := λ y, by simp only [linear_map.to_fun_eq_coe, algebra.lmul_apply, ← mul_assoc, mul_inv_cancel hx, one_mul],
  .. algebra.lmul R L (algebra_map R L x) }

@[simp] lemma lsmul_equiv_apply [algebra R L] {x : R} (hx : algebra_map R L x ≠ 0)  (y : L) :
  lsmul_equiv hx y = x • y := (algebra.smul_def x y).symm

section

variables {K} (f L)

lemma exists_is_basis_integral
  [algebra f.codomain L] [algebra R L] [is_scalar_tower R f.codomain L]
  [finite_dimensional f.codomain L] :
  ∃ (s : finset L) (b : (↑s : set L) → L),
    is_basis f.codomain b ∧
    (∀ x, is_integral R (b x)) :=
let ⟨s', hbs'⟩ := finite_dimensional.exists_is_basis_finset f.codomain L,
    ⟨y, hy, his'⟩ := exists_integral_multiples f s' in
have hy' : algebra_map f.codomain L (algebra_map R f.codomain y) ≠ 0 :=
  by {
    apply mt (λ h, _) hy,
    apply f.to_map.injective_iff.mp f.injective,
    apply (algebra_map f.codomain L).injective_iff.mp (algebra_map f.codomain L).injective,
    exact h },
⟨s',
  _,
  (lsmul_equiv hy').is_basis hbs',
 by { rintros ⟨x', hx'⟩, simp only [function.comp, lsmul_equiv_apply, is_scalar_tower.algebra_map_smul],
      exact his' x' hx' }⟩

end

lemma integral_closure.is_noetherian_ring [is_noetherian_ring R]
  [algebra f.codomain L] [algebra R L] [is_scalar_tower R f.codomain L]
  [finite_dimensional f.codomain L] [is_separable (localization_map.codomain f) L]
  (int_cl : integral_closure R f.codomain = ⊥) :
  is_noetherian_ring (integral_closure R L) :=
let ⟨s, b, hb, hb_int⟩ := exists_is_basis_integral L f in
is_noetherian_of_is_scalar_tower _ (is_noetherian_of_le
  (is_noetherian_span_of_finite _ (set.finite_range _))
  (integral_closure_le_span hb (λ x, hb_int x) int_cl))

instance [h : is_dedekind_domain R] : is_noetherian_ring R :=
h.2

/- If L is a finite extension of R's fraction field, the integral closure of R in L is a Dedekind domain. -/
def closure_in_field_extension [algebra f.codomain L] [algebra R L] [is_scalar_tower R f.codomain L]
  [finite_dimensional f.codomain L] [is_separable f.codomain L]
  (h : is_dedekind_domain R) :
  is_dedekind_domain (integral_closure R L) :=
(is_dedekind_domain_iff _ _ (integral_closure.fraction_map_of_finite_extension L f)).mpr
⟨sorry,
 integral_closure.is_noetherian_ring ((is_dedekind_domain_iff _ _ f).mp h).2.2.2,
 h.dimension_le_one.integral_closure _ _,
 integral_closure_idem⟩

end dedekind_domain
>>>>>>> c82f5987
<|MERGE_RESOLUTION|>--- conflicted
+++ resolved
@@ -7,19 +7,12 @@
 import linear_algebra.finite_dimensional
 import logic.function.basic
 import order.zorn
-<<<<<<< HEAD
-=======
-import ring_theory.adjoin_root
->>>>>>> c82f5987
 import ring_theory.discrete_valuation_ring
 import ring_theory.fractional_ideal
 import ring_theory.ideal.over
 import ring_theory.polynomial.rational_root
-<<<<<<< HEAD
 import ring_theory.power_basis
-=======
 import ring_theory.trace
->>>>>>> c82f5987
 import set_theory.cardinal
 import tactic
 
@@ -81,20 +74,31 @@
 end
 end ring
 
-<<<<<<< HEAD
-=======
 section
 
 variables {A K}
 
-lemma fraction_map.is_algebraic_iff {R L : Type*} [comm_ring R] [field L]
+lemma fraction_map.is_algebraic_iff {R L : Type*} [integral_domain R] [field L]
   (f : fraction_map R K) [algebra f.codomain L] [algebra R L] [is_scalar_tower R f.codomain L]
   {x : L} : is_algebraic f.codomain x ↔ is_algebraic R x :=
-sorry
-
-end
-
->>>>>>> c82f5987
+begin
+  split,
+  { rintro ⟨p, p_ne, p_eq⟩,
+    exact ⟨f.integer_normalization p,
+           mt f.integer_normalization_eq_zero_iff.mp p_ne,
+           localization_map.integer_normalization_aeval_eq_zero p p_eq⟩ },
+  { rintro ⟨p, p_ne, p_eq⟩,
+    refine ⟨p.map f.to_map, _, _⟩,
+    { simpa only [ne.def, polynomial.ext_iff, polynomial.coeff_zero, polynomial.coeff_map,
+                  f.to_map_eq_zero_iff]
+        using p_ne },
+    { simpa only [polynomial.aeval_def, polynomial.eval₂_map, ← f.algebra_map_eq,
+                  is_scalar_tower.algebra_map_eq R f.codomain L]
+        using p_eq } },
+end
+
+end
+
 open ring
 
 /--
@@ -366,85 +370,6 @@
   simp,
 end
 
-<<<<<<< HEAD
-=======
-lemma coe_ne_bot (I :ideal A) : I ≠ ⊥ ↔ (I : fractional_ideal (fraction_ring.of A)) ≠ ⊥ :=
-begin
-  split,
-  {
-    rw ring.fractional_ideal.bot_eq_zero,
-    contrapose,
-    simp only [not_not],
-    rw eq_zero_iff,
-    rintros h,
-    apply ideal.ext,
-    rintros x,
-    rw ideal.mem_bot,
-    simp at h,
-    let y:= (localization_map.to_map (fraction_ring.of A)) x,
-    specialize h y x,
-    split,
-    {
-      rintros hx,
-      have f := h hx,
-      simp at f,
-      rw localization_map.to_map_eq_zero_iff at f,
-      exact f,
-      unfold has_le.le,
-      simp,
-    },
-    {
-      rintros f,
-      rw f,
-      simp,
-    },
-  },
-  contrapose, simp, rintros h,
-  rw h,
-  finish,
-end
-
-lemma max_ideal_ne_bot (M : ideal A) (max : M.is_maximal) (not_field : ¬ is_field A) : M ≠ ⊥ :=
-begin
-  rintros h,
-  rw h at max,
-  cases max with h1 h2,
-  rw not_is_field_iff_exists_ideal_bot_lt_and_lt_top at not_field,
-  rcases not_field with ⟨I, hIbot, hItop⟩,
-  specialize h2 I hIbot,
-  rw h2 at hItop,
-  simp at hItop,
-  assumption,
-end
-
-lemma mul_val (I J : fractional_ideal (fraction_ring.of A)) : (I*J).val = I.val*J.val :=
-begin
-  simp only [val_eq_coe, coe_mul],
-end
-
-lemma ext' (I J : fractional_ideal (fraction_ring.of A)) : I = J ↔ ∀ (x : localization_map.codomain (fraction_ring.of A)), (x ∈ I ↔ x ∈ J) :=
-begin
-  split,
-  { rintros h x,
-    rw h },
-  rintros,
-  apply ring.fractional_ideal.ext,
-  apply submodule.ext,
-  assumption,
-end
-
-lemma one_mem : (1 : localization_map.codomain (fraction_ring.of A)) ∈ ((1 : ideal A) : fractional_ideal (fraction_ring.of A)) :=
-begin
-  apply one_mem_one,
-end
-
-lemma local_one : (localization_map.to_map (fraction_ring.of A)) 1 = 1 :=
-begin
-  simp,
-end
-
--- TODO: times out
->>>>>>> c82f5987
 lemma ideal_le_iff_frac_ideal_le (I J : ideal A) : I ≤ J ↔ (I : fractional_ideal (fraction_ring.of A)) ≤ (J : fractional_ideal (fraction_ring.of A)) :=
 begin
   split,
@@ -453,7 +378,6 @@
     tidy,
   },
   rintros h,
-<<<<<<< HEAD
   rw le_iff_mem at h,
   change (∀ (x : A), x ∈ I → x ∈ J),
   rintros x hI,
@@ -461,21 +385,6 @@
   rw mem_coe_ideal at h,
   simp at h,
   exact h hI
-=======
-  rw le_iff at h,
-  change (∀ (x : A), x ∈ I → x ∈ J),
-  rintros x hI,
-  specialize h ((localization_map.to_map (fraction_ring.of A)) x),
-  rw mem_coe at h,
-  simp at h,
-  specialize h x hI rfl,
-  rcases h with ⟨y, hJ, h⟩,
-  have f : y = x,
-  apply fraction_map.injective (fraction_ring.of A),
-  assumption,
-  rw f at hJ,
-  assumption,
->>>>>>> c82f5987
 end
 
 open_locale classical -- to deal with union of two finsets!
@@ -552,17 +461,10 @@
 end
 
 lemma fg_is_frac_ideal (I : submodule A (localization_map.codomain (fraction_ring.of A))) : I.fg -> is_fractional (fraction_ring.of A) I :=
-<<<<<<< HEAD
 is_fractional_of_fg
 
 lemma fraction_ring_fractional_ideal (x : (fraction_ring A)) (hx : is_integral A x) : is_fractional (fraction_ring.of A) ((algebra.adjoin A {x}).to_submodule : submodule A (localization_map.codomain (fraction_ring.of A))) :=
 is_fractional_of_fg (fg_adjoin_singleton_of_integral x hx)
-=======
-fractional_of_fg
-
-lemma fraction_ring_fractional_ideal (x : (fraction_ring A)) (hx : is_integral A x) : is_fractional (fraction_ring.of A) ((algebra.adjoin A {x}).to_submodule : submodule A (localization_map.codomain (fraction_ring.of A))) :=
-fractional_of_fg (fg_adjoin_singleton_of_integral x hx)
->>>>>>> c82f5987
 
 lemma mem_adjoin (x : fraction_ring A) : x ∈ ((algebra.adjoin A {x}) : subalgebra A (localization_map.codomain (fraction_ring.of A))) :=
 begin
@@ -615,11 +517,7 @@
       },
       have hM := h2 g,
       suffices hM' : M * (M * M⁻¹) = 1,
-<<<<<<< HEAD
       rw [inv_eq, hM] at hM',
-=======
-      rw hM at hM',
->>>>>>> c82f5987
       assumption,
       suffices hM' : M * M = M,
       assoc_rw hM',
@@ -694,12 +592,7 @@
     have g'' := submodule.mul_le_mul hM2 (le_refl N),
     simp only [val_eq_coe, <-coe_mul] at g'',
     norm_cast at g'',
-<<<<<<< HEAD
     rw [hN, inv_eq, h2, mul_comm] at g'',
-=======
-    rw h2 at g'',
-    rw mul_comm at g'',
->>>>>>> c82f5987
     exact g'',
   },
   have f : (M : fractional_ideal (fraction_ring.of A)) * I = (p : fractional_ideal (fraction_ring.of A)),
@@ -716,11 +609,7 @@
   exfalso,
   have g : I ≤ (p : fractional_ideal (fraction_ring.of A)),
   {
-<<<<<<< HEAD
     rw le_iff_mem,
-=======
-    rw le_iff,
->>>>>>> c82f5987
     rintros x hxI,
     have hpM :  ∃ (x : A), x ∈ M ∧ x ∉ p,
     {
@@ -733,11 +622,7 @@
       assumption,
     },
     rcases hpM with ⟨z, hz, hpz⟩,
-<<<<<<< HEAD
     rw le_iff_mem at f',
-=======
-    rw le_iff at f',
->>>>>>> c82f5987
     specialize f' x hxI,
     change x ∈ ((1 : ideal A) : fractional_ideal (fraction_ring.of A)) at f',
     rw fractional_ideal.mem_coe_ideal at f',
@@ -760,17 +645,10 @@
       },
       rw <-f,
       rw mul_comm,
-<<<<<<< HEAD
       apply fractional_ideal.mul_mem_mul,
       let z' := (localization_map.to_map (fraction_ring.of A)) z,
       change z' ∈ (M : fractional_ideal (fraction_ring.of A)),
       rw mem_coe_ideal,
-=======
-      apply submodule.mul_mem_mul,
-      let z' := (localization_map.to_map (fraction_ring.of A)) z,
-      change z' ∈ (M : fractional_ideal (fraction_ring.of A)),
-      rw mem_coe,
->>>>>>> c82f5987
       use z,
       split, assumption, refl,
       assumption,
@@ -781,11 +659,7 @@
     {
       let z' := (localization_map.to_map (fraction_ring.of A)) y,
       change z' ∈ (p : fractional_ideal (fraction_ring.of A)),
-<<<<<<< HEAD
       rw mem_coe_ideal,
-=======
-      rw mem_coe,
->>>>>>> c82f5987
       use y,
       split, assumption, refl,
     },
@@ -806,11 +680,7 @@
   have g'' := submodule.mul_le_mul g' (le_refl q),
   simp only [val_eq_coe, <-coe_mul] at g'',
   norm_cast at g'',
-<<<<<<< HEAD
   rw [hq, inv_eq, hpinv] at g'',
-=======
-  rw hpinv at g'',
->>>>>>> c82f5987
   rw mul_comm at g'',
   rw mul_comm at hpinv,
   assoc_rw hpinv at g'',
@@ -831,11 +701,7 @@
   rw ext' at k,
   specialize k 1,
   have k' := k.1 (one_mem A),
-<<<<<<< HEAD
   rw mem_coe_ideal at k',
-=======
-  rw mem_coe at k',
->>>>>>> c82f5987
   cases k' with x k',
   cases k' with hx k',
   suffices f' : x = 1,
@@ -871,13 +737,7 @@
   sorry,
 end
 
-<<<<<<< HEAD
-lemma integrally_closed_iff_integral_implies_integer {R : Type*}
-=======
-end
-
 lemma integrally_closed_iff_integral_implies_integer {R K : Type*}
->>>>>>> c82f5987
   [comm_ring R] [comm_ring K] {f : fraction_map R K} :
   integral_closure R f.codomain = ⊥ ↔ ∀ x : f.codomain, is_integral R x → f.is_integer x :=
 subalgebra.ext_iff.trans
@@ -894,11 +754,8 @@
   @unique_factorization_monoid.integrally_closed A _ _
     (principal_ideal_ring.to_unique_factorization_monoid) _ _⟩
 
-<<<<<<< HEAD
-end
-
-=======
->>>>>>> c82f5987
+end
+
 namespace dedekind_domain
 
 variables {R S : Type*} [integral_domain R] [integral_domain S] [algebra R S]
@@ -982,12 +839,8 @@
         use [z, hz] } } },
   let IA : fractional_ideal f := ⟨A, h_fracA⟩,
   have h_noethA : is_noetherian R A,
-<<<<<<< HEAD
   { haveI : is_noetherian_ring R := hR.2,
     apply fractional_ideal.is_noetherian IA },
-=======
-  { apply fractional_ideal.fg_of_noetherian hR.2 IA },
->>>>>>> c82f5987
   obtain ⟨px, h_px , h_int_x⟩ : is_integral R x,
   { apply @is_integral_of_submodule_noetherian R K _ _ h_RalgK A h_noethA x h_xA },
   use px,
@@ -1006,11 +859,7 @@
 begin
   have hnz_M : M ≠ 0, apply (lt_iff_le_and_ne.mp (ideal.bot_lt_of_maximal M hR.1) ).2.symm,
   have hnz_Mf : (↑M : fractional_ideal f) ≠ (⊥ : fractional_ideal f),
-<<<<<<< HEAD
   { exact (fractional_ideal.coe_to_fractional_ideal_ne_zero (le_refl (non_zero_divisors R))).mpr hnz_M },
-=======
-  apply (fractional_ideal.coe_nonzero_of_nonzero _).mp hnz_M, tauto,
->>>>>>> c82f5987
   have h_MfinR : (↑M : fractional_ideal f) ≤ (1 : fractional_ideal f),
   apply fractional_ideal.coe_ideal_le_one,
   have hM_inclMinv : (↑M : fractional_ideal f) ≤ (↑M : fractional_ideal f) * (1 / (↑M : fractional_ideal f)),
@@ -1079,16 +928,11 @@
 
 
 lemma fractional_ideal_invertible_of_dedekind (h : is_dedekind_domain R) (I : fractional_ideal f) :
-<<<<<<< HEAD
   I * (1 / I) = 1 :=
-=======
-  I * I⁻¹ = 1 :=
->>>>>>> c82f5987
 begin
   sorry
 end
 
-<<<<<<< HEAD
 lemma mul_one_div (h : is_dedekind_domain R) {I J : fractional_ideal f} : I * (1 / J) = I / J :=
 sorry
 
@@ -1102,36 +946,12 @@
   .. fractional_ideal.nontrivial,
   .. fractional_ideal.comm_semiring }
 
-=======
 /-
->>>>>>> c82f5987
 instance subalgebra.algebra_left {R A B : Type*} [comm_semiring R] [comm_semiring A]
   [semiring B] [algebra R A] [algebra A B] (S : subalgebra A B) : algebra R S := sorry
 
 instance intermediate_field.algebra_left {R A B : Type*} [comm_semiring R] [field A]
   [field B] [algebra R A] [algebra A B] (S : intermediate_field A B) : algebra R S := sorry
-<<<<<<< HEAD
-
-lemma integral_closure_le_adjoin [algebra f.codomain L] [algebra R L] [is_scalar_tower R f.codomain L]
-  (s : finset L) :
-  integral_closure R (intermediate_field.adjoin f.codomain (↑s : set L)) ≤
-    algebra.adjoin R (sorry '' (↑s : set L)) := sorry
-
-/- If L is a finite extension of K, the integral closure of R in L is a Dedekind domain. -/
-def closure_in_field_extension [algebra f.codomain L] [algebra R L] [is_scalar_tower R f.codomain L]
-  [finite_dimensional f.codomain L] (h : is_dedekind_domain R) :
-  is_dedekind_domain (integral_closure R L) :=
-(is_dedekind_domain_iff _ _ (integral_closure.fraction_map_of_finite_extension L f)).mpr
-⟨sorry,
- is_noetherian_ring_of_is_noetherian_coe_submodule _ _
-   (is_noetherian_of_submodule_of_noetherian _ _ _ sorry),
- h.dimension_le_one.integral_closure _ _,
- integral_closure_idem⟩
-
-end dedekind_domain
-
-end equivalence
-=======
   -/
 
 open_locale big_operators
@@ -1260,4 +1080,5 @@
  integral_closure_idem⟩
 
 end dedekind_domain
->>>>>>> c82f5987
+
+end equivalence