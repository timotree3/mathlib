--- conflicted
+++ resolved
@@ -114,16 +114,8 @@
 
 variables {R₁ : Type*} [integral_domain R₁] {g : fraction_map R₁ K}
 
-<<<<<<< HEAD
-noncomputable instance fractional_ideal_has_div :
-  has_div (fractional_ideal g) :=
-⟨ λ I J, if h : J = 0 then 0 else ⟨I.1 / J.1, fractional_ideal.fractional_div_of_nonzero h⟩ ⟩
-
-variables {I J : fractional_ideal g} [fact (J ≠ 0)]
-=======
 
 variables {I J : fractional_ideal g}
->>>>>>> aa5ff48c
 
 noncomputable instance : has_inv (fractional_ideal g) := ⟨λ I, 1 / I⟩
 
