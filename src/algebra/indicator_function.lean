--- conflicted
+++ resolved
@@ -445,8 +445,21 @@
 
 section mul_zero_one_class
 
-<<<<<<< HEAD
-variables (M) [mul_zero_one_class M] [nontrivial M]
+variables [mul_zero_one_class M]
+
+lemma inter_indicator_one {s t : set α} :
+  (s ∩ t).indicator (1 : _ → M) = s.indicator 1 * t.indicator 1 :=
+funext (λ _, by simpa only [← inter_indicator_mul, pi.mul_apply, pi.one_apply, one_mul])
+
+lemma indicator_prod_one {s : set α} {t : set β} {x : α} {y : β} :
+  (s ×ˢ t : set _).indicator (1 : _ → M) (x, y) = s.indicator 1 x * t.indicator 1 y :=
+begin
+  letI := classical.dec_pred (∈ s),
+  letI := classical.dec_pred (∈ t),
+  simp [indicator_apply, ← ite_and],
+end
+
+variables [nontrivial M]
 
 lemma indicator_eq_zero_iff_not_mem {U : set α} {x : α} :
   x ∉ U ↔ indicator U 1 x = (0 : M) :=
@@ -465,23 +478,6 @@
 end
 
 end mul_zero_one_class
-
-section monoid_with_zero
-=======
-variables [mul_zero_one_class M]
->>>>>>> a9665571
-
-lemma inter_indicator_one {s t : set α} :
-  (s ∩ t).indicator (1 : _ → M) = s.indicator 1 * t.indicator 1 :=
-funext (λ _, by simpa only [← inter_indicator_mul, pi.mul_apply, pi.one_apply, one_mul])
-
-lemma indicator_prod_one {s : set α} {t : set β} {x : α} {y : β} :
-  (s ×ˢ t : set _).indicator (1 : _ → M) (x, y) = s.indicator 1 x * t.indicator 1 y :=
-begin
-  letI := classical.dec_pred (∈ s),
-  letI := classical.dec_pred (∈ t),
-  simp [indicator_apply, ← ite_and],
-end
 
 end mul_zero_one_class
 
