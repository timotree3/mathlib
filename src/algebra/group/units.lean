--- conflicted
+++ resolved
@@ -186,21 +186,13 @@
 @[to_additive] theorem mul_inv_eq_iff_eq_mul {a c : α} : a * ↑b⁻¹ = c ↔ a = c * b :=
 ⟨λ h, by rw [← h, inv_mul_cancel_right], λ h, by rw [h, mul_inv_cancel_right]⟩
 
-<<<<<<< HEAD
-lemma inv_eq_of_mul_eq_one_left {u : αˣ} {a : α} (h : ↑u * a = 1) : ↑u⁻¹ = a :=
-=======
 lemma inv_eq_of_mul_eq_one_right {u : αˣ} {a : α} (h : ↑u * a = 1) : ↑u⁻¹ = a :=
->>>>>>> 90e932a8
 calc ↑u⁻¹ = ↑u⁻¹ * 1 : by rw mul_one
       ... = ↑u⁻¹ * ↑u * a : by rw [←h, ←mul_assoc]
       ... = a : by rw [u.inv_mul, one_mul]
 
 lemma inv_unique {u₁ u₂ : αˣ} (h : (↑u₁ : α) = ↑u₂) : (↑u₁⁻¹ : α) = ↑u₂⁻¹ :=
-<<<<<<< HEAD
-inv_eq_of_mul_eq_one_left $ by rw [h, u₂.mul_inv]
-=======
 inv_eq_of_mul_eq_one_right $ by rw [h, u₂.mul_inv]
->>>>>>> 90e932a8
 
 end units
 
