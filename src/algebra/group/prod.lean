--- conflicted
+++ resolved
@@ -139,21 +139,14 @@
 @[to_additive subtraction_monoid]
 instance [division_monoid G] [division_monoid H] : division_monoid (G × H) :=
 { mul_inv_rev := λ a b, ext (mul_inv_rev _ _) (mul_inv_rev _ _),
-<<<<<<< HEAD
   inv_eq_of_mul := λ a b h, ext (inv_eq_of_mul_eq_one_left $ congr_arg fst h)
     (inv_eq_of_mul_eq_one_left $ congr_arg snd h),
   .. prod.div_inv_monoid, .. prod.has_involutive_inv }
 
-=======
-  inv_eq_of_mul := λ a b h, ext (inv_eq_of_mul_eq_one $ congr_arg fst h)
-    (inv_eq_of_mul_eq_one $ congr_arg snd h),
-  .. prod.div_inv_monoid, .. prod.has_involutive_inv }
-
 @[to_additive subtraction_comm_monoid]
 instance [division_comm_monoid G] [division_comm_monoid H] : division_comm_monoid (G × H) :=
 { .. prod.division_monoid, .. prod.comm_semigroup }
 
->>>>>>> faf16900
 @[to_additive]
 instance [group G] [group H] : group (G × H) :=
 { mul_left_inv := assume a, mk.inj_iff.mpr ⟨mul_left_inv _, mul_left_inv _⟩,
