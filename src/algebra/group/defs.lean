/-
Copyright (c) 2014 Jeremy Avigad. All rights reserved.
Released under Apache 2.0 license as described in the file LICENSE.
Authors: Jeremy Avigad, Leonardo de Moura, Simon Hudon, Mario Carneiro
-/
import algebra.group.to_additive
import tactic.basic

/-!
# Typeclasses for (semi)groups and monoids

In this file we define typeclasses for algebraic structures with one binary operation.
The classes are named `(add_)?(comm_)?(semigroup|monoid|group)`, where `add_` means that
the class uses additive notation and `comm_` means that the class assumes that the binary
operation is commutative.

The file does not contain any lemmas except for

* axioms of typeclasses restated in the root namespace;
* lemmas required for instances.

For basic lemmas about these classes see `algebra.group.basic`.

We also introduce notation classes `has_scalar` and `has_vadd` for multiplicative and additive
actions and register the following instances:

- `has_pow M ℕ`, for monoids `M`, and `has_pow G ℤ` for groups `G`;
- `has_scalar ℕ M` for additive monoids `M`, and `has_scalar ℤ G` for additive groups `G`.

## Notation

- `+`, `-`, `*`, `/`, `^` : the usual arithmetic operations; the underlying functions are
  `has_add.add`, `has_neg.neg`/`has_sub.sub`, `has_mul.mul`, `has_div.div`, and `has_pow.pow`.
- `a • b` is used as notation for `has_scalar.smul a b`.
- `a +ᵥ b` is used as notation for `has_vadd.vadd a b`.

-/

open function

/-- Type class for the `+ᵥ` notation. -/
class has_vadd (G : Type*) (P : Type*) := (vadd : G → P → P)

/-- Type class for the `-ᵥ` notation. -/
class has_vsub (G : out_param Type*) (P : Type*) := (vsub : P → P → G)

/-- Typeclass for types with a scalar multiplication operation, denoted `•` (`\bu`) -/
@[ext, to_additive has_vadd]
class has_scalar (M : Type*) (α : Type*) := (smul : M → α → α)

infix ` +ᵥ `:65 := has_vadd.vadd
infix ` -ᵥ `:65 := has_vsub.vsub
infixr ` • `:73 := has_scalar.smul

attribute [to_additive_reorder 1] has_pow
attribute [to_additive_reorder 1 4] has_pow.pow
attribute [to_additive has_scalar] has_pow
attribute [to_additive has_scalar.smul] has_pow.pow

set_option old_structure_cmd true

universe u

variables {G : Type*}

/- Additive "sister" structures.
   Example, add_semigroup mirrors semigroup.
   These structures exist just to help automation.
   In an alternative design, we could have the binary operation as an
   extra argument for semigroup, monoid, group, etc. However, the lemmas
   would be hard to index since they would not contain any constant.
   For example, mul_assoc would be

   lemma mul_assoc {α : Type u} {op : α → α → α} [semigroup α op] :
                   ∀ a b c : α, op (op a b) c = op a (op b c) :=
    semigroup.mul_assoc

   The simplifier cannot effectively use this lemma since the pattern for
   the left-hand-side would be

        ?op (?op ?a ?b) ?c

   Remark: we use a tactic for transporting theorems from the multiplicative fragment
   to the additive one.
-/

mk_simp_attribute field_simps "The simpset `field_simps` is used by the tactic `field_simp` to
reduce an expression in a field to an expression of the form `n / d` where `n` and `d` are
division-free."

section has_mul
variables [has_mul G]

/-- `left_mul g` denotes left multiplication by `g` -/
@[to_additive "`left_add g` denotes left addition by `g`"]
def left_mul : G → G → G := λ g : G, λ x : G, g * x

/-- `right_mul g` denotes right multiplication by `g` -/
@[to_additive "`right_add g` denotes right addition by `g`"]
def right_mul : G → G → G := λ g : G, λ x : G, x * g

end has_mul

/-- A semigroup is a type with an associative `(*)`. -/
@[protect_proj, ancestor has_mul, ext] class semigroup (G : Type u) extends has_mul G :=
(mul_assoc : ∀ a b c : G, a * b * c = a * (b * c))
/-- An additive semigroup is a type with an associative `(+)`. -/
@[protect_proj, ancestor has_add, ext] class add_semigroup (G : Type u) extends has_add G :=
(add_assoc : ∀ a b c : G, a + b + c = a + (b + c))
attribute [to_additive] semigroup

section semigroup
variables [semigroup G]

@[no_rsimp, to_additive]
lemma mul_assoc : ∀ a b c : G, a * b * c = a * (b * c) :=
semigroup.mul_assoc

@[to_additive]
instance semigroup.to_is_associative : is_associative G (*) :=
⟨mul_assoc⟩

end semigroup

/-- A commutative semigroup is a type with an associative commutative `(*)`. -/
@[protect_proj, ancestor semigroup, ext]
class comm_semigroup (G : Type u) extends semigroup G :=
(mul_comm : ∀ a b : G, a * b = b * a)

/-- A commutative additive semigroup is a type with an associative commutative `(+)`. -/
@[protect_proj, ancestor add_semigroup, ext]
class add_comm_semigroup (G : Type u) extends add_semigroup G :=
(add_comm : ∀ a b : G, a + b = b + a)
attribute [to_additive] comm_semigroup

section comm_semigroup
variables [comm_semigroup G]

@[no_rsimp, to_additive]
lemma mul_comm : ∀ a b : G, a * b = b * a :=
comm_semigroup.mul_comm

@[to_additive]
instance comm_semigroup.to_is_commutative : is_commutative G (*) :=
⟨mul_comm⟩

end comm_semigroup

/-- A `left_cancel_semigroup` is a semigroup such that `a * b = a * c` implies `b = c`. -/
@[protect_proj, ancestor semigroup, ext]
class left_cancel_semigroup (G : Type u) extends semigroup G :=
(mul_left_cancel : ∀ a b c : G, a * b = a * c → b = c)
/-- An `add_left_cancel_semigroup` is an additive semigroup such that
`a + b = a + c` implies `b = c`. -/
@[protect_proj, ancestor add_semigroup, ext]
class add_left_cancel_semigroup (G : Type u) extends add_semigroup G :=
(add_left_cancel : ∀ a b c : G, a + b = a + c → b = c)
attribute [to_additive add_left_cancel_semigroup] left_cancel_semigroup

section left_cancel_semigroup
variables [left_cancel_semigroup G] {a b c : G}

@[to_additive]
lemma mul_left_cancel : a * b = a * c → b = c :=
left_cancel_semigroup.mul_left_cancel a b c

@[to_additive]
lemma mul_left_cancel_iff : a * b = a * c ↔ b = c :=
⟨mul_left_cancel, congr_arg _⟩

@[to_additive]
theorem mul_right_injective (a : G) : function.injective ((*) a) :=
λ b c, mul_left_cancel

@[simp, to_additive]
theorem mul_right_inj (a : G) {b c : G} : a * b = a * c ↔ b = c :=
(mul_right_injective a).eq_iff

@[to_additive]
theorem mul_ne_mul_right (a : G) {b c : G} : a * b ≠ a * c ↔ b ≠ c :=
(mul_right_injective a).ne_iff

end left_cancel_semigroup

/-- A `right_cancel_semigroup` is a semigroup such that `a * b = c * b` implies `a = c`. -/
@[protect_proj, ancestor semigroup, ext]
class right_cancel_semigroup (G : Type u) extends semigroup G :=
(mul_right_cancel : ∀ a b c : G, a * b = c * b → a = c)

/-- An `add_right_cancel_semigroup` is an additive semigroup such that
`a + b = c + b` implies `a = c`. -/
@[protect_proj, ancestor add_semigroup, ext]
class add_right_cancel_semigroup (G : Type u) extends add_semigroup G :=
(add_right_cancel : ∀ a b c : G, a + b = c + b → a = c)
attribute [to_additive add_right_cancel_semigroup] right_cancel_semigroup

section right_cancel_semigroup
variables [right_cancel_semigroup G] {a b c : G}

@[to_additive]
lemma mul_right_cancel : a * b = c * b → a = c :=
right_cancel_semigroup.mul_right_cancel a b c

@[to_additive]
lemma mul_right_cancel_iff : b * a = c * a ↔ b = c :=
⟨mul_right_cancel, congr_arg _⟩

@[to_additive]
theorem mul_left_injective (a : G) : function.injective (λ x, x * a) :=
λ b c, mul_right_cancel

@[simp, to_additive]
theorem mul_left_inj (a : G) {b c : G} : b * a = c * a ↔ b = c :=
(mul_left_injective a).eq_iff

@[to_additive]
theorem mul_ne_mul_left (a : G) {b c : G} : b * a ≠ c * a ↔ b ≠ c :=
(mul_left_injective a).ne_iff

end right_cancel_semigroup

/-- Typeclass for expressing that a type `M` with multiplication and a one satisfies
`1 * a = a` and `a * 1 = a` for all `a : M`. -/
@[ancestor has_one has_mul]
class mul_one_class (M : Type u) extends has_one M, has_mul M :=
(one_mul : ∀ (a : M), 1 * a = a)
(mul_one : ∀ (a : M), a * 1 = a)

/-- Typeclass for expressing that a type `M` with addition and a zero satisfies
`0 + a = a` and `a + 0 = a` for all `a : M`. -/
@[ancestor has_zero has_add]
class add_zero_class (M : Type u) extends has_zero M, has_add M :=
(zero_add : ∀ (a : M), 0 + a = a)
(add_zero : ∀ (a : M), a + 0 = a)

attribute [to_additive] mul_one_class

@[ext, to_additive]
lemma mul_one_class.ext {M : Type u} : ∀ ⦃m₁ m₂ : mul_one_class M⦄, m₁.mul = m₂.mul → m₁ = m₂ :=
begin
  rintros ⟨one₁, mul₁, one_mul₁, mul_one₁⟩ ⟨one₂, mul₂, one_mul₂, mul_one₂⟩ (rfl : mul₁ = mul₂),
  congr,
  exact (one_mul₂ one₁).symm.trans (mul_one₁ one₂),
end

section mul_one_class
variables {M : Type u} [mul_one_class M]

@[ematch, simp, to_additive]
lemma one_mul : ∀ a : M, 1 * a = a :=
mul_one_class.one_mul

@[ematch, simp, to_additive]
lemma mul_one : ∀ a : M, a * 1 = a :=
mul_one_class.mul_one

@[to_additive]
instance mul_one_class.to_is_left_id : is_left_id M (*) 1 :=
⟨ mul_one_class.one_mul ⟩

@[to_additive]
instance mul_one_class.to_is_right_id : is_right_id M (*) 1 :=
⟨ mul_one_class.mul_one ⟩

end mul_one_class



section
variables {M : Type u}

-- use `x * npow_rec n x` and not `npow_rec n x * x` in the definition to make sure that
-- definitional unfolding of `npow_rec` is blocked, to avoid deep recursion issues.
/-- The fundamental power operation in a monoid. `npow_rec n a = a*a*...*a` n times.
Use instead `a ^ n`,  which has better definitional behavior. -/
def npow_rec [has_one M] [has_mul M] : ℕ → M → M
| 0     a := 1
| (n+1) a := a * npow_rec n a

/-- The fundamental scalar multiplication in an additive monoid. `nsmul_rec n a = a+a+...+a` n
times. Use instead `n • a`, which has better definitional behavior. -/
def nsmul_rec [has_zero M] [has_add M] : ℕ → M → M
| 0     a := 0
| (n+1) a := a + nsmul_rec n a

attribute [to_additive] npow_rec

end

/-- Suppose that one can put two mathematical structures on a type, a rich one `R` and a poor one
`P`, and that one can deduce the poor structure from the rich structure through a map `F` (called a
forgetful functor) (think `R = metric_space` and `P = topological_space`). A possible
implementation would be to have a type class `rich` containing a field `R`, a type class `poor`
containing a field `P`, and an instance from `rich` to `poor`. However, this creates diamond
problems, and a better approach is to let `rich` extend `poor` and have a field saying that
`F R = P`.

To illustrate this, consider the pair `metric_space` / `topological_space`. Consider the topology
on a product of two metric spaces. With the first approach, it could be obtained by going first from
each metric space to its topology, and then taking the product topology. But it could also be
obtained by considering the product metric space (with its sup distance) and then the topology
coming from this distance. These would be the same topology, but not definitionally, which means
that from the point of view of Lean's kernel, there would be two different `topological_space`
instances on the product. This is not compatible with the way instances are designed and used:
there should be at most one instance of a kind on each type. This approach has created an instance
diamond that does not commute definitionally.

The second approach solves this issue. Now, a metric space contains both a distance, a topology, and
a proof that the topology coincides with the one coming from the distance. When one defines the
product of two metric spaces, one uses the sup distance and the product topology, and one has to
give the proof that the sup distance induces the product topology. Following both sides of the
instance diamond then gives rise (definitionally) to the product topology on the product space.

Another approach would be to have the rich type class take the poor type class as an instance
parameter. It would solve the diamond problem, but it would lead to a blow up of the number
of type classes one would need to declare to work with complicated classes, say a real inner
product space, and would create exponential complexity when working with products of
such complicated spaces, that are avoided by bundling things carefully as above.

Note that this description of this specific case of the product of metric spaces is oversimplified
compared to mathlib, as there is an intermediate typeclass between `metric_space` and
`topological_space` called `uniform_space`. The above scheme is used at both levels, embedding a
topology in the uniform space structure, and a uniform structure in the metric space structure.

Note also that, when `P` is a proposition, there is no such issue as any two proofs of `P` are
definitionally equivalent in Lean.

To avoid boilerplate, there are some designs that can automatically fill the poor fields when
creating a rich structure if one doesn't want to do something special about them. For instance,
in the definition of metric spaces, default tactics fill the uniform space fields if they are
not given explicitly. One can also have a helper function creating the rich structure from a
structure with fewer fields, where the helper function fills the remaining fields. See for instance
`uniform_space.of_core` or `real_inner_product.of_core`.

For more details on this question, called the forgetful inheritance pattern, see [Competing
inheritance paths in dependent type theory: a case study in functional
analysis](https://hal.inria.fr/hal-02463336).
-/
library_note "forgetful inheritance"

/-- `try_refl_tac` solves goals of the form `∀ a b, f a b = g a b`,
if they hold by definition. -/
meta def try_refl_tac : tactic unit := `[intros; refl]

/-!
### Design note on `add_monoid` and `monoid`

An `add_monoid` has a natural `ℕ`-action, defined by `n • a = a + ... + a`, that we want to declare
as an instance as it makes it possible to use the language of linear algebra. However, there are
often other natural `ℕ`-actions. For instance, for any semiring `R`, the space of polynomials
`polynomial R` has a natural `R`-action defined by multiplication on the coefficients. This means
that `polynomial ℕ` would have two natural `ℕ`-actions, which are equal but not defeq. The same
goes for linear maps, tensor products, and so on (and even for `ℕ` itself).

To solve this issue, we embed an `ℕ`-action in the definition of an `add_monoid` (which is by
default equal to the naive action `a + ... + a`, but can be adjusted when needed), and declare
a `has_scalar ℕ α` instance using this action. See Note [forgetful inheritance] for more
explanations on this pattern.

For example, when we define `polynomial R`, then we declare the `ℕ`-action to be by multiplication
on each coefficient (using the `ℕ`-action on `R` that comes from the fact that `R` is
an `add_monoid`). In this way, the two natural `has_scalar ℕ (polynomial ℕ)` instances are defeq.

The tactic `to_additive` transfers definitions and results from multiplicative monoids to additive
monoids. To work, it has to map fields to fields. This means that we should also add corresponding
fields to the multiplicative structure `monoid`, which could solve defeq problems for powers if
needed. These problems do not come up in practice, so most of the time we will not need to adjust
the `npow` field when defining multiplicative objects.

A basic theory for the power function on monoids and the `ℕ`-action on additive monoids is built in
the file `algebra.group_power.basic`. For now, we only register the most basic properties that we
need right away.

In the definition, we use `n.succ` instead of `n + 1` in the `nsmul_succ'` and `npow_succ'` fields
to make sure that `to_additive` is not confused (otherwise, it would try to convert `1 : ℕ`
to `0 : ℕ`).
-/

/-- An `add_monoid` is an `add_semigroup` with an element `0` such that `0 + a = a + 0 = a`. -/
@[ancestor add_semigroup add_zero_class]
class add_monoid (M : Type u) extends add_semigroup M, add_zero_class M :=
(nsmul : ℕ → M → M := nsmul_rec)
(nsmul_zero' : ∀ x, nsmul 0 x = 0 . try_refl_tac)
(nsmul_succ' : ∀ (n : ℕ) x, nsmul n.succ x = x + nsmul n x . try_refl_tac)

/-- A `monoid` is a `semigroup` with an element `1` such that `1 * a = a * 1 = a`. -/
@[ancestor semigroup mul_one_class, to_additive]
class monoid (M : Type u) extends semigroup M, mul_one_class M :=
(npow : ℕ → M → M := npow_rec)
(npow_zero' : ∀ x, npow 0 x = 1 . try_refl_tac)
(npow_succ' : ∀ (n : ℕ) x, npow n.succ x = x * npow n x . try_refl_tac)

instance monoid.has_pow {M : Type*} [monoid M] : has_pow M ℕ := ⟨λ x n, monoid.npow n x⟩

instance add_monoid.has_scalar_nat {M : Type*} [add_monoid M] : has_scalar ℕ M :=
⟨add_monoid.nsmul⟩

attribute [to_additive add_monoid.has_scalar_nat] monoid.has_pow

section

variables {M : Type*} [monoid M]

@[simp, to_additive nsmul_eq_smul]
lemma npow_eq_pow (n : ℕ) (x : M) : monoid.npow n x = x^n := rfl

-- the attributes are intentionally out of order. `zero_smul` proves `zero_nsmul`.
@[to_additive zero_nsmul, simp]
theorem pow_zero (a : M) : a^0 = 1 := monoid.npow_zero' _

@[to_additive succ_nsmul]
theorem pow_succ (a : M) (n : ℕ) : a^(n+1) = a * a^n := monoid.npow_succ' n a

end

section monoid
variables {M : Type u} [monoid M]

@[to_additive]
lemma left_inv_eq_right_inv {a b c : M} (hba : b * a = 1) (hac : a * c = 1) : b = c :=
by rw [←one_mul c, ←hba, mul_assoc, hac, mul_one b]

end monoid

/-- An additive commutative monoid is an additive monoid with commutative `(+)`. -/
@[protect_proj, ancestor add_monoid add_comm_semigroup]
class add_comm_monoid (M : Type u) extends add_monoid M, add_comm_semigroup M

/-- A commutative monoid is a monoid with commutative `(*)`. -/
@[protect_proj, ancestor monoid comm_semigroup, to_additive]
class comm_monoid (M : Type u) extends monoid M, comm_semigroup M

section left_cancel_monoid

/-- An additive monoid in which addition is left-cancellative.
Main examples are `ℕ` and groups. This is the right typeclass for many sum lemmas, as having a zero
is useful to define the sum over the empty set, so `add_left_cancel_semigroup` is not enough. -/
@[protect_proj, ancestor add_left_cancel_semigroup add_monoid]
class add_left_cancel_monoid (M : Type u) extends add_left_cancel_semigroup M, add_monoid M

/-- A monoid in which multiplication is left-cancellative. -/
@[protect_proj, ancestor left_cancel_semigroup monoid, to_additive add_left_cancel_monoid]
class left_cancel_monoid (M : Type u) extends left_cancel_semigroup M, monoid M

end left_cancel_monoid

section right_cancel_monoid

/-- An additive monoid in which addition is right-cancellative.
Main examples are `ℕ` and groups. This is the right typeclass for many sum lemmas, as having a zero
is useful to define the sum over the empty set, so `add_right_cancel_semigroup` is not enough. -/
@[protect_proj, ancestor add_right_cancel_semigroup add_monoid]
class add_right_cancel_monoid (M : Type u) extends add_right_cancel_semigroup M, add_monoid M

/-- A monoid in which multiplication is right-cancellative. -/
@[protect_proj, ancestor right_cancel_semigroup monoid, to_additive add_right_cancel_monoid]
class right_cancel_monoid (M : Type u) extends right_cancel_semigroup M, monoid M

end right_cancel_monoid

section cancel_monoid

/-- An additive monoid in which addition is cancellative on both sides.
Main examples are `ℕ` and groups. This is the right typeclass for many sum lemmas, as having a zero
is useful to define the sum over the empty set, so `add_right_cancel_semigroup` is not enough. -/
@[protect_proj, ancestor add_left_cancel_monoid add_right_cancel_monoid]
class add_cancel_monoid (M : Type u)
  extends add_left_cancel_monoid M, add_right_cancel_monoid M

/-- A monoid in which multiplication is cancellative. -/
@[protect_proj, ancestor left_cancel_monoid right_cancel_monoid, to_additive add_cancel_monoid]
class cancel_monoid (M : Type u) extends left_cancel_monoid M, right_cancel_monoid M

/-- Commutative version of `add_cancel_monoid`. -/
@[protect_proj, ancestor add_left_cancel_monoid add_comm_monoid]
class add_cancel_comm_monoid (M : Type u) extends add_left_cancel_monoid M, add_comm_monoid M

/-- Commutative version of `cancel_monoid`. -/
@[protect_proj, ancestor left_cancel_monoid comm_monoid, to_additive add_cancel_comm_monoid]
class cancel_comm_monoid (M : Type u) extends left_cancel_monoid M, comm_monoid M

@[priority 100, to_additive] -- see Note [lower instance priority]
instance cancel_comm_monoid.to_cancel_monoid (M : Type u) [cancel_comm_monoid M] :
  cancel_monoid M :=
{ mul_right_cancel := λ a b c h, mul_left_cancel $ by rw [mul_comm, h, mul_comm],
  .. ‹cancel_comm_monoid M› }

end cancel_monoid

/-- The fundamental scalar multiplication in an additive group. `zsmul_rec n a = a+a+...+a` n
times, for integer `n`. Use instead `n • a`, which has better definitional behavior. -/
def zsmul_rec {M : Type*} [has_zero M] [has_add M] [has_neg M]: ℤ → M → M
| (int.of_nat n) a := nsmul_rec n a
| -[1+ n]        a := -nsmul_rec n.succ a

/-- The fundamental power operation in a group. `zpow_rec n a = a*a*...*a` n times, for integer `n`.
Use instead `a ^ n`,  which has better definitional behavior. -/
@[to_additive]
def zpow_rec {M : Type*} [has_one M] [has_mul M] [has_inv M] : ℤ → M → M
| (int.of_nat n) a := npow_rec n a
| -[1+ n]        a := (npow_rec n.succ a)⁻¹

section has_involutive_inv

-- ensure that we don't go via these typeclasses to find `has_inv` on groups and groups with zero
set_option extends_priority 50

/-- Auxiliary typeclass for types with an involutive `has_neg`. -/
@[ancestor has_neg]
class has_involutive_neg (A : Type*) extends has_neg A :=
(neg_neg : ∀ x : A, - -x = x)

/-- Auxiliary typeclass for types with an involutive `has_inv`. -/
@[ancestor has_inv, to_additive]
class has_involutive_inv (G : Type*) extends has_inv G :=
(inv_inv : ∀ x : G, x⁻¹⁻¹ = x)

variables [has_involutive_inv G]

@[simp, to_additive] lemma inv_inv (a : G) : a⁻¹⁻¹ = a := has_involutive_inv.inv_inv _

end has_involutive_inv

section has_involutive_inv

-- ensure that we don't go via these typeclasses to find `has_inv` on groups and groups with zero
set_option extends_priority 50

/-- Auxiliary typeclass for types with an involutive `has_neg`. -/
@[ancestor has_neg]
class has_involutive_neg (A : Type*) extends has_neg A :=
(neg_neg : ∀ x : A, - -x = x)

/-- Auxiliary typeclass for types with an involutive `has_inv`. -/
@[ancestor has_inv, to_additive]
class has_involutive_inv (G : Type*) extends has_inv G :=
(inv_inv : ∀ x : G, x⁻¹⁻¹ = x)

variables [has_involutive_inv G]

@[simp, to_additive] lemma inv_inv (a : G) : a⁻¹⁻¹ = a := has_involutive_inv.inv_inv _

end has_involutive_inv

/-!
### Design note on `div_inv_monoid`/`sub_neg_monoid` and `division_monoid`/`subtraction_monoid`

Those two pairs of made-up classes fulfill slightly different roles.

`div_inv_monoid`/`sub_neg_monoid` provides the minimum amount of information to define the
`ℤ` action (`zpow` or `zsmul`). Further, it provides a `div` field, matching the forgetful
inheritance pattern. This is useful to shorten extension clauses of stronger structures (`group`,
`group_with_zero`, `division_ring`, `field`) and for a few structures with a rather weak
pseudo-inverse (`matrix`).

`division_monoid`/`subtraction_monoid` is targeted at structures with stronger pseudo-inverses. It
is an ad hoc collection of axioms that are mainly respected by three things:
* Groups
* Groups with zero
* The pointwise monoids `set α`, `finset α`, `filter α`

It acts as a middle ground for structures with an inversion operator that plays well with
multiplication, except for the fact that it might not be a true inverse (`a / a ≠ 1` in general).
The axioms are pretty arbitrary (many other combinations are equivalent to it), but they are
independent:
* Without `division_monoid.div_eq_mul_inv`, you can define `/` arbitrarily.
* Without `division_monoid.inv_inv`, you can consider `with_top unit` with `a⁻¹ = ⊤` for all `a`.
* Without `division_monoid.mul_inv_rev`, you can consider `with_top α` with `a⁻¹ = a` for all `a`
  where `α` non commutative.
* Without `division_monoid.inv_eq_of_mul`, you can consider any `comm_monoid` with `a⁻¹ = a` for all
  `a`.

As a consequence, a few natural structures do not fit in this framework. For example, `ennreal`
respects everything except for the fact that `(0 * ∞)⁻¹ = 0⁻¹ = ∞` while `∞⁻¹ * 0⁻¹ = 0 * ∞ = 0`.
-/

/-- A `div_inv_monoid` is a `monoid` with operations `/` and `⁻¹` satisfying
`div_eq_mul_inv : ∀ a b, a / b = a * b⁻¹`.

This deduplicates the name `div_eq_mul_inv`.
The default for `div` is such that `a / b = a * b⁻¹` holds by definition.

Adding `div` as a field rather than defining `a / b := a * b⁻¹` allows us to
avoid certain classes of unification failures, for example:
Let `foo X` be a type with a `∀ X, has_div (foo X)` instance but no
`∀ X, has_inv (foo X)`, e.g. when `foo X` is a `euclidean_domain`. Suppose we
also have an instance `∀ X [cromulent X], group_with_zero (foo X)`. Then the
`(/)` coming from `group_with_zero_has_div` cannot be definitionally equal to
the `(/)` coming from `foo.has_div`.

In the same way, adding a `zpow` field makes it possible to avoid definitional failures
in diamonds. See the definition of `monoid` and Note [forgetful inheritance] for more
explanations on this.
-/
@[protect_proj, ancestor monoid has_inv has_div]
class div_inv_monoid (G : Type u) extends monoid G, has_inv G, has_div G :=
(div := λ a b, a * b⁻¹)
(div_eq_mul_inv : ∀ a b : G, a / b = a * b⁻¹ . try_refl_tac)
(zpow : ℤ → G → G := zpow_rec)
(zpow_zero' : ∀ (a : G), zpow 0 a = 1 . try_refl_tac)
(zpow_succ' :
  ∀ (n : ℕ) (a : G), zpow (int.of_nat n.succ) a = a * zpow (int.of_nat n) a . try_refl_tac)
(zpow_neg' :
  ∀ (n : ℕ) (a : G), zpow (-[1+ n]) a = (zpow n.succ a)⁻¹ . try_refl_tac)

/-- A `sub_neg_monoid` is an `add_monoid` with unary `-` and binary `-` operations
satisfying `sub_eq_add_neg : ∀ a b, a - b = a + -b`.

The default for `sub` is such that `a - b = a + -b` holds by definition.

Adding `sub` as a field rather than defining `a - b := a + -b` allows us to
avoid certain classes of unification failures, for example:
Let `foo X` be a type with a `∀ X, has_sub (foo X)` instance but no
`∀ X, has_neg (foo X)`. Suppose we also have an instance
`∀ X [cromulent X], add_group (foo X)`. Then the `(-)` coming from
`add_group.has_sub` cannot be definitionally equal to the `(-)` coming from
`foo.has_sub`.

In the same way, adding a `zsmul` field makes it possible to avoid definitional failures
in diamonds. See the definition of `add_monoid` and Note [forgetful inheritance] for more
explanations on this.
-/
@[protect_proj, ancestor add_monoid has_neg has_sub]
class sub_neg_monoid (G : Type u) extends add_monoid G, has_neg G, has_sub G :=
(sub := λ a b, a + -b)
(sub_eq_add_neg : ∀ a b : G, a - b = a + -b . try_refl_tac)
(zsmul : ℤ → G → G := zsmul_rec)
(zsmul_zero' : ∀ (a : G), zsmul 0 a = 0 . try_refl_tac)
(zsmul_succ' :
  ∀ (n : ℕ) (a : G), zsmul (int.of_nat n.succ) a = a + zsmul (int.of_nat n) a . try_refl_tac)
(zsmul_neg' :
  ∀ (n : ℕ) (a : G), zsmul (-[1+ n]) a = - (zsmul n.succ a) . try_refl_tac)

attribute [to_additive sub_neg_monoid] div_inv_monoid

instance div_inv_monoid.has_pow {M} [div_inv_monoid M] : has_pow M ℤ :=
⟨λ x n, div_inv_monoid.zpow n x⟩

instance sub_neg_monoid.has_scalar_int {M} [sub_neg_monoid M] : has_scalar ℤ M :=
⟨sub_neg_monoid.zsmul⟩

attribute [to_additive sub_neg_monoid.has_scalar_int] div_inv_monoid.has_pow

section div_inv_monoid
variables [div_inv_monoid G] {a b : G}

@[simp, to_additive zsmul_eq_smul]
lemma zpow_eq_pow (n : ℤ) (x : G) : div_inv_monoid.zpow n x = x^n := rfl

@[simp, to_additive zero_zsmul]
theorem zpow_zero (a : G) : a ^ (0:ℤ) = 1 := div_inv_monoid.zpow_zero' a

@[simp, norm_cast, to_additive coe_nat_zsmul]
theorem zpow_coe_nat (a : G) : ∀ n : ℕ, a ^ (n:ℤ) = a ^ n
| 0 := (zpow_zero _).trans (pow_zero _).symm
| (n + 1) :=
  calc a ^ (↑(n + 1) : ℤ) = a * a ^ (n : ℤ) : div_inv_monoid.zpow_succ' _ _
                      ... = a * a ^ n       : congr_arg ((*) a) (zpow_coe_nat n)
                      ... = a ^ (n + 1)     : (pow_succ _ _).symm

@[to_additive of_nat_zsmul]
theorem zpow_of_nat (a : G) (n : ℕ) : a ^ (int.of_nat n) = a ^ n :=
zpow_coe_nat a n

@[simp, to_additive]
theorem zpow_neg_succ_of_nat (a : G) (n : ℕ) : a ^ -[1+n] = (a ^ (n + 1))⁻¹ :=
by { rw ← zpow_coe_nat, exact div_inv_monoid.zpow_neg' n a }

<<<<<<< HEAD
@[to_additive] lemma div_eq_mul_inv (a b : G) : a / b = a * b⁻¹ := div_inv_monoid.div_eq_mul_inv _ _

alias div_eq_mul_inv ← division_def

end div_inv_monoid

/-- A `subtraction_monoid` is a `sub_neg_monoid` with involutive negation and such that
`-(a + b) = -b + -a`. -/
@[protect_proj, ancestor sub_neg_monoid has_involutive_neg]
class subtraction_monoid (G : Type u) extends sub_neg_monoid G, has_involutive_neg G :=
(neg_add_rev (a b : G) : -(a + b) = -b + -a)
(neg_eq_of_add (a b : G) : a + b = 0 → -a = b)

/-- A `division_monoid` is a `div_inv_monoid` with involutive inversion and such that
`(a * b)⁻¹ = b⁻¹ * a⁻¹`.

This is the immediate common ancestor of `group` and `group_with_zero`. -/
@[protect_proj, ancestor div_inv_monoid has_involutive_inv, to_additive subtraction_monoid]
class division_monoid (G : Type u) extends div_inv_monoid G, has_involutive_inv G :=
(mul_inv_rev (a b : G) : (a * b)⁻¹ = b⁻¹ * a⁻¹)
(inv_eq_of_mul (a b : G) : a * b = 1 → a⁻¹ = b)

section division_monoid
variables [division_monoid G] {a b : G}

=======
/-- Dividing by an element is the same as multiplying by its inverse.

This is a duplicate of `div_inv_monoid.div_eq_mul_inv` ensuring that the types unfold better.
-/
@[to_additive "Subtracting an element is the same as adding by its negative.

This is a duplicate of `sub_neg_monoid.sub_eq_mul_neg` ensuring that the types unfold better."]
lemma div_eq_mul_inv (a b : G) : a / b = a * b⁻¹ := div_inv_monoid.div_eq_mul_inv _ _

alias div_eq_mul_inv ← division_def

end div_inv_monoid

/-- A `subtraction_monoid` is a `sub_neg_monoid` with involutive negation and such that
`-(a + b) = -b + -a` and `a + b = 0 → -a = b`. -/
@[protect_proj, ancestor sub_neg_monoid has_involutive_neg]
class subtraction_monoid (G : Type u) extends sub_neg_monoid G, has_involutive_neg G :=
(neg_add_rev (a b : G) : -(a + b) = -b + -a)
/- Despite the asymmetry of `neg_eq_of_add`, the symmetric version is true thanks to the
involutivity of negation. -/
(neg_eq_of_add (a b : G) : a + b = 0 → -a = b)

/-- A `division_monoid` is a `div_inv_monoid` with involutive inversion and such that
`(a * b)⁻¹ = b⁻¹ * a⁻¹` and `a * b = 1 → a⁻¹ = b`.

This is the immediate common ancestor of `group` and `group_with_zero`. -/
@[protect_proj, ancestor div_inv_monoid has_involutive_inv, to_additive subtraction_monoid]
class division_monoid (G : Type u) extends div_inv_monoid G, has_involutive_inv G :=
(mul_inv_rev (a b : G) : (a * b)⁻¹ = b⁻¹ * a⁻¹)
/- Despite the asymmetry of `inv_eq_of_mul`, the symmetric version is true thanks to the
involutivity of inversion. -/
(inv_eq_of_mul (a b : G) : a * b = 1 → a⁻¹ = b)

section division_monoid
variables [division_monoid G] {a b : G}

>>>>>>> faf16900
@[simp, to_additive neg_add_rev] lemma mul_inv_rev (a b : G) : (a * b)⁻¹ = b⁻¹ * a⁻¹ :=
division_monoid.mul_inv_rev _ _

@[simp, to_additive]
<<<<<<< HEAD
lemma inv_eq_of_mul_eq_one_left : a * b = 1 → a⁻¹ = b := division_monoid.inv_eq_of_mul _ _
=======
lemma inv_eq_of_mul_eq_one : a * b = 1 → a⁻¹ = b := division_monoid.inv_eq_of_mul _ _
>>>>>>> faf16900

end division_monoid

/-- Commutative `subtraction_monoid`. -/
@[protect_proj, ancestor subtraction_monoid add_comm_monoid]
class subtraction_comm_monoid (G : Type u) extends subtraction_monoid G, add_comm_monoid G

/-- Commutative `division_monoid`.

This is the immediate common ancestor of `comm_group` and `comm_group_with_zero`. -/
@[protect_proj, ancestor division_monoid comm_monoid, to_additive subtraction_comm_monoid]
class division_comm_monoid (G : Type u) extends division_monoid G, comm_monoid G

/-- A `group` is a `monoid` with an operation `⁻¹` satisfying `a⁻¹ * a = 1`.

There is also a division operation `/` such that `a / b = a * b⁻¹`,
with a default so that `a / b = a * b⁻¹` holds by definition.
-/
@[protect_proj, ancestor div_inv_monoid]
class group (G : Type u) extends div_inv_monoid G :=
(mul_left_inv : ∀ a : G, a⁻¹ * a = 1)

/-- An `add_group` is an `add_monoid` with a unary `-` satisfying `-a + a = 0`.

There is also a binary operation `-` such that `a - b = a + -b`,
with a default so that `a - b = a + -b` holds by definition.
-/
@[protect_proj, ancestor sub_neg_monoid]
class add_group (A : Type u) extends sub_neg_monoid A :=
(add_left_neg : ∀ a : A, -a + a = 0)

attribute [to_additive] group

/-- Abbreviation for `@div_inv_monoid.to_monoid _ (@group.to_div_inv_monoid _ _)`.

Useful because it corresponds to the fact that `Grp` is a subcategory of `Mon`.
Not an instance since it duplicates `@div_inv_monoid.to_monoid _ (@group.to_div_inv_monoid _ _)`.
See note [reducible non-instances]. -/
@[reducible, to_additive
"Abbreviation for `@sub_neg_monoid.to_add_monoid _ (@add_group.to_sub_neg_monoid _ _)`.

Useful because it corresponds to the fact that `AddGroup` is a subcategory of `AddMon`.
Not an instance since it duplicates
`@sub_neg_monoid.to_add_monoid _ (@add_group.to_sub_neg_monoid _ _)`."]
def group.to_monoid (G : Type u) [group G] : monoid G :=
@div_inv_monoid.to_monoid _ (@group.to_div_inv_monoid _ _)

section group
variables [group G] {a b c : G}

@[simp, to_additive]
lemma mul_left_inv : ∀ a : G, a⁻¹ * a = 1 :=
group.mul_left_inv

@[to_additive] lemma inv_mul_self (a : G) : a⁻¹ * a = 1 := mul_left_inv a

@[to_additive] private lemma inv_eq_of_mul (h : a * b = 1) : a⁻¹ = b :=
left_inv_eq_right_inv (inv_mul_self a) h

@[simp, to_additive]
lemma mul_right_inv (a : G) : a * a⁻¹ = 1 :=
by rw [←mul_left_inv a⁻¹, inv_eq_of_mul (mul_left_inv a)]

@[to_additive] lemma mul_inv_self (a : G) : a * a⁻¹ = 1 := mul_right_inv a

@[simp, to_additive] lemma inv_mul_cancel_left (a b : G) : a⁻¹ * (a * b) = b :=
by rw [←mul_assoc, mul_left_inv, one_mul]

@[simp, to_additive] lemma mul_inv_cancel_left (a b : G) : a * (a⁻¹ * b) = b :=
by rw [←mul_assoc, mul_right_inv, one_mul]

@[simp, to_additive] lemma mul_inv_cancel_right (a b : G) : a * b * b⁻¹ = a :=
by rw [mul_assoc, mul_right_inv, mul_one]

@[simp, to_additive] lemma inv_mul_cancel_right (a b : G) : a * b⁻¹ * b = a :=
by rw [mul_assoc, mul_left_inv, mul_one]

@[priority 100, to_additive]
instance group.to_division_monoid : division_monoid G :=
{ inv_inv := λ a, inv_eq_of_mul (mul_left_inv a),
  mul_inv_rev := λ a b, inv_eq_of_mul $ by rw [mul_assoc, mul_inv_cancel_left, mul_right_inv],
  inv_eq_of_mul := λ _ _, inv_eq_of_mul,
  ..‹group G› }

@[priority 100, to_additive]    -- see Note [lower instance priority]
instance group.to_cancel_monoid : cancel_monoid G :=
{ mul_right_cancel := λ a b c h, by rw [← mul_inv_cancel_right a b, h, mul_inv_cancel_right],
  mul_left_cancel := λ a b c h, by rw [← inv_mul_cancel_left a b, h, inv_mul_cancel_left],
  ..‹group G› }

end group

@[to_additive]
lemma group.to_div_inv_monoid_injective {G : Type*} :
  function.injective (@group.to_div_inv_monoid G) :=
begin
  rintros ⟨⟩ ⟨⟩ h,
  replace h := div_inv_monoid.mk.inj h,
  dsimp at h,
  rcases h with ⟨rfl, rfl, rfl, rfl, rfl, rfl⟩,
  refl
end

/-- A commutative group is a group with commutative `(*)`. -/
@[protect_proj, ancestor group comm_monoid]
class comm_group (G : Type u) extends group G, comm_monoid G
/-- An additive commutative group is an additive group with commutative `(+)`. -/
@[protect_proj, ancestor add_group add_comm_monoid]
class add_comm_group (G : Type u) extends add_group G, add_comm_monoid G
attribute [to_additive] comm_group
attribute [instance, priority 300] add_comm_group.to_add_comm_monoid

@[to_additive]
lemma comm_group.to_group_injective {G : Type u} :
  function.injective (@comm_group.to_group G) :=
begin
  rintros ⟨⟩ ⟨⟩ h,
  replace h := group.mk.inj h,
  dsimp at h,
  rcases h with ⟨rfl, rfl, rfl, rfl, rfl, rfl⟩,
  refl
end

section comm_group

variables [comm_group G]

@[priority 100, to_additive]    -- see Note [lower instance priority]
instance comm_group.to_cancel_comm_monoid : cancel_comm_monoid G :=
{ ..‹comm_group G›,
  ..group.to_cancel_monoid }

@[priority 100, to_additive]    -- see Note [lower instance priority]
instance comm_group.to_division_comm_monoid : division_comm_monoid G :=
{ ..‹comm_group G›,
  ..group.to_division_monoid }

end comm_group<|MERGE_RESOLUTION|>--- conflicted
+++ resolved
@@ -666,33 +666,6 @@
 theorem zpow_neg_succ_of_nat (a : G) (n : ℕ) : a ^ -[1+n] = (a ^ (n + 1))⁻¹ :=
 by { rw ← zpow_coe_nat, exact div_inv_monoid.zpow_neg' n a }
 
-<<<<<<< HEAD
-@[to_additive] lemma div_eq_mul_inv (a b : G) : a / b = a * b⁻¹ := div_inv_monoid.div_eq_mul_inv _ _
-
-alias div_eq_mul_inv ← division_def
-
-end div_inv_monoid
-
-/-- A `subtraction_monoid` is a `sub_neg_monoid` with involutive negation and such that
-`-(a + b) = -b + -a`. -/
-@[protect_proj, ancestor sub_neg_monoid has_involutive_neg]
-class subtraction_monoid (G : Type u) extends sub_neg_monoid G, has_involutive_neg G :=
-(neg_add_rev (a b : G) : -(a + b) = -b + -a)
-(neg_eq_of_add (a b : G) : a + b = 0 → -a = b)
-
-/-- A `division_monoid` is a `div_inv_monoid` with involutive inversion and such that
-`(a * b)⁻¹ = b⁻¹ * a⁻¹`.
-
-This is the immediate common ancestor of `group` and `group_with_zero`. -/
-@[protect_proj, ancestor div_inv_monoid has_involutive_inv, to_additive subtraction_monoid]
-class division_monoid (G : Type u) extends div_inv_monoid G, has_involutive_inv G :=
-(mul_inv_rev (a b : G) : (a * b)⁻¹ = b⁻¹ * a⁻¹)
-(inv_eq_of_mul (a b : G) : a * b = 1 → a⁻¹ = b)
-
-section division_monoid
-variables [division_monoid G] {a b : G}
-
-=======
 /-- Dividing by an element is the same as multiplying by its inverse.
 
 This is a duplicate of `div_inv_monoid.div_eq_mul_inv` ensuring that the types unfold better.
@@ -729,16 +702,11 @@
 section division_monoid
 variables [division_monoid G] {a b : G}
 
->>>>>>> faf16900
 @[simp, to_additive neg_add_rev] lemma mul_inv_rev (a b : G) : (a * b)⁻¹ = b⁻¹ * a⁻¹ :=
 division_monoid.mul_inv_rev _ _
 
 @[simp, to_additive]
-<<<<<<< HEAD
 lemma inv_eq_of_mul_eq_one_left : a * b = 1 → a⁻¹ = b := division_monoid.inv_eq_of_mul _ _
-=======
-lemma inv_eq_of_mul_eq_one : a * b = 1 → a⁻¹ = b := division_monoid.inv_eq_of_mul _ _
->>>>>>> faf16900
 
 end division_monoid
 
