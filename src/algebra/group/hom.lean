/-
Copyright (c) 2018 Patrick Massot. All rights reserved.
Released under Apache 2.0 license as described in the file LICENSE.
Authors: Patrick Massot, Kevin Buzzard, Scott Morrison, Johan Commelin, Chris Hughes,
  Johannes Hölzl, Yury Kudryashov
-/
import algebra.group.commute
import algebra.group_with_zero.defs
import data.fun_like

/-!
# monoid and group homomorphisms

This file defines the bundled structures for monoid and group homomorphisms. Namely, we define
`monoid_hom` (resp., `add_monoid_hom`) to be bundled homomorphisms between multiplicative (resp.,
additive) monoids or groups.

We also define coercion to a function, and  usual operations: composition, identity homomorphism,
pointwise multiplication and pointwise inversion.

This file also defines the lesser-used (and notation-less) homomorphism types which are used as
building blocks for other homomorphisms:

* `zero_hom`
* `one_hom`
* `add_hom`
* `mul_hom`
* `monoid_with_zero_hom`

## Notations

* `→*` for bundled monoid homs (also use for group homs)
* `→+` for bundled add_monoid homs (also use for add_group homs)

## implementation notes

There's a coercion from bundled homs to fun, and the canonical
notation is to use the bundled hom as a function via this coercion.

There is no `group_hom` -- the idea is that `monoid_hom` is used.
The constructor for `monoid_hom` needs a proof of `map_one` as well
as `map_mul`; a separate constructor `monoid_hom.mk'` will construct
group homs (i.e. monoid homs between groups) given only a proof
that multiplication is preserved,

Implicit `{}` brackets are often used instead of type class `[]` brackets.  This is done when the
instances can be inferred because they are implicit arguments to the type `monoid_hom`.  When they
can be inferred from the type it is faster to use this method than to use type class inference.

Historically this file also included definitions of unbundled homomorphism classes; they were
deprecated and moved to `deprecated/group`.

## Tags

monoid_hom, add_monoid_hom

-/

variables {M : Type*} {N : Type*} {P : Type*} -- monoids
variables {G : Type*} {H : Type*} -- groups
variables {F : Type*} -- homs

-- for easy multiple inheritance
set_option old_structure_cmd true

section zero

/-- `zero_hom M N` is the type of functions `M → N` that preserve zero.

When possible, instead of parametrizing results over `(f : zero_hom M N)`,
you should parametrize over `(F : Type*) [zero_hom_class F M N] (f : F)`.

When you extend this structure, make sure to also extend `zero_hom_class`.
-/
structure zero_hom (M : Type*) (N : Type*) [has_zero M] [has_zero N] :=
(to_fun : M → N)
(map_zero' : to_fun 0 = 0)

/-- `zero_hom_class F M N` states that `F` is a type of zero-preserving homomorphisms.

You should extend this typeclass when you extend `zero_hom`.
-/
class zero_hom_class (F : Type*) (M N : out_param $ Type*)
  [has_zero M] [has_zero N] extends fun_like F M N :=
(map_zero : ∀ (f : F), f 0 = 0)

-- Instances and lemmas are defined below through `@[to_additive]`.

end zero

section add


/-- `add_hom M N` is the type of functions `M → N` that preserve addition.

When possible, instead of parametrizing results over `(f : add_hom M N)`,
you should parametrize over `(F : Type*) [add_hom_class F M N] (f : F)`.

When you extend this structure, make sure to extend `add_hom_class`.
-/
structure add_hom (M : Type*) (N : Type*) [has_add M] [has_add N] :=
(to_fun : M → N)
(map_add' : ∀ x y, to_fun (x + y) = to_fun x + to_fun y)

/-- `add_hom_class F M N` states that `F` is a type of addition-preserving homomorphisms.
You should declare an instance of this typeclass when you extend `add_hom`.
-/
class add_hom_class (F : Type*) (M N : out_param $ Type*)
  [has_add M] [has_add N] extends fun_like F M N :=
(map_add : ∀ (f : F) (x y : M), f (x + y) = f x + f y)

-- Instances and lemmas are defined below through `@[to_additive]`.

end add

section add_zero

/-- `M →+ N` is the type of functions `M → N` that preserve the `add_zero_class` structure.

`add_monoid_hom` is also used for group homomorphisms.

When possible, instead of parametrizing results over `(f : M →+ N)`,
you should parametrize over `(F : Type*) [add_monoid_hom_class F M N] (f : F)`.

When you extend this structure, make sure to extend `add_monoid_hom_class`.
-/
@[ancestor zero_hom add_hom]
structure add_monoid_hom (M : Type*) (N : Type*) [add_zero_class M] [add_zero_class N]
  extends zero_hom M N, add_hom M N

attribute [nolint doc_blame] add_monoid_hom.to_add_hom
attribute [nolint doc_blame] add_monoid_hom.to_zero_hom

infixr ` →+ `:25 := add_monoid_hom

/-- `add_monoid_hom_class F M N` states that `F` is a type of `add_zero_class`-preserving
homomorphisms.

You should also extend this typeclass when you extend `add_monoid_hom`.
-/
@[ancestor add_hom_class zero_hom_class]
class add_monoid_hom_class (F : Type*) (M N : out_param $ Type*)
  [add_zero_class M] [add_zero_class N]
  extends add_hom_class F M N, zero_hom_class F M N

-- Instances and lemmas are defined below through `@[to_additive]`.

end add_zero

section one

variables [has_one M] [has_one N]

/-- `one_hom M N` is the type of functions `M → N` that preserve one.

When possible, instead of parametrizing results over `(f : one_hom M N)`,
you should parametrize over `(F : Type*) [one_hom_class F M N] (f : F)`.

When you extend this structure, make sure to also extend `one_hom_class`.
-/
@[to_additive]
structure one_hom (M : Type*) (N : Type*) [has_one M] [has_one N] :=
(to_fun : M → N)
(map_one' : to_fun 1 = 1)

/-- `one_hom_class F M N` states that `F` is a type of one-preserving homomorphisms.
You should extend this typeclass when you extend `one_hom`.
-/
@[to_additive]
class one_hom_class (F : Type*) (M N : out_param $ Type*)
  [has_one M] [has_one N]
  extends fun_like F M N :=
(map_one : ∀ (f : F), f 1 = 1)

@[to_additive]
instance one_hom.one_hom_class : one_hom_class (one_hom M N) M N :=
{ coe := one_hom.to_fun,
  coe_injective' := λ f g h, by cases f; cases g; congr',
  map_one := one_hom.map_one' }

@[simp, to_additive] lemma map_one [one_hom_class F M N] (f : F) : f 1 = 1 :=
one_hom_class.map_one f

end one

section mul

variables [has_mul M] [has_mul N]

/-- `mul_hom M N` is the type of functions `M → N` that preserve multiplication.

When possible, instead of parametrizing results over `(f : mul_hom M N)`,
you should parametrize over `(F : Type*) [mul_hom_class F M N] (f : F)`.
When you extend this structure, make sure to extend `mul_hom_class`.
-/
@[to_additive]
structure mul_hom (M : Type*) (N : Type*) [has_mul M] [has_mul N] :=
(to_fun : M → N)
(map_mul' : ∀ x y, to_fun (x * y) = to_fun x * to_fun y)

/-- `mul_hom_class F M N` states that `F` is a type of multiplication-preserving homomorphisms.

You should declare an instance of this typeclass when you extend `mul_hom`.
-/
@[to_additive]
class mul_hom_class (F : Type*) (M N : out_param $ Type*)
  [has_mul M] [has_mul N] extends fun_like F M N :=
(map_mul : ∀ (f : F) (x y : M), f (x * y) = f x * f y)

@[to_additive]
instance mul_hom.mul_hom_class : mul_hom_class (mul_hom M N) M N :=
{ coe := mul_hom.to_fun,
  coe_injective' := λ f g h, by cases f; cases g; congr',
  map_mul := mul_hom.map_mul' }

@[simp, to_additive] lemma map_mul [mul_hom_class F M N] (f : F) (x y : M) :
  f (x * y) = f x * f y :=
mul_hom_class.map_mul f x y

end mul

section mul_one

variables [mul_one_class M] [mul_one_class N]

/-- `M →* N` is the type of functions `M → N` that preserve the `monoid` structure.
`monoid_hom` is also used for group homomorphisms.

When possible, instead of parametrizing results over `(f : M →+ N)`,
you should parametrize over `(F : Type*) [monoid_hom_class F M N] (f : F)`.

When you extend this structure, make sure to extend `monoid_hom_class`.
-/
@[ancestor one_hom mul_hom, to_additive]
structure monoid_hom (M : Type*) (N : Type*) [mul_one_class M] [mul_one_class N]
  extends one_hom M N, mul_hom M N

attribute [nolint doc_blame] monoid_hom.to_mul_hom
attribute [nolint doc_blame] monoid_hom.to_one_hom

infixr ` →* `:25 := monoid_hom

/-- `monoid_hom_class F M N` states that `F` is a type of `monoid`-preserving homomorphisms.
You should also extend this typeclass when you extend `monoid_hom`.
-/
@[ancestor mul_hom_class one_hom_class, to_additive]
class monoid_hom_class (F : Type*) (M N : out_param $ Type*)
  [mul_one_class M] [mul_one_class N]
  extends mul_hom_class F M N, one_hom_class F M N

@[to_additive]
instance monoid_hom.monoid_hom_class : monoid_hom_class (M →* N) M N :=
{ coe := monoid_hom.to_fun,
  coe_injective' := λ f g h, by cases f; cases g; congr',
  map_mul := monoid_hom.map_mul',
  map_one := monoid_hom.map_one' }

@[to_additive]
instance [monoid_hom_class F M N] : has_coe_t F (M →* N) :=
⟨λ f, { to_fun := f, map_one' := map_one f, map_mul' := map_mul f }⟩

@[to_additive]
lemma map_mul_eq_one [monoid_hom_class F M N] (f : F) {a b : M} (h : a * b = 1) :
  f a * f b = 1 :=
by rw [← map_mul, h, map_one]

/-- Group homomorphisms preserve inverse. -/
@[simp, to_additive]
theorem map_inv [group G] [group H] [monoid_hom_class F G H]
  (f : F) (g : G) : f g⁻¹ = (f g)⁻¹ :=
eq_inv_of_mul_eq_one $ map_mul_eq_one f $ inv_mul_self g

/-- Group homomorphisms preserve division. -/
@[simp, to_additive]
theorem map_mul_inv [group G] [group H] [monoid_hom_class F G H]
  (f : F) (g h : G) : f (g * h⁻¹) = f g * (f h)⁻¹ :=
by rw [map_mul, map_inv]

/-- Group homomorphisms preserve division. -/
@[simp, to_additive] lemma map_div [group G] [group H] [monoid_hom_class F G H]
  (f : F) (x y : G) : f (x / y) = f x / f y :=
by rw [div_eq_mul_inv, div_eq_mul_inv, map_mul_inv]

end mul_one

section mul_zero_one

variables [mul_zero_one_class M] [mul_zero_one_class N]

/-- `monoid_with_zero_hom M N` is the type of functions `M → N` that preserve
the `monoid_with_zero` structure.

`monoid_with_zero_hom` is also used for group homomorphisms.

When possible, instead of parametrizing results over `(f : M →+ N)`,
you should parametrize over `(F : Type*) [monoid_with_zero_hom_class F M N] (f : F)`.

When you extend this structure, make sure to extend `monoid_with_zero_hom_class`.
-/
@[ancestor zero_hom monoid_hom]
structure monoid_with_zero_hom (M : Type*) (N : Type*) [mul_zero_one_class M] [mul_zero_one_class N]
  extends zero_hom M N, monoid_hom M N

attribute [nolint doc_blame] monoid_with_zero_hom.to_monoid_hom
attribute [nolint doc_blame] monoid_with_zero_hom.to_zero_hom

/-- `monoid_with_zero_hom_class F M N` states that `F` is a type of
`monoid_with_zero`-preserving homomorphisms.

You should also extend this typeclass when you extend `monoid_with_zero_hom`.
-/
class monoid_with_zero_hom_class (F : Type*) (M N : out_param $ Type*)
  [mul_zero_one_class M] [mul_zero_one_class N]
  extends monoid_hom_class F M N, zero_hom_class F M N

instance monoid_with_zero_hom.monoid_with_zero_hom_class :
  monoid_with_zero_hom_class (monoid_with_zero_hom M N) M N :=
{ coe := monoid_with_zero_hom.to_fun,
  coe_injective' := λ f g h, by cases f; cases g; congr',
  map_mul := monoid_with_zero_hom.map_mul',
  map_one := monoid_with_zero_hom.map_one',
  map_zero := monoid_with_zero_hom.map_zero' }

end mul_zero_one

-- completely uninteresting lemmas about coercion to function, that all homs need
section coes

/-! Bundled morphisms can be down-cast to weaker bundlings -/
@[to_additive]
instance monoid_hom.has_coe_to_one_hom {mM : mul_one_class M} {mN : mul_one_class N} :
  has_coe (M →* N) (one_hom M N) := ⟨monoid_hom.to_one_hom⟩
@[to_additive]
instance monoid_hom.has_coe_to_mul_hom {mM : mul_one_class M} {mN : mul_one_class N} :
  has_coe (M →* N) (mul_hom M N) := ⟨monoid_hom.to_mul_hom⟩
instance monoid_with_zero_hom.has_coe_to_monoid_hom
  {mM : mul_zero_one_class M} {mN : mul_zero_one_class N} :
  has_coe (monoid_with_zero_hom M N) (M →* N) := ⟨monoid_with_zero_hom.to_monoid_hom⟩
instance monoid_with_zero_hom.has_coe_to_zero_hom
  {mM : mul_zero_one_class M} {mN : mul_zero_one_class N} :
  has_coe (monoid_with_zero_hom M N) (zero_hom M N) := ⟨monoid_with_zero_hom.to_zero_hom⟩

/-! The simp-normal form of morphism coercion is `f.to_..._hom`. This choice is primarily because
this is the way things were before the above coercions were introduced. Bundled morphisms defined
elsewhere in Mathlib may choose `↑f` as their simp-normal form instead. -/
@[simp, to_additive]
lemma monoid_hom.coe_eq_to_one_hom {mM : mul_one_class M} {mN : mul_one_class N} (f : M →* N) :
  (f : one_hom M N) = f.to_one_hom := rfl
@[simp, to_additive]
lemma monoid_hom.coe_eq_to_mul_hom {mM : mul_one_class M} {mN : mul_one_class N} (f : M →* N) :
  (f : mul_hom M N) = f.to_mul_hom := rfl
@[simp]
lemma monoid_with_zero_hom.coe_eq_to_monoid_hom
  {mM : mul_zero_one_class M} {mN : mul_zero_one_class N} (f : monoid_with_zero_hom M N) :
  (f : M →* N) = f.to_monoid_hom := rfl
@[simp]
lemma monoid_with_zero_hom.coe_eq_to_zero_hom
  {mM : mul_zero_one_class M} {mN : mul_zero_one_class N} (f : monoid_with_zero_hom M N) :
  (f : zero_hom M N) = f.to_zero_hom := rfl

-- Fallback `has_coe_to_fun` instances to help the elaborator
@[to_additive]
instance {mM : has_one M} {mN : has_one N} : has_coe_to_fun (one_hom M N) (λ _, M → N) :=
⟨one_hom.to_fun⟩
@[to_additive]
instance {mM : has_mul M} {mN : has_mul N} : has_coe_to_fun (mul_hom M N) (λ _, M → N) :=
⟨mul_hom.to_fun⟩
@[to_additive]
instance {mM : mul_one_class M} {mN : mul_one_class N} : has_coe_to_fun (M →* N) (λ _, M → N) :=
⟨monoid_hom.to_fun⟩
instance {mM : mul_zero_one_class M} {mN : mul_zero_one_class N} :
  has_coe_to_fun (monoid_with_zero_hom M N) (λ _, M → N) :=
⟨monoid_with_zero_hom.to_fun⟩

-- these must come after the coe_to_fun definitions
initialize_simps_projections zero_hom (to_fun → apply)
initialize_simps_projections add_hom (to_fun → apply)
initialize_simps_projections add_monoid_hom (to_fun → apply)

initialize_simps_projections one_hom (to_fun → apply)
initialize_simps_projections mul_hom (to_fun → apply)
initialize_simps_projections monoid_hom (to_fun → apply)
initialize_simps_projections monoid_with_zero_hom (to_fun → apply)

@[simp, to_additive]
lemma one_hom.to_fun_eq_coe [has_one M] [has_one N] (f : one_hom M N) : f.to_fun = f := rfl
@[simp, to_additive]
lemma mul_hom.to_fun_eq_coe [has_mul M] [has_mul N] (f : mul_hom M N) : f.to_fun = f := rfl
@[simp, to_additive]
lemma monoid_hom.to_fun_eq_coe [mul_one_class M] [mul_one_class N]
  (f : M →* N) : f.to_fun = f := rfl
@[simp]
lemma monoid_with_zero_hom.to_fun_eq_coe [mul_zero_one_class M] [mul_zero_one_class N]
  (f : monoid_with_zero_hom M N) : f.to_fun = f := rfl

@[simp, to_additive]
lemma one_hom.coe_mk [has_one M] [has_one N]
  (f : M → N) (h1) : (one_hom.mk f h1 : M → N) = f := rfl
@[simp, to_additive]
lemma mul_hom.coe_mk [has_mul M] [has_mul N]
  (f : M → N) (hmul) : (mul_hom.mk f hmul : M → N) = f := rfl
@[simp, to_additive]
lemma monoid_hom.coe_mk [mul_one_class M] [mul_one_class N]
  (f : M → N) (h1 hmul) : (monoid_hom.mk f h1 hmul : M → N) = f := rfl
@[simp]
lemma monoid_with_zero_hom.coe_mk [mul_zero_one_class M] [mul_zero_one_class N]
  (f : M → N) (h0 h1 hmul) : (monoid_with_zero_hom.mk f h0 h1 hmul : M → N) = f := rfl

@[simp, to_additive]
lemma monoid_hom.to_one_hom_coe [mul_one_class M] [mul_one_class N] (f : M →* N) :
  (f.to_one_hom : M → N) = f := rfl
@[simp, to_additive]
lemma monoid_hom.to_mul_hom_coe [mul_one_class M] [mul_one_class N] (f : M →* N) :
  (f.to_mul_hom : M → N) = f := rfl
@[simp]
lemma monoid_with_zero_hom.to_zero_hom_coe [mul_zero_one_class M] [mul_zero_one_class N]
  (f : monoid_with_zero_hom M N) :
  (f.to_zero_hom : M → N) = f := rfl
@[simp]
lemma monoid_with_zero_hom.to_monoid_hom_coe [mul_zero_one_class M] [mul_zero_one_class N]
  (f : monoid_with_zero_hom M N) :
  (f.to_monoid_hom : M → N) = f := rfl

@[to_additive]
theorem one_hom.congr_fun [has_one M] [has_one N]
  {f g : one_hom M N} (h : f = g) (x : M) : f x = g x :=
congr_arg (λ h : one_hom M N, h x) h
@[to_additive]
theorem mul_hom.congr_fun [has_mul M] [has_mul N]
  {f g : mul_hom M N} (h : f = g) (x : M) : f x = g x :=
congr_arg (λ h : mul_hom M N, h x) h
@[to_additive]
theorem monoid_hom.congr_fun [mul_one_class M] [mul_one_class N]
  {f g : M →* N} (h : f = g) (x : M) : f x = g x :=
congr_arg (λ h : M →* N, h x) h
theorem monoid_with_zero_hom.congr_fun [mul_zero_one_class M] [mul_zero_one_class N]
  {f g : monoid_with_zero_hom M N} (h : f = g) (x : M) : f x = g x :=
congr_arg (λ h : monoid_with_zero_hom M N, h x) h

@[to_additive]
theorem one_hom.congr_arg [has_one M] [has_one N]
  (f : one_hom M N) {x y : M} (h : x = y) : f x = f y :=
congr_arg (λ x : M, f x) h
@[to_additive]
theorem mul_hom.congr_arg [has_mul M] [has_mul N]
  (f : mul_hom M N) {x y : M} (h : x = y) : f x = f y :=
congr_arg (λ x : M, f x) h
@[to_additive]
theorem monoid_hom.congr_arg [mul_one_class M] [mul_one_class N]
  (f : M →* N) {x y : M} (h : x = y) : f x = f y :=
congr_arg (λ x : M, f x) h
theorem monoid_with_zero_hom.congr_arg [mul_zero_one_class M] [mul_zero_one_class N]
  (f : monoid_with_zero_hom M N) {x y : M} (h : x = y) : f x = f y :=
congr_arg (λ x : M, f x) h

@[to_additive]
lemma one_hom.coe_inj [has_one M] [has_one N] ⦃f g : one_hom M N⦄ (h : (f : M → N) = g) : f = g :=
by cases f; cases g; cases h; refl
@[to_additive]
lemma mul_hom.coe_inj [has_mul M] [has_mul N] ⦃f g : mul_hom M N⦄ (h : (f : M → N) = g) : f = g :=
by cases f; cases g; cases h; refl
@[to_additive]
lemma monoid_hom.coe_inj [mul_one_class M] [mul_one_class N]
  ⦃f g : M →* N⦄ (h : (f : M → N) = g) : f = g :=
by cases f; cases g; cases h; refl
lemma monoid_with_zero_hom.coe_inj [mul_zero_one_class M] [mul_zero_one_class N]
  ⦃f g : monoid_with_zero_hom M N⦄ (h : (f : M → N) = g) : f = g :=
by cases f; cases g; cases h; refl

@[ext, to_additive]
lemma one_hom.ext [has_one M] [has_one N] ⦃f g : one_hom M N⦄ (h : ∀ x, f x = g x) : f = g :=
one_hom.coe_inj (funext h)
@[ext, to_additive]
lemma mul_hom.ext [has_mul M] [has_mul N] ⦃f g : mul_hom M N⦄ (h : ∀ x, f x = g x) : f = g :=
mul_hom.coe_inj (funext h)
@[ext, to_additive]
lemma monoid_hom.ext [mul_one_class M] [mul_one_class N]
  ⦃f g : M →* N⦄ (h : ∀ x, f x = g x) : f = g :=
monoid_hom.coe_inj (funext h)
@[ext]
lemma monoid_with_zero_hom.ext [mul_zero_one_class M] [mul_zero_one_class N]
  ⦃f g : monoid_with_zero_hom M N⦄ (h : ∀ x, f x = g x) : f = g :=
monoid_with_zero_hom.coe_inj (funext h)

@[to_additive]
lemma one_hom.ext_iff [has_one M] [has_one N] {f g : one_hom M N} : f = g ↔ ∀ x, f x = g x :=
⟨λ h x, h ▸ rfl, λ h, one_hom.ext h⟩
@[to_additive]
lemma mul_hom.ext_iff [has_mul M] [has_mul N] {f g : mul_hom M N} : f = g ↔ ∀ x, f x = g x :=
⟨λ h x, h ▸ rfl, λ h, mul_hom.ext h⟩
@[to_additive]
lemma monoid_hom.ext_iff [mul_one_class M] [mul_one_class N]
  {f g : M →* N} : f = g ↔ ∀ x, f x = g x :=
⟨λ h x, h ▸ rfl, λ h, monoid_hom.ext h⟩
lemma monoid_with_zero_hom.ext_iff [mul_zero_one_class M] [mul_zero_one_class N]
  {f g : monoid_with_zero_hom M N} : f = g ↔ ∀ x, f x = g x :=
⟨λ h x, h ▸ rfl, λ h, monoid_with_zero_hom.ext h⟩

@[simp, to_additive]
lemma one_hom.mk_coe [has_one M] [has_one N]
  (f : one_hom M N) (h1) : one_hom.mk f h1 = f :=
one_hom.ext $ λ _, rfl
@[simp, to_additive]
lemma mul_hom.mk_coe [has_mul M] [has_mul N]
  (f : mul_hom M N) (hmul) : mul_hom.mk f hmul = f :=
mul_hom.ext $ λ _, rfl
@[simp, to_additive]
lemma monoid_hom.mk_coe [mul_one_class M] [mul_one_class N]
  (f : M →* N) (h1 hmul) : monoid_hom.mk f h1 hmul = f :=
monoid_hom.ext $ λ _, rfl
@[simp]
lemma monoid_with_zero_hom.mk_coe [mul_zero_one_class M] [mul_zero_one_class N]
  (f : monoid_with_zero_hom M N) (h0 h1 hmul) : monoid_with_zero_hom.mk f h0 h1 hmul = f :=
monoid_with_zero_hom.ext $ λ _, rfl

end coes

@[to_additive]
protected lemma one_hom.map_one [has_one M] [has_one N] (f : one_hom M N) : f 1 = 1 := f.map_one'
/-- If `f` is a monoid homomorphism then `f 1 = 1`. -/
@[to_additive]
protected lemma monoid_hom.map_one [mul_one_class M] [mul_one_class N] (f : M →* N) :
  f 1 = 1 := f.map_one'
protected lemma monoid_with_zero_hom.map_one [mul_zero_one_class M] [mul_zero_one_class N]
  (f : monoid_with_zero_hom M N) : f 1 = 1 := f.map_one'

/-- If `f` is an additive monoid homomorphism then `f 0 = 0`. -/
add_decl_doc add_monoid_hom.map_zero
protected lemma monoid_with_zero_hom.map_zero [mul_zero_one_class M] [mul_zero_one_class N]
  (f : monoid_with_zero_hom M N) : f 0 = 0 := f.map_zero'

@[to_additive]
protected lemma mul_hom.map_mul [has_mul M] [has_mul N]
  (f : mul_hom M N) (a b : M) : f (a * b) = f a * f b := f.map_mul' a b
/-- If `f` is a monoid homomorphism then `f (a * b) = f a * f b`. -/
@[to_additive]
protected lemma monoid_hom.map_mul [mul_one_class M] [mul_one_class N]
  (f : M →* N) (a b : M) : f (a * b) = f a * f b := f.map_mul' a b
protected lemma monoid_with_zero_hom.map_mul [mul_zero_one_class M] [mul_zero_one_class N]
  (f :  monoid_with_zero_hom M N) (a b : M) : f (a * b) = f a * f b := f.map_mul' a b

/-- If `f` is an additive monoid homomorphism then `f (a + b) = f a + f b`. -/
add_decl_doc add_monoid_hom.map_add

namespace monoid_hom
variables {mM : mul_one_class M} {mN : mul_one_class N} {mP : mul_one_class P}
variables [group G] [comm_group H]

include mM mN

@[to_additive]
lemma map_mul_eq_one (f : M →* N) {a b : M} (h : a * b = 1) : f a * f b = 1 :=
map_mul_eq_one f h

/-- Given a monoid homomorphism `f : M →* N` and an element `x : M`, if `x` has a right inverse,
then `f x` has a right inverse too. For elements invertible on both sides see `is_unit.map`. -/
@[to_additive "Given an add_monoid homomorphism `f : M →+ N` and an element `x : M`, if `x` has
a right inverse, then `f x` has a right inverse too."]
lemma map_exists_right_inv (f : M →* N) {x : M} (hx : ∃ y, x * y = 1) :
  ∃ y, f x * y = 1 :=
let ⟨y, hy⟩ := hx in ⟨f y, f.map_mul_eq_one hy⟩

/-- Given a monoid homomorphism `f : M →* N` and an element `x : M`, if `x` has a left inverse,
then `f x` has a left inverse too. For elements invertible on both sides see `is_unit.map`. -/
@[to_additive "Given an add_monoid homomorphism `f : M →+ N` and an element `x : M`, if `x` has
a left inverse, then `f x` has a left inverse too. For elements invertible on both sides see
`is_add_unit.map`."]
lemma map_exists_left_inv (f : M →* N) {x : M} (hx : ∃ y, y * x = 1) :
  ∃ y, y * f x = 1 :=
let ⟨y, hy⟩ := hx in ⟨f y, f.map_mul_eq_one hy⟩

end monoid_hom

/-- Inversion on a commutative group, considered as a monoid homomorphism. -/
@[to_additive "Inversion on a commutative additive group, considered as an additive
monoid homomorphism."]
def comm_group.inv_monoid_hom {G : Type*} [comm_group G] : G →* G :=
{ to_fun := has_inv.inv,
  map_one' := one_inv,
  map_mul' := mul_inv }

/-- The identity map from a type with 1 to itself. -/
@[to_additive, simps]
def one_hom.id (M : Type*) [has_one M] : one_hom M M :=
{ to_fun := λ x, x, map_one' := rfl, }
/-- The identity map from a type with multiplication to itself. -/
@[to_additive, simps]
def mul_hom.id (M : Type*) [has_mul M] : mul_hom M M :=
{ to_fun := λ x, x, map_mul' := λ _ _, rfl, }
/-- The identity map from a monoid to itself. -/
@[to_additive, simps]
def monoid_hom.id (M : Type*) [mul_one_class M] : M →* M :=
{ to_fun := λ x, x, map_one' := rfl, map_mul' := λ _ _, rfl, }
/-- The identity map from a monoid_with_zero to itself. -/
@[simps]
def monoid_with_zero_hom.id (M : Type*) [mul_zero_one_class M] : monoid_with_zero_hom M M :=
{ to_fun := λ x, x, map_zero' := rfl, map_one' := rfl, map_mul' := λ _ _, rfl, }

/-- The identity map from an type with zero to itself. -/
add_decl_doc zero_hom.id
/-- The identity map from an type with addition to itself. -/
add_decl_doc add_hom.id
/-- The identity map from an additive monoid to itself. -/
add_decl_doc add_monoid_hom.id

/-- Composition of `one_hom`s as a `one_hom`. -/
@[to_additive]
def one_hom.comp [has_one M] [has_one N] [has_one P]
  (hnp : one_hom N P) (hmn : one_hom M N) : one_hom M P :=
{ to_fun := hnp ∘ hmn, map_one' := by simp, }
/-- Composition of `mul_hom`s as a `mul_hom`. -/
@[to_additive]
def mul_hom.comp [has_mul M] [has_mul N] [has_mul P]
  (hnp : mul_hom N P) (hmn : mul_hom M N) : mul_hom M P :=
{ to_fun := hnp ∘ hmn, map_mul' := by simp, }

/-- Composition of monoid morphisms as a monoid morphism. -/
@[to_additive]
def monoid_hom.comp [mul_one_class M] [mul_one_class N] [mul_one_class P]
  (hnp : N →* P) (hmn : M →* N) : M →* P :=
{ to_fun := hnp ∘ hmn, map_one' := by simp, map_mul' := by simp, }

/-- Composition of `monoid_with_zero_hom`s as a `monoid_with_zero_hom`. -/
def monoid_with_zero_hom.comp [mul_zero_one_class M] [mul_zero_one_class N] [mul_zero_one_class P]
  (hnp : monoid_with_zero_hom N P) (hmn : monoid_with_zero_hom M N) : monoid_with_zero_hom M P :=
{ to_fun := hnp ∘ hmn, map_zero' := by simp, map_one' := by simp, map_mul' := by simp, }

/-- Composition of `zero_hom`s as a `zero_hom`. -/
add_decl_doc zero_hom.comp
/-- Composition of `add_hom`s as a `add_hom`. -/
add_decl_doc add_hom.comp
/-- Composition of additive monoid morphisms as an additive monoid morphism. -/
add_decl_doc add_monoid_hom.comp

@[simp, to_additive] lemma one_hom.coe_comp [has_one M] [has_one N] [has_one P]
  (g : one_hom N P) (f : one_hom M N) :
  (g.comp f : M → P) = g ∘ f := rfl
@[simp, to_additive] lemma mul_hom.coe_comp [has_mul M] [has_mul N] [has_mul P]
  (g : mul_hom N P) (f : mul_hom M N) :
  (g.comp f : M → P) = g ∘ f := rfl
@[simp, to_additive] lemma monoid_hom.coe_comp [mul_one_class M] [mul_one_class N] [mul_one_class P]
  (g : N →* P) (f : M →* N) :
  (g.comp f : M → P) = g ∘ f := rfl
@[simp] lemma monoid_with_zero_hom.coe_comp [mul_zero_one_class M] [mul_zero_one_class N]
  [mul_zero_one_class P]
  (g : monoid_with_zero_hom N P) (f : monoid_with_zero_hom M N) :
  (g.comp f : M → P) = g ∘ f := rfl

@[to_additive] lemma one_hom.comp_apply [has_one M] [has_one N] [has_one P]
  (g : one_hom N P) (f : one_hom M N) (x : M) :
  g.comp f x = g (f x) := rfl
@[to_additive] lemma mul_hom.comp_apply [has_mul M] [has_mul N] [has_mul P]
  (g : mul_hom N P) (f : mul_hom M N) (x : M) :
  g.comp f x = g (f x) := rfl
@[to_additive] lemma monoid_hom.comp_apply [mul_one_class M] [mul_one_class N] [mul_one_class P]
  (g : N →* P) (f : M →* N) (x : M) :
  g.comp f x = g (f x) := rfl
lemma monoid_with_zero_hom.comp_apply
  [mul_zero_one_class M] [mul_zero_one_class N] [mul_zero_one_class P]
  (g : monoid_with_zero_hom N P) (f : monoid_with_zero_hom M N) (x : M) :
  g.comp f x = g (f x) := rfl

/-- Composition of monoid homomorphisms is associative. -/
@[to_additive] lemma one_hom.comp_assoc {Q : Type*} [has_one M] [has_one N] [has_one P] [has_one Q]
  (f : one_hom M N) (g : one_hom N P) (h : one_hom P Q) :
  (h.comp g).comp f = h.comp (g.comp f) := rfl
@[to_additive] lemma mul_hom.comp_assoc {Q : Type*} [has_mul M] [has_mul N] [has_mul P] [has_mul Q]
  (f : mul_hom M N) (g : mul_hom N P) (h : mul_hom P Q) :
  (h.comp g).comp f = h.comp (g.comp f) := rfl
@[to_additive] lemma monoid_hom.comp_assoc {Q : Type*}
  [mul_one_class M] [mul_one_class N] [mul_one_class P] [mul_one_class Q]
  (f : M →* N) (g : N →* P) (h : P →* Q) :
  (h.comp g).comp f = h.comp (g.comp f) := rfl
lemma monoid_with_zero_hom.comp_assoc {Q : Type*}
  [mul_zero_one_class M] [mul_zero_one_class N] [mul_zero_one_class P] [mul_zero_one_class Q]
  (f : monoid_with_zero_hom M N) (g : monoid_with_zero_hom N P) (h : monoid_with_zero_hom P Q) :
  (h.comp g).comp f = h.comp (g.comp f) := rfl

@[to_additive]
lemma one_hom.cancel_right [has_one M] [has_one N] [has_one P]
  {g₁ g₂ : one_hom N P} {f : one_hom M N} (hf : function.surjective f) :
  g₁.comp f = g₂.comp f ↔ g₁ = g₂ :=
⟨λ h, one_hom.ext $ (forall_iff_forall_surj hf).1 (one_hom.ext_iff.1 h), λ h, h ▸ rfl⟩
@[to_additive]
lemma mul_hom.cancel_right [has_mul M] [has_mul N] [has_mul P]
  {g₁ g₂ : mul_hom N P} {f : mul_hom M N} (hf : function.surjective f) :
  g₁.comp f = g₂.comp f ↔ g₁ = g₂ :=
⟨λ h, mul_hom.ext $ (forall_iff_forall_surj hf).1 (mul_hom.ext_iff.1 h), λ h, h ▸ rfl⟩
@[to_additive]
lemma monoid_hom.cancel_right
  [mul_one_class M] [mul_one_class N] [mul_one_class P]
  {g₁ g₂ : N →* P} {f : M →* N} (hf : function.surjective f) :
  g₁.comp f = g₂.comp f ↔ g₁ = g₂ :=
⟨λ h, monoid_hom.ext $ (forall_iff_forall_surj hf).1 (monoid_hom.ext_iff.1 h), λ h, h ▸ rfl⟩
lemma monoid_with_zero_hom.cancel_right
  [mul_zero_one_class M] [mul_zero_one_class N] [mul_zero_one_class P]
  {g₁ g₂ : monoid_with_zero_hom N P} {f : monoid_with_zero_hom M N} (hf : function.surjective f) :
  g₁.comp f = g₂.comp f ↔ g₁ = g₂ :=
⟨λ h, monoid_with_zero_hom.ext $ (forall_iff_forall_surj hf).1 (monoid_with_zero_hom.ext_iff.1 h),
 λ h, h ▸ rfl⟩

@[to_additive]
lemma one_hom.cancel_left [has_one M] [has_one N] [has_one P]
  {g : one_hom N P} {f₁ f₂ : one_hom M N} (hg : function.injective g) :
  g.comp f₁ = g.comp f₂ ↔ f₁ = f₂ :=
⟨λ h, one_hom.ext $ λ x, hg $ by rw [← one_hom.comp_apply, h, one_hom.comp_apply],
 λ h, h ▸ rfl⟩
@[to_additive]
lemma mul_hom.cancel_left [has_mul M] [has_mul N] [has_mul P]
  {g : mul_hom N P} {f₁ f₂ : mul_hom M N} (hg : function.injective g) :
  g.comp f₁ = g.comp f₂ ↔ f₁ = f₂ :=
⟨λ h, mul_hom.ext $ λ x, hg $ by rw [← mul_hom.comp_apply, h, mul_hom.comp_apply],
 λ h, h ▸ rfl⟩
@[to_additive]
lemma monoid_hom.cancel_left [mul_one_class M] [mul_one_class N] [mul_one_class P]
  {g : N →* P} {f₁ f₂ : M →* N} (hg : function.injective g) :
  g.comp f₁ = g.comp f₂ ↔ f₁ = f₂ :=
⟨λ h, monoid_hom.ext $ λ x, hg $ by rw [← monoid_hom.comp_apply, h, monoid_hom.comp_apply],
 λ h, h ▸ rfl⟩
lemma monoid_with_zero_hom.cancel_left
  [mul_zero_one_class M] [mul_zero_one_class N] [mul_zero_one_class P]
  {g : monoid_with_zero_hom N P} {f₁ f₂ : monoid_with_zero_hom M N} (hg : function.injective g) :
  g.comp f₁ = g.comp f₂ ↔ f₁ = f₂ :=
⟨λ h, monoid_with_zero_hom.ext $ λ x, hg $ by rw [
        ← monoid_with_zero_hom.comp_apply, h, monoid_with_zero_hom.comp_apply],
 λ h, h ▸ rfl⟩

@[to_additive]
lemma monoid_hom.to_one_hom_injective [mul_one_class M] [mul_one_class N] :
  function.injective (monoid_hom.to_one_hom : (M →* N) → one_hom M N) :=
λ f g h, monoid_hom.ext $ one_hom.ext_iff.mp h
@[to_additive]
lemma monoid_hom.to_mul_hom_injective [mul_one_class M] [mul_one_class N] :
  function.injective (monoid_hom.to_mul_hom : (M →* N) → mul_hom M N) :=
λ f g h, monoid_hom.ext $ mul_hom.ext_iff.mp h
lemma monoid_with_zero_hom.to_monoid_hom_injective [monoid_with_zero M] [monoid_with_zero N] :
  function.injective (monoid_with_zero_hom.to_monoid_hom : monoid_with_zero_hom M N → M →* N) :=
λ f g h, monoid_with_zero_hom.ext $ monoid_hom.ext_iff.mp h
lemma monoid_with_zero_hom.to_zero_hom_injective [monoid_with_zero M] [monoid_with_zero N] :
  function.injective (monoid_with_zero_hom.to_zero_hom : monoid_with_zero_hom M N → zero_hom M N) :=
λ f g h, monoid_with_zero_hom.ext $ zero_hom.ext_iff.mp h

@[simp, to_additive] lemma one_hom.comp_id [has_one M] [has_one N]
  (f : one_hom M N) : f.comp (one_hom.id M) = f := one_hom.ext $ λ x, rfl
@[simp, to_additive] lemma mul_hom.comp_id [has_mul M] [has_mul N]
  (f : mul_hom M N) : f.comp (mul_hom.id M) = f := mul_hom.ext $ λ x, rfl
@[simp, to_additive] lemma monoid_hom.comp_id [mul_one_class M] [mul_one_class N]
  (f : M →* N) : f.comp (monoid_hom.id M) = f := monoid_hom.ext $ λ x, rfl
@[simp] lemma monoid_with_zero_hom.comp_id [mul_zero_one_class M] [mul_zero_one_class N]
  (f : monoid_with_zero_hom M N) : f.comp (monoid_with_zero_hom.id M) = f :=
monoid_with_zero_hom.ext $ λ x, rfl

@[simp, to_additive] lemma one_hom.id_comp [has_one M] [has_one N]
  (f : one_hom M N) : (one_hom.id N).comp f = f := one_hom.ext $ λ x, rfl
@[simp, to_additive] lemma mul_hom.id_comp [has_mul M] [has_mul N]
  (f : mul_hom M N) : (mul_hom.id N).comp f = f := mul_hom.ext $ λ x, rfl
@[simp, to_additive] lemma monoid_hom.id_comp [mul_one_class M] [mul_one_class N]
  (f : M →* N) : (monoid_hom.id N).comp f = f := monoid_hom.ext $ λ x, rfl
@[simp] lemma monoid_with_zero_hom.id_comp [mul_zero_one_class M] [mul_zero_one_class N]
  (f : monoid_with_zero_hom M N) : (monoid_with_zero_hom.id N).comp f = f :=
monoid_with_zero_hom.ext $ λ x, rfl

@[simp, to_additive add_monoid_hom.map_nsmul]
theorem monoid_hom.map_pow [monoid M] [monoid N] (f : M →* N) (a : M) :
  ∀(n : ℕ), f (a ^ n) = (f a) ^ n
| 0     := by rw [pow_zero, pow_zero, f.map_one]
| (n+1) := by rw [pow_succ, pow_succ, f.map_mul, monoid_hom.map_pow]

@[to_additive]
theorem monoid_hom.map_zpow' [div_inv_monoid M] [div_inv_monoid N] (f : M →* N)
  (hf : ∀ x, f (x⁻¹) = (f x)⁻¹) (a : M) :
  ∀ n : ℤ, f (a ^ n) = (f a) ^ n
| (n : ℕ) := by rw [zpow_coe_nat, f.map_pow, zpow_coe_nat]
| -[1+n]  := by rw [zpow_neg_succ_of_nat, hf, f.map_pow, ← zpow_neg_succ_of_nat]

@[to_additive]
theorem monoid_hom.map_div' [div_inv_monoid M] [div_inv_monoid N] (f : M →* N)
  (hf : ∀ x, f (x⁻¹) = (f x)⁻¹) (a b : M) : f (a / b) = f a / f b :=
by rw [div_eq_mul_inv, div_eq_mul_inv, f.map_mul, hf]

section End

namespace monoid

variables (M) [mul_one_class M]

/-- The monoid of endomorphisms. -/
protected def End := M →* M

namespace End

instance : monoid (monoid.End M) :=
{ mul := monoid_hom.comp,
  one := monoid_hom.id M,
  mul_assoc := λ _ _ _, monoid_hom.comp_assoc _ _ _,
  mul_one := monoid_hom.comp_id,
  one_mul := monoid_hom.id_comp }

instance : inhabited (monoid.End M) := ⟨1⟩

instance : has_coe_to_fun (monoid.End M) (λ _, M → M) := ⟨monoid_hom.to_fun⟩

end End

@[simp] lemma coe_one : ((1 : monoid.End M) : M → M) = id := rfl
@[simp] lemma coe_mul (f g) : ((f * g : monoid.End M) : M → M) = f ∘ g := rfl

end monoid

namespace add_monoid

variables (A : Type*) [add_zero_class A]

/-- The monoid of endomorphisms. -/
protected def End := A →+ A

namespace End

instance : monoid (add_monoid.End A) :=
{ mul := add_monoid_hom.comp,
  one := add_monoid_hom.id A,
  mul_assoc := λ _ _ _, add_monoid_hom.comp_assoc _ _ _,
  mul_one := add_monoid_hom.comp_id,
  one_mul := add_monoid_hom.id_comp }

instance : inhabited (add_monoid.End A) := ⟨1⟩

instance : has_coe_to_fun (add_monoid.End A) (λ _, A → A) := ⟨add_monoid_hom.to_fun⟩

end End

@[simp] lemma coe_one : ((1 : add_monoid.End A) : A → A) = id := rfl
@[simp] lemma coe_mul (f g) : ((f * g : add_monoid.End A) : A → A) = f ∘ g := rfl

end add_monoid

end End

/-- `1` is the homomorphism sending all elements to `1`. -/
@[to_additive]
instance [has_one M] [has_one N] : has_one (one_hom M N) := ⟨⟨λ _, 1, rfl⟩⟩
/-- `1` is the multiplicative homomorphism sending all elements to `1`. -/
@[to_additive]
instance [has_mul M] [mul_one_class N] : has_one (mul_hom M N) :=
⟨⟨λ _, 1, λ _ _, (one_mul 1).symm⟩⟩
/-- `1` is the monoid homomorphism sending all elements to `1`. -/
@[to_additive]
instance [mul_one_class M] [mul_one_class N] : has_one (M →* N) :=
⟨⟨λ _, 1, rfl, λ _ _, (one_mul 1).symm⟩⟩

/-- `0` is the homomorphism sending all elements to `0`. -/
add_decl_doc zero_hom.has_zero
/-- `0` is the additive homomorphism sending all elements to `0`. -/
add_decl_doc add_hom.has_zero
/-- `0` is the additive monoid homomorphism sending all elements to `0`. -/
add_decl_doc add_monoid_hom.has_zero

@[simp, to_additive] lemma one_hom.one_apply [has_one M] [has_one N]
  (x : M) : (1 : one_hom M N) x = 1 := rfl
@[simp, to_additive] lemma monoid_hom.one_apply [mul_one_class M] [mul_one_class N]
  (x : M) : (1 : M →* N) x = 1 := rfl

@[simp, to_additive] lemma one_hom.one_comp [has_one M] [has_one N] [has_one P] (f : one_hom M N) :
  (1 : one_hom N P).comp f = 1 := rfl
@[simp, to_additive] lemma one_hom.comp_one [has_one M] [has_one N] [has_one P] (f : one_hom N P) :
  f.comp (1 : one_hom M N) = 1 :=
by { ext, simp only [one_hom.map_one, one_hom.coe_comp, function.comp_app, one_hom.one_apply] }

@[to_additive]
instance [has_one M] [has_one N] : inhabited (one_hom M N) := ⟨1⟩
@[to_additive]
instance [has_mul M] [mul_one_class N] : inhabited (mul_hom M N) := ⟨1⟩
@[to_additive]
instance [mul_one_class M] [mul_one_class N] : inhabited (M →* N) := ⟨1⟩
-- unlike the other homs, `monoid_with_zero_hom` does not have a `1` or `0`
instance [mul_zero_one_class M] : inhabited (monoid_with_zero_hom M M) :=
⟨monoid_with_zero_hom.id M⟩

namespace monoid_hom
variables [mM : mul_one_class M] [mN : mul_one_class N] [mP : mul_one_class P]
variables [group G] [comm_group H]

/-- Given two monoid morphisms `f`, `g` to a commutative monoid, `f * g` is the monoid morphism
sending `x` to `f x * g x`. -/
@[to_additive]
instance {M N} {mM : mul_one_class M} [comm_monoid N] : has_mul (M →* N) :=
⟨λ f g,
  { to_fun := λ m, f m * g m,
    map_one' := show f 1 * g 1 = 1, by simp,
    map_mul' := begin intros, show f (x * y) * g (x * y) = f x * g x * (f y * g y),
      rw [f.map_mul, g.map_mul, ←mul_assoc, ←mul_assoc, mul_right_comm (f x)], end }⟩

/-- Given two additive monoid morphisms `f`, `g` to an additive commutative monoid, `f + g` is the
additive monoid morphism sending `x` to `f x + g x`. -/
add_decl_doc add_monoid_hom.has_add

@[simp, to_additive] lemma mul_apply {M N} {mM : mul_one_class M} {mN : comm_monoid N}
  (f g : M →* N) (x : M) :
  (f * g) x = f x * g x := rfl

@[simp, to_additive] lemma one_comp [mul_one_class M] [mul_one_class N] [mul_one_class P]
  (f : M →* N) : (1 : N →* P).comp f = 1 := rfl
@[simp, to_additive] lemma comp_one [mul_one_class M] [mul_one_class N] [mul_one_class P]
  (f : N →* P) : f.comp (1 : M →* N) = 1 :=
by { ext, simp only [map_one, coe_comp, function.comp_app, one_apply] }

@[to_additive] lemma mul_comp [mul_one_class M] [comm_monoid N] [comm_monoid P]
  (g₁ g₂ : N →* P) (f : M →* N) :
  (g₁ * g₂).comp f = g₁.comp f * g₂.comp f := rfl
@[to_additive] lemma comp_mul [mul_one_class M] [comm_monoid N] [comm_monoid P]
  (g : N →* P) (f₁ f₂ : M →* N) :
  g.comp (f₁ * f₂) = g.comp f₁ * g.comp f₂ :=
by { ext, simp only [mul_apply, function.comp_app, map_mul, coe_comp] }

/-- If two homomorphism from a group to a monoid are equal at `x`, then they are equal at `x⁻¹`. -/
@[to_additive "If two homomorphism from an additive group to an additive monoid are equal at `x`,
then they are equal at `-x`." ]
lemma eq_on_inv {G} [group G] [monoid M] {f g : G →* M} {x : G} (h : f x = g x) :
  f x⁻¹ = g x⁻¹ :=
left_inv_eq_right_inv (map_mul_eq_one f $ inv_mul_self x) $
  h.symm ▸ g.map_mul_eq_one $ mul_inv_self x

/-- Group homomorphisms preserve inverse. -/
@[to_additive]
protected theorem map_inv {G H} [group G] [group H] (f : G →* H) (g : G) : f g⁻¹ = (f g)⁻¹ :=
map_inv f g

/-- Group homomorphisms preserve integer power. -/
@[simp, to_additive /-" Additive group homomorphisms preserve integer scaling. "-/]
theorem map_zpow {G H} [group G] [group H] (f : G →* H) (g : G) (n : ℤ) : f (g ^ n) = (f g) ^ n :=
f.map_zpow' f.map_inv g n

/-- Group homomorphisms preserve division. -/
@[to_additive /-" Additive group homomorphisms preserve subtraction. "-/]
protected theorem map_div {G H} [group G] [group H] (f : G →* H) (g h : G) :
  f (g / h) = f g / f h :=
map_div f g h

/-- Group homomorphisms preserve division. -/
<<<<<<< HEAD
@[to_additive]
protected theorem map_mul_inv {G H} [group G] [group H] (f : G →* H) (g h : G) :
f (g * h⁻¹) = (f g) * (f h)⁻¹ :=
map_mul_inv f g h
=======
@[simp, to_additive /-" Additive group homomorphisms preserve subtraction. "-/]
theorem map_div {G H} [group G] [group H] (f : G →* H) (g h : G) : f (g / h) = (f g) / (f h) :=
f.map_div' f.map_inv g h
>>>>>>> 7a8a9146

/-- A homomorphism from a group to a monoid is injective iff its kernel is trivial.
For the iff statement on the triviality of the kernel, see `monoid_hom.injective_iff'`.  -/
@[to_additive /-" A homomorphism from an additive group to an additive monoid is injective iff
its kernel is trivial. For the iff statement on the triviality of the kernel,
see `add_monoid_hom.injective_iff'`. "-/]
lemma injective_iff {G H} [group G] [mul_one_class H] (f : G →* H) :
  function.injective f ↔ (∀ a, f a = 1 → a = 1) :=
⟨λ h x hfx, h $ hfx.trans f.map_one.symm,
 λ h x y hxy, mul_inv_eq_one.1 $ h _ $ by rw [f.map_mul, hxy, ← f.map_mul, mul_inv_self, f.map_one]⟩

/-- A homomorphism from a group to a monoid is injective iff its kernel is trivial,
stated as an iff on the triviality of the kernel.
For the implication, see `monoid_hom.injective_iff`. -/
@[to_additive /-" A homomorphism from an additive group to an additive monoid is injective iff
its kernel is trivial, stated as an iff on the triviality of the kernel. For the implication, see
`add_monoid_hom.injective_iff`. "-/]
lemma injective_iff' {G H} [group G] [mul_one_class H] (f : G →* H) :
  function.injective f ↔ (∀ a, f a = 1 ↔ a = 1) :=
f.injective_iff.trans $ forall_congr $ λ a, ⟨λ h, ⟨h, λ H, H.symm ▸ f.map_one⟩, iff.mp⟩

include mM
/-- Makes a group homomorphism from a proof that the map preserves multiplication. -/
@[to_additive "Makes an additive group homomorphism from a proof that the map preserves addition.",
  simps {fully_applied := ff}]
def mk' (f : M → G) (map_mul : ∀ a b : M, f (a * b) = f a * f b) : M →* G :=
{ to_fun := f,
  map_mul' := map_mul,
  map_one' := mul_left_eq_self.1 $ by rw [←map_mul, mul_one] }

omit mM

/-- Makes a group homomorphism from a proof that the map preserves right division `λ x y, x * y⁻¹`.
See also `monoid_hom.of_map_div` for a version using `λ x y, x / y`.
-/
@[to_additive "Makes an additive group homomorphism from a proof that the map preserves
the operation `λ a b, a + -b`. See also `add_monoid_hom.of_map_sub` for a version using
`λ a b, a - b`."]
def of_map_mul_inv {H : Type*} [group H] (f : G → H)
  (map_div : ∀ a b : G, f (a * b⁻¹) = f a * (f b)⁻¹) :
  G →* H :=
mk' f $ λ x y,
calc f (x * y) = f x * (f $ 1 * 1⁻¹ * y⁻¹)⁻¹ : by simp only [one_mul, one_inv, ← map_div, inv_inv]
... = f x * f y : by { simp only [map_div], simp only [mul_right_inv, one_mul, inv_inv] }

@[simp, to_additive] lemma coe_of_map_mul_inv {H : Type*} [group H] (f : G → H)
  (map_div : ∀ a b : G, f (a * b⁻¹) = f a * (f b)⁻¹) :
  ⇑(of_map_mul_inv f map_div) = f :=
rfl

/-- Define a morphism of additive groups given a map which respects ratios. -/
@[to_additive /-"Define a morphism of additive groups given a map which respects difference."-/]
def of_map_div {H : Type*} [group H] (f : G → H) (hf : ∀ x y, f (x / y) = f x / f y) : G →* H :=
of_map_mul_inv f (by simpa only [div_eq_mul_inv] using hf)

@[simp, to_additive]
lemma coe_of_map_div {H : Type*} [group H] (f : G → H) (hf : ∀ x y, f (x / y) = f x / f y) :
  ⇑(of_map_div f hf) = f :=
rfl

/-- If `f` is a monoid homomorphism to a commutative group, then `f⁻¹` is the homomorphism sending
`x` to `(f x)⁻¹`. -/
@[to_additive]
instance {M G} [mul_one_class M] [comm_group G] : has_inv (M →* G) :=
⟨λ f, mk' (λ g, (f g)⁻¹) $ λ a b, by rw [←mul_inv, f.map_mul]⟩

/-- If `f` is an additive monoid homomorphism to an additive commutative group, then `-f` is the
homomorphism sending `x` to `-(f x)`. -/
add_decl_doc add_monoid_hom.has_neg

@[simp, to_additive] lemma inv_apply {M G} {mM : mul_one_class M} {gG : comm_group G}
  (f : M →* G) (x : M) :
  f⁻¹ x = (f x)⁻¹ := rfl

@[simp, to_additive] lemma inv_comp {M N A} {mM : mul_one_class M} {gN : mul_one_class N}
  {gA : comm_group A} (φ : N →* A) (ψ : M →* N) : φ⁻¹.comp ψ = (φ.comp ψ)⁻¹ :=
by { ext, simp only [function.comp_app, inv_apply, coe_comp] }

@[simp, to_additive] lemma comp_inv {M A B} {mM : mul_one_class M} {mA : comm_group A}
  {mB : comm_group B} (φ : A →* B) (ψ : M →* A) : φ.comp ψ⁻¹ = (φ.comp ψ)⁻¹ :=
by { ext, simp only [function.comp_app, inv_apply, map_inv, coe_comp] }

/-- If `f` and `g` are monoid homomorphisms to a commutative group, then `f / g` is the homomorphism
sending `x` to `(f x) / (g x)`. -/
@[to_additive]
instance {M G} [mul_one_class M] [comm_group G] : has_div (M →* G) :=
⟨λ f g, mk' (λ x, f x / g x) $ λ a b,
  by simp [div_eq_mul_inv, mul_assoc, mul_left_comm, mul_comm]⟩

/-- If `f` and `g` are monoid homomorphisms to an additive commutative group, then `f - g`
is the homomorphism sending `x` to `(f x) - (g x)`. -/
add_decl_doc add_monoid_hom.has_sub

@[simp, to_additive] lemma div_apply {M G} {mM : mul_one_class M} {gG : comm_group G}
  (f g : M →* G) (x : M) :
  (f / g) x = f x / g x := rfl

end monoid_hom

section commute

variables [mul_one_class M] [mul_one_class N] {a x y : M}

@[simp, to_additive]
protected lemma semiconj_by.map (h : semiconj_by a x y) (f : M →* N) :
  semiconj_by (f a) (f x) (f y) :=
by simpa only [semiconj_by, f.map_mul] using congr_arg f h

@[simp, to_additive]
protected lemma commute.map (h : commute x y) (f : M →* N) : commute (f x) (f y) := h.map f

end commute<|MERGE_RESOLUTION|>--- conflicted
+++ resolved
@@ -937,16 +937,10 @@
 map_div f g h
 
 /-- Group homomorphisms preserve division. -/
-<<<<<<< HEAD
-@[to_additive]
+@[to_additive /-" Additive group homomorphisms preserve subtraction. "-/]
 protected theorem map_mul_inv {G H} [group G] [group H] (f : G →* H) (g h : G) :
 f (g * h⁻¹) = (f g) * (f h)⁻¹ :=
 map_mul_inv f g h
-=======
-@[simp, to_additive /-" Additive group homomorphisms preserve subtraction. "-/]
-theorem map_div {G H} [group G] [group H] (f : G →* H) (g h : G) : f (g / h) = (f g) / (f h) :=
-f.map_div' f.map_inv g h
->>>>>>> 7a8a9146
 
 /-- A homomorphism from a group to a monoid is injective iff its kernel is trivial.
 For the iff statement on the triviality of the kernel, see `monoid_hom.injective_iff'`.  -/
