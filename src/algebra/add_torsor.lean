/-
Copyright (c) 2020 Joseph Myers. All rights reserved.
Released under Apache 2.0 license as described in the file LICENSE.
Authors: Joseph Myers, Yury Kudryashov
-/
import data.set.pointwise

/-!
# Torsors of additive group actions

This file defines torsors of additive group actions.

## Notations

The group elements are referred to as acting on points.  This file
defines the notation `+ᵥ` for adding a group element to a point and
`-ᵥ` for subtracting two points to produce a group element.

## Implementation notes

Affine spaces are the motivating example of torsors of additive group actions. It may be appropriate
to refactor in terms of the general definition of group actions, via `to_additive`, when there is a
use for multiplicative torsors (currently mathlib only develops the theory of group actions for
multiplicative group actions).

## Notations

* `v +ᵥ p` is a notation for `has_vadd.vadd`, the left action of an additive monoid;

* `p₁ -ᵥ p₂` is a notation for `has_vsub.vsub`, difference between two points in an additive torsor
  as an element of the corresponding additive group;

## References

* https://en.wikipedia.org/wiki/Principal_homogeneous_space
* https://en.wikipedia.org/wiki/Affine_space

-/

/-- An `add_torsor G P` gives a structure to the nonempty type `P`,
acted on by an `add_group G` with a transitive and free action given
by the `+ᵥ` operation and a corresponding subtraction given by the
`-ᵥ` operation. In the case of a vector space, it is an affine
space. -/
class add_torsor (G : out_param Type*) (P : Type*) [out_param $ add_group G]
  extends add_action G P, has_vsub G P :=
[nonempty : nonempty P]
(vsub_vadd' : ∀ (p1 p2 : P), (p1 -ᵥ p2 : G) +ᵥ p2 = p1)
(vadd_vsub' : ∀ (g : G) (p : P), g +ᵥ p -ᵥ p = g)

attribute [instance, priority 100, nolint dangerous_instance] add_torsor.nonempty
attribute [nolint dangerous_instance] add_torsor.to_has_vsub

/-- An `add_group G` is a torsor for itself. -/
@[nolint instance_priority]
instance add_group_is_add_torsor (G : Type*) [add_group G] :
  add_torsor G G :=
{ vsub := has_sub.sub,
  vsub_vadd' := sub_add_cancel,
  vadd_vsub' := add_sub_cancel }

/-- Simplify subtraction for a torsor for an `add_group G` over
itself. -/
@[simp] lemma vsub_eq_sub {G : Type*} [add_group G] (g1 g2 : G) : g1 -ᵥ g2 = g1 - g2 :=
rfl

section general

variables {G : Type*} {P : Type*} [add_group G] [T : add_torsor G P]
include T

/-- Adding the result of subtracting from another point produces that
point. -/
@[simp] lemma vsub_vadd (p1 p2 : P) : p1 -ᵥ p2 +ᵥ p2 = p1 :=
add_torsor.vsub_vadd' p1 p2

/-- Adding a group element then subtracting the original point
produces that group element. -/
@[simp] lemma vadd_vsub (g : G) (p : P) : g +ᵥ p -ᵥ p = g :=
add_torsor.vadd_vsub' g p

/-- If the same point added to two group elements produces equal
results, those group elements are equal. -/
lemma vadd_right_cancel {g1 g2 : G} (p : P) (h : g1 +ᵥ p = g2 +ᵥ p) : g1 = g2 :=
by rw [←vadd_vsub g1, h, vadd_vsub]

@[simp] lemma vadd_right_cancel_iff {g1 g2 : G} (p : P) :  g1 +ᵥ p = g2 +ᵥ p ↔ g1 = g2 :=
⟨vadd_right_cancel p, λ h, h ▸ rfl⟩

/-- Adding a group element to the point `p` is an injective
function. -/
lemma vadd_right_injective (p : P) : function.injective ((+ᵥ p) : G → P) :=
λ g1 g2, vadd_right_cancel p

/-- Adding a group element to a point, then subtracting another point,
produces the same result as subtracting the points then adding the
group element. -/
lemma vadd_vsub_assoc (g : G) (p1 p2 : P) : g +ᵥ p1 -ᵥ p2 = g + (p1 -ᵥ p2) :=
begin
  apply vadd_right_cancel p2,
  rw [vsub_vadd, add_vadd, vsub_vadd]
end

/-- Subtracting a point from itself produces 0. -/
@[simp] lemma vsub_self (p : P) : p -ᵥ p = (0 : G) :=
by rw [←zero_add (p -ᵥ p), ←vadd_vsub_assoc, vadd_vsub]

/-- If subtracting two points produces 0, they are equal. -/
lemma eq_of_vsub_eq_zero {p1 p2 : P} (h : p1 -ᵥ p2 = (0 : G)) : p1 = p2 :=
by rw [←vsub_vadd p1 p2, h, zero_vadd]

/-- Subtracting two points produces 0 if and only if they are
equal. -/
@[simp] lemma vsub_eq_zero_iff_eq {p1 p2 : P} : p1 -ᵥ p2 = (0 : G) ↔ p1 = p2 :=
iff.intro eq_of_vsub_eq_zero (λ h, h ▸ vsub_self _)

lemma vsub_ne_zero {p q : P} : p -ᵥ q ≠ (0 : G) ↔ p ≠ q :=
not_congr vsub_eq_zero_iff_eq

/-- Cancellation adding the results of two subtractions. -/
@[simp] lemma vsub_add_vsub_cancel (p1 p2 p3 : P) : p1 -ᵥ p2 + (p2 -ᵥ p3) = (p1 -ᵥ p3) :=
begin
  apply vadd_right_cancel p3,
  rw [add_vadd, vsub_vadd, vsub_vadd, vsub_vadd]
end

/-- Subtracting two points in the reverse order produces the negation
of subtracting them. -/
@[simp] lemma neg_vsub_eq_vsub_rev (p1 p2 : P) : -(p1 -ᵥ p2) = (p2 -ᵥ p1) :=
begin
<<<<<<< HEAD
  refine neg_eq_of_add_eq_zero_left (vadd_right_cancel p1 _),
=======
  refine neg_eq_of_add_eq_zero_right (vadd_right_cancel p1 _),
>>>>>>> 90e932a8
  rw [vsub_add_vsub_cancel, vsub_self],
end

lemma vadd_vsub_eq_sub_vsub (g : G) (p q : P) : g +ᵥ p -ᵥ q = g - (q -ᵥ p) :=
by rw [vadd_vsub_assoc, sub_eq_add_neg, neg_vsub_eq_vsub_rev]

/-- Subtracting the result of adding a group element produces the same result
as subtracting the points and subtracting that group element. -/
lemma vsub_vadd_eq_vsub_sub (p1 p2 : P) (g : G) : p1 -ᵥ (g +ᵥ p2) = (p1 -ᵥ p2) - g :=
by rw [←add_right_inj (p2 -ᵥ p1 : G), vsub_add_vsub_cancel, ←neg_vsub_eq_vsub_rev, vadd_vsub,
       ←add_sub_assoc, ←neg_vsub_eq_vsub_rev, neg_add_self, zero_sub]

/-- Cancellation subtracting the results of two subtractions. -/
@[simp] lemma vsub_sub_vsub_cancel_right (p1 p2 p3 : P) :
  (p1 -ᵥ p3) - (p2 -ᵥ p3) = (p1 -ᵥ p2) :=
by rw [←vsub_vadd_eq_vsub_sub, vsub_vadd]

/-- Convert between an equality with adding a group element to a point
and an equality of a subtraction of two points with a group
element. -/
lemma eq_vadd_iff_vsub_eq (p1 : P) (g : G) (p2 : P) : p1 = g +ᵥ p2 ↔ p1 -ᵥ p2 = g :=
⟨λ h, h.symm ▸ vadd_vsub _ _, λ h, h ▸ (vsub_vadd _ _).symm⟩

lemma vadd_eq_vadd_iff_neg_add_eq_vsub {v₁ v₂ : G} {p₁ p₂ : P} :
  v₁ +ᵥ p₁ = v₂ +ᵥ p₂ ↔ - v₁ + v₂ = p₁ -ᵥ p₂ :=
by rw [eq_vadd_iff_vsub_eq, vadd_vsub_assoc, ← add_right_inj (-v₁), neg_add_cancel_left, eq_comm]

namespace set
open_locale pointwise

@[simp] lemma singleton_vsub_self (p : P) : ({p} : set P) -ᵥ {p} = {(0:G)} :=
by rw [set.singleton_vsub_singleton, vsub_self]

end set

@[simp] lemma vadd_vsub_vadd_cancel_right (v₁ v₂ : G) (p : P) :
  (v₁ +ᵥ p) -ᵥ (v₂ +ᵥ p) = v₁ - v₂ :=
by rw [vsub_vadd_eq_vsub_sub, vadd_vsub_assoc, vsub_self, add_zero]

/-- If the same point subtracted from two points produces equal
results, those points are equal. -/
lemma vsub_left_cancel {p1 p2 p : P} (h : p1 -ᵥ p = p2 -ᵥ p) : p1 = p2 :=
by rwa [←sub_eq_zero, vsub_sub_vsub_cancel_right, vsub_eq_zero_iff_eq] at h

/-- The same point subtracted from two points produces equal results
if and only if those points are equal. -/
@[simp] lemma vsub_left_cancel_iff {p1 p2 p : P} : (p1 -ᵥ p) = p2 -ᵥ p ↔ p1 = p2 :=
⟨vsub_left_cancel, λ h, h ▸ rfl⟩

/-- Subtracting the point `p` is an injective function. -/
lemma vsub_left_injective (p : P) : function.injective ((-ᵥ p) : P → G) :=
λ p2 p3, vsub_left_cancel

/-- If subtracting two points from the same point produces equal
results, those points are equal. -/
lemma vsub_right_cancel {p1 p2 p : P} (h : p -ᵥ p1 = p -ᵥ p2) : p1 = p2 :=
begin
  refine vadd_left_cancel (p -ᵥ p2) _,
  rw [vsub_vadd, ← h, vsub_vadd]
end

/-- Subtracting two points from the same point produces equal results
if and only if those points are equal. -/
@[simp] lemma vsub_right_cancel_iff {p1 p2 p : P} : p -ᵥ p1 = p -ᵥ p2 ↔ p1 = p2 :=
⟨vsub_right_cancel, λ h, h ▸ rfl⟩

/-- Subtracting a point from the point `p` is an injective
function. -/
lemma vsub_right_injective (p : P) : function.injective ((-ᵥ) p : P → G) :=
λ p2 p3, vsub_right_cancel

end general

section comm

variables {G : Type*} {P : Type*} [add_comm_group G] [add_torsor G P]

include G

/-- Cancellation subtracting the results of two subtractions. -/
@[simp] lemma vsub_sub_vsub_cancel_left (p1 p2 p3 : P) :
  (p3 -ᵥ p2) - (p3 -ᵥ p1) = (p1 -ᵥ p2) :=
by rw [sub_eq_add_neg, neg_vsub_eq_vsub_rev, add_comm, vsub_add_vsub_cancel]

@[simp] lemma vadd_vsub_vadd_cancel_left (v : G) (p1 p2 : P) :
  (v +ᵥ p1) -ᵥ (v +ᵥ p2) = p1 -ᵥ p2 :=
by rw [vsub_vadd_eq_vsub_sub, vadd_vsub_assoc, add_sub_cancel']

lemma vsub_vadd_comm (p1 p2 p3 : P) : (p1 -ᵥ p2 : G) +ᵥ p3 = p3 -ᵥ p2 +ᵥ p1 :=
begin
  rw [←@vsub_eq_zero_iff_eq G, vadd_vsub_assoc, vsub_vadd_eq_vsub_sub],
  simp
end

lemma vadd_eq_vadd_iff_sub_eq_vsub {v₁ v₂ : G} {p₁ p₂ : P} :
  v₁ +ᵥ p₁ = v₂ +ᵥ p₂ ↔ v₂ - v₁ = p₁ -ᵥ p₂ :=
by rw [vadd_eq_vadd_iff_neg_add_eq_vsub, neg_add_eq_sub]

lemma vsub_sub_vsub_comm (p₁ p₂ p₃ p₄ : P) :
  (p₁ -ᵥ p₂) - (p₃ -ᵥ p₄) = (p₁ -ᵥ p₃) - (p₂ -ᵥ p₄) :=
by rw [← vsub_vadd_eq_vsub_sub, vsub_vadd_comm, vsub_vadd_eq_vsub_sub]

end comm

namespace prod

variables {G : Type*} {P : Type*} {G' : Type*} {P' : Type*} [add_group G] [add_group G']
  [add_torsor G P] [add_torsor G' P']

instance : add_torsor (G × G') (P × P') :=
{ vadd := λ v p, (v.1 +ᵥ p.1, v.2 +ᵥ p.2),
  zero_vadd := λ p, by simp,
  add_vadd := by simp [add_vadd],
  vsub := λ p₁ p₂, (p₁.1 -ᵥ p₂.1, p₁.2 -ᵥ p₂.2),
  nonempty := prod.nonempty,
  vsub_vadd' := λ p₁ p₂, show (p₁.1 -ᵥ p₂.1 +ᵥ p₂.1, _) = p₁, by simp,
  vadd_vsub' := λ v p, show (v.1 +ᵥ p.1 -ᵥ p.1, v.2 +ᵥ p.2 -ᵥ p.2)  =v, by simp }

@[simp] lemma fst_vadd (v : G × G') (p : P × P') : (v +ᵥ p).1 = v.1 +ᵥ p.1 := rfl
@[simp] lemma snd_vadd (v : G × G') (p : P × P') : (v +ᵥ p).2 = v.2 +ᵥ p.2 := rfl
@[simp] lemma mk_vadd_mk (v : G) (v' : G') (p : P) (p' : P') :
  (v, v') +ᵥ (p, p') = (v +ᵥ p, v' +ᵥ p') := rfl

@[simp] lemma fst_vsub (p₁ p₂ : P × P') : (p₁ -ᵥ p₂ : G × G').1 = p₁.1 -ᵥ p₂.1 := rfl
@[simp] lemma snd_vsub (p₁ p₂ : P × P') : (p₁ -ᵥ p₂ : G × G').2 = p₁.2 -ᵥ p₂.2 := rfl
@[simp] lemma mk_vsub_mk (p₁ p₂ : P) (p₁' p₂' : P') :
  ((p₁, p₁') -ᵥ (p₂, p₂') : G × G') = (p₁ -ᵥ p₂, p₁' -ᵥ p₂') := rfl

end prod

namespace pi

universes u v w
variables {I : Type u} {fg : I → Type v} [∀ i, add_group (fg i)] {fp : I → Type w}

open add_action add_torsor

/-- A product of `add_torsor`s is an `add_torsor`. -/
instance [T : ∀ i, add_torsor (fg i) (fp i)] : add_torsor (Π i, fg i) (Π i, fp i) :=
{ vadd := λ g p, λ i, g i +ᵥ p i,
  zero_vadd := λ p, funext $ λ i, zero_vadd (fg i) (p i),
  add_vadd := λ g₁ g₂ p, funext $ λ i, add_vadd (g₁ i) (g₂ i) (p i),
  vsub := λ p₁ p₂, λ i, p₁ i -ᵥ p₂ i,
  nonempty := ⟨λ i, classical.choice (T i).nonempty⟩,
  vsub_vadd' := λ p₁ p₂, funext $ λ i, vsub_vadd (p₁ i) (p₂ i),
  vadd_vsub' := λ g p, funext $ λ i, vadd_vsub (g i) (p i) }

end pi

namespace equiv

variables {G : Type*} {P : Type*} [add_group G] [add_torsor G P]

include G

/-- `v ↦ v +ᵥ p` as an equivalence. -/
def vadd_const (p : P) : G ≃ P :=
{ to_fun := λ v, v +ᵥ p,
  inv_fun := λ p', p' -ᵥ p,
  left_inv := λ v, vadd_vsub _ _,
  right_inv := λ p', vsub_vadd _ _ }

@[simp] lemma coe_vadd_const (p : P) : ⇑(vadd_const p) = λ v, v+ᵥ p := rfl

@[simp] lemma coe_vadd_const_symm (p : P) : ⇑(vadd_const p).symm = λ p', p' -ᵥ p := rfl

/-- `p' ↦ p -ᵥ p'` as an equivalence. -/
def const_vsub (p : P) : P ≃ G :=
{ to_fun := (-ᵥ) p,
  inv_fun := λ v, -v +ᵥ p,
  left_inv := λ p', by simp,
  right_inv := λ v, by simp [vsub_vadd_eq_vsub_sub] }

@[simp] lemma coe_const_vsub (p : P) : ⇑(const_vsub p) = (-ᵥ) p := rfl

@[simp] lemma coe_const_vsub_symm (p : P) : ⇑(const_vsub p).symm = λ v, -v +ᵥ p := rfl

variables (P)

/-- The permutation given by `p ↦ v +ᵥ p`. -/
def const_vadd (v : G) : equiv.perm P :=
{ to_fun := (+ᵥ) v,
  inv_fun := (+ᵥ) (-v),
  left_inv := λ p, by simp [vadd_vadd],
  right_inv := λ p, by simp [vadd_vadd] }

@[simp] lemma coe_const_vadd (v : G) : ⇑(const_vadd P v) = (+ᵥ) v := rfl

variable (G)

@[simp] lemma const_vadd_zero : const_vadd P (0:G) = 1 := ext $ zero_vadd G

variable {G}

@[simp] lemma const_vadd_add (v₁ v₂ : G) :
  const_vadd P (v₁ + v₂) = const_vadd P v₁ * const_vadd P v₂ :=
ext $ add_vadd v₁ v₂

/-- `equiv.const_vadd` as a homomorphism from `multiplicative G` to `equiv.perm P` -/
def const_vadd_hom : multiplicative G →* equiv.perm P :=
{ to_fun := λ v, const_vadd P v.to_add,
  map_one' := const_vadd_zero G P,
  map_mul' := const_vadd_add P }

variable {P}

open function

/-- Point reflection in `x` as a permutation. -/
def point_reflection (x : P) : perm P := (const_vsub x).trans (vadd_const x)

lemma point_reflection_apply (x y : P) : point_reflection x y = x -ᵥ y +ᵥ x := rfl

@[simp] lemma point_reflection_symm (x : P) : (point_reflection x).symm = point_reflection x :=
ext $ by simp [point_reflection]

@[simp] lemma point_reflection_self (x : P) : point_reflection x x = x := vsub_vadd _ _

lemma point_reflection_involutive (x : P) : involutive (point_reflection x : P → P) :=
λ y, (equiv.apply_eq_iff_eq_symm_apply _).2 $ by rw point_reflection_symm

/-- `x` is the only fixed point of `point_reflection x`. This lemma requires
`x + x = y + y ↔ x = y`. There is no typeclass to use here, so we add it as an explicit argument. -/
lemma point_reflection_fixed_iff_of_injective_bit0 {x y : P} (h : injective (bit0 : G → G)) :
  point_reflection x y = y ↔ y = x :=
by rw [point_reflection_apply, eq_comm, eq_vadd_iff_vsub_eq, ← neg_vsub_eq_vsub_rev,
  neg_eq_iff_add_eq_zero, ← bit0, ← bit0_zero, h.eq_iff, vsub_eq_zero_iff_eq, eq_comm]

omit G

lemma injective_point_reflection_left_of_injective_bit0 {G P : Type*} [add_comm_group G]
  [add_torsor G P] (h : injective (bit0 : G → G)) (y : P) :
  injective (λ x : P, point_reflection x y) :=
λ x₁ x₂ (hy : point_reflection x₁ y = point_reflection x₂ y),
  by rwa [point_reflection_apply, point_reflection_apply, vadd_eq_vadd_iff_sub_eq_vsub,
    vsub_sub_vsub_cancel_right, ← neg_vsub_eq_vsub_rev, neg_eq_iff_add_eq_zero, ← bit0, ← bit0_zero,
    h.eq_iff, vsub_eq_zero_iff_eq] at hy

end equiv

lemma add_torsor.subsingleton_iff (G P : Type*) [add_group G] [add_torsor G P] :
  subsingleton G ↔ subsingleton P :=
begin
  inhabit P,
  exact (equiv.vadd_const default).subsingleton_congr,
end<|MERGE_RESOLUTION|>--- conflicted
+++ resolved
@@ -128,11 +128,7 @@
 of subtracting them. -/
 @[simp] lemma neg_vsub_eq_vsub_rev (p1 p2 : P) : -(p1 -ᵥ p2) = (p2 -ᵥ p1) :=
 begin
-<<<<<<< HEAD
-  refine neg_eq_of_add_eq_zero_left (vadd_right_cancel p1 _),
-=======
   refine neg_eq_of_add_eq_zero_right (vadd_right_cancel p1 _),
->>>>>>> 90e932a8
   rw [vsub_add_vsub_cancel, vsub_self],
 end
 
