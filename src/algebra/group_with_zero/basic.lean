/-
Copyright (c) 2020 Johan Commelin. All rights reserved.
Released under Apache 2.0 license as described in the file LICENSE.
Authors: Johan Commelin
-/
import algebra.group.inj_surj
import algebra.group_with_zero.defs
import algebra.hom.units
import logic.nontrivial
import group_theory.group_action.units

/-!
# Groups with an adjoined zero element

This file describes structures that are not usually studied on their own right in mathematics,
namely a special sort of monoid: apart from a distinguished “zero element” they form a group,
or in other words, they are groups with an adjoined zero element.

Examples are:

* division rings;
* the value monoid of a multiplicative valuation;
* in particular, the non-negative real numbers.

## Main definitions

Various lemmas about `group_with_zero` and `comm_group_with_zero`.
To reduce import dependencies, the type-classes themselves are in
`algebra.group_with_zero.defs`.

## Implementation details

As is usual in mathlib, we extend the inverse function to the zero element,
and require `0⁻¹ = 0`.

-/

set_option old_structure_cmd true
open_locale classical
open function

variables {M₀ G₀ M₀' G₀' : Type*}

section

section mul_zero_class

variables [mul_zero_class M₀] {a b : M₀}


/-- Pullback a `mul_zero_class` instance along an injective function.
See note [reducible non-instances]. -/
@[reducible]
protected def function.injective.mul_zero_class [has_mul M₀'] [has_zero M₀'] (f : M₀' → M₀)
  (hf : injective f) (zero : f 0 = 0) (mul : ∀ a b, f (a * b) = f a * f b) :
  mul_zero_class M₀' :=
{ mul := (*),
  zero := 0,
  zero_mul := λ a, hf $ by simp only [mul, zero, zero_mul],
  mul_zero := λ a, hf $ by simp only [mul, zero, mul_zero] }

/-- Pushforward a `mul_zero_class` instance along an surjective function.
See note [reducible non-instances]. -/
@[reducible]
protected def function.surjective.mul_zero_class [has_mul M₀'] [has_zero M₀'] (f : M₀ → M₀')
  (hf : surjective f) (zero : f 0 = 0) (mul : ∀ a b, f (a * b) = f a * f b) :
  mul_zero_class M₀' :=
{ mul := (*),
  zero := 0,
  mul_zero := hf.forall.2 $ λ x, by simp only [← zero, ← mul, mul_zero],
  zero_mul := hf.forall.2 $ λ x, by simp only [← zero, ← mul, zero_mul] }

lemma mul_eq_zero_of_left (h : a = 0) (b : M₀) : a * b = 0 := h.symm ▸ zero_mul b

lemma mul_eq_zero_of_right (a : M₀) (h : b = 0) : a * b = 0 := h.symm ▸ mul_zero a

lemma left_ne_zero_of_mul : a * b ≠ 0 → a ≠ 0 := mt (λ h, mul_eq_zero_of_left h b)

lemma right_ne_zero_of_mul : a * b ≠ 0 → b ≠ 0 := mt (mul_eq_zero_of_right a)

lemma ne_zero_and_ne_zero_of_mul (h : a * b ≠ 0) : a ≠ 0 ∧ b ≠ 0 :=
⟨left_ne_zero_of_mul h, right_ne_zero_of_mul h⟩

lemma mul_eq_zero_of_ne_zero_imp_eq_zero {a b : M₀} (h : a ≠ 0 → b = 0) :
  a * b = 0 :=
if ha : a = 0 then by rw [ha, zero_mul] else by rw [h ha, mul_zero]

/-- To match `one_mul_eq_id`. -/
lemma zero_mul_eq_const : ((*) (0 : M₀)) = function.const _ 0 := funext zero_mul

/-- To match `mul_one_eq_id`. -/
lemma mul_zero_eq_const : (* (0 : M₀)) = function.const _ 0 := funext mul_zero

end mul_zero_class

/-- Pushforward a `no_zero_divisors` instance along an injective function. -/
protected lemma function.injective.no_zero_divisors [has_mul M₀] [has_zero M₀]
  [has_mul M₀'] [has_zero M₀'] [no_zero_divisors M₀']
  (f : M₀ → M₀') (hf : injective f) (zero : f 0 = 0) (mul : ∀ x y, f (x * y) = f x * f y) :
  no_zero_divisors M₀ :=
{ eq_zero_or_eq_zero_of_mul_eq_zero := λ x y H,
  have f x * f y = 0, by rw [← mul, H, zero],
  (eq_zero_or_eq_zero_of_mul_eq_zero this).imp (λ H, hf $ by rwa zero)  (λ H, hf $ by rwa zero) }

lemma eq_zero_of_mul_self_eq_zero [has_mul M₀] [has_zero M₀] [no_zero_divisors M₀]
  {a : M₀} (h : a * a = 0) :
  a = 0 :=
(eq_zero_or_eq_zero_of_mul_eq_zero h).elim id id

section

variables [mul_zero_class M₀] [no_zero_divisors M₀] {a b : M₀}

/-- If `α` has no zero divisors, then the product of two elements equals zero iff one of them
equals zero. -/
@[simp] theorem mul_eq_zero : a * b = 0 ↔ a = 0 ∨ b = 0 :=
⟨eq_zero_or_eq_zero_of_mul_eq_zero,
  λo, o.elim (λ h, mul_eq_zero_of_left h b) (mul_eq_zero_of_right a)⟩

/-- If `α` has no zero divisors, then the product of two elements equals zero iff one of them
equals zero. -/
@[simp] theorem zero_eq_mul : 0 = a * b ↔ a = 0 ∨ b = 0 :=
by rw [eq_comm, mul_eq_zero]

/-- If `α` has no zero divisors, then the product of two elements is nonzero iff both of them
are nonzero. -/
theorem mul_ne_zero_iff : a * b ≠ 0 ↔ a ≠ 0 ∧ b ≠ 0 :=
(not_congr mul_eq_zero).trans not_or_distrib

@[field_simps] theorem mul_ne_zero (ha : a ≠ 0) (hb : b ≠ 0) : a * b ≠ 0 :=
mul_ne_zero_iff.2 ⟨ha, hb⟩

/-- If `α` has no zero divisors, then for elements `a, b : α`, `a * b` equals zero iff so is
`b * a`. -/
theorem mul_eq_zero_comm : a * b = 0 ↔ b * a = 0 :=
mul_eq_zero.trans $ (or_comm _ _).trans mul_eq_zero.symm

/-- If `α` has no zero divisors, then for elements `a, b : α`, `a * b` is nonzero iff so is
`b * a`. -/
theorem mul_ne_zero_comm : a * b ≠ 0 ↔ b * a ≠ 0 :=
not_congr mul_eq_zero_comm

lemma mul_self_eq_zero : a * a = 0 ↔ a = 0 := by simp
lemma zero_eq_mul_self : 0 = a * a ↔ a = 0 := by simp
lemma mul_self_ne_zero : a * a ≠ 0 ↔ a ≠ 0 := not_congr mul_self_eq_zero
lemma zero_ne_mul_self : 0 ≠ a * a ↔ a ≠ 0 := not_congr zero_eq_mul_self

end

end

section

variables [mul_zero_one_class M₀]

/-- Pullback a `mul_zero_one_class` instance along an injective function.
See note [reducible non-instances]. -/
@[reducible]
protected def function.injective.mul_zero_one_class [has_mul M₀'] [has_zero M₀'] [has_one M₀']
  (f : M₀' → M₀)
  (hf : injective f) (zero : f 0 = 0) (one : f 1 = 1) (mul : ∀ a b, f (a * b) = f a * f b) :
  mul_zero_one_class M₀' :=
{ ..hf.mul_zero_class f zero mul, ..hf.mul_one_class f one mul }

/-- Pushforward a `mul_zero_one_class` instance along an surjective function.
See note [reducible non-instances]. -/
@[reducible]
protected def function.surjective.mul_zero_one_class [has_mul M₀'] [has_zero M₀'] [has_one M₀']
  (f : M₀ → M₀')
  (hf : surjective f) (zero : f 0 = 0) (one : f 1 = 1) (mul : ∀ a b, f (a * b) = f a * f b) :
  mul_zero_one_class M₀' :=
{ ..hf.mul_zero_class f zero mul, ..hf.mul_one_class f one mul }

/-- In a monoid with zero, if zero equals one, then zero is the only element. -/
lemma eq_zero_of_zero_eq_one (h : (0 : M₀) = 1) (a : M₀) : a = 0 :=
by rw [← mul_one a, ← h, mul_zero]

/-- In a monoid with zero, if zero equals one, then zero is the unique element.

Somewhat arbitrarily, we define the default element to be `0`.
All other elements will be provably equal to it, but not necessarily definitionally equal. -/
def unique_of_zero_eq_one (h : (0 : M₀) = 1) : unique M₀ :=
{ default := 0, uniq := eq_zero_of_zero_eq_one h }

/-- In a monoid with zero, zero equals one if and only if all elements of that semiring
are equal. -/
theorem subsingleton_iff_zero_eq_one : (0 : M₀) = 1 ↔ subsingleton M₀ :=
⟨λ h, @unique.subsingleton _ (unique_of_zero_eq_one h), λ h, @subsingleton.elim _ h _ _⟩

alias subsingleton_iff_zero_eq_one ↔ subsingleton_of_zero_eq_one _

lemma eq_of_zero_eq_one (h : (0 : M₀) = 1) (a b : M₀) : a = b :=
@subsingleton.elim _ (subsingleton_of_zero_eq_one h) a b

/-- In a monoid with zero, either zero and one are nonequal, or zero is the only element. -/
lemma zero_ne_one_or_forall_eq_0 : (0 : M₀) ≠ 1 ∨ (∀a:M₀, a = 0) :=
not_or_of_imp eq_zero_of_zero_eq_one
end

section

variables [mul_zero_one_class M₀] [nontrivial M₀] {a b : M₀}

/-- In a nontrivial monoid with zero, zero and one are different. -/
@[simp] lemma zero_ne_one : 0 ≠ (1:M₀) :=
begin
  assume h,
  rcases exists_pair_ne M₀ with ⟨x, y, hx⟩,
  apply hx,
  calc x = 1 * x : by rw [one_mul]
  ... = 0 : by rw [← h, zero_mul]
  ... = 1 * y : by rw [← h, zero_mul]
  ... = y : by rw [one_mul]
end

@[simp] lemma one_ne_zero : (1:M₀) ≠ 0 :=
zero_ne_one.symm

lemma ne_zero_of_eq_one {a : M₀} (h : a = 1) : a ≠ 0 :=
calc a = 1 : h
   ... ≠ 0 : one_ne_zero

lemma left_ne_zero_of_mul_eq_one (h : a * b = 1) : a ≠ 0 :=
left_ne_zero_of_mul $ ne_zero_of_eq_one h

lemma right_ne_zero_of_mul_eq_one (h : a * b = 1) : b ≠ 0 :=
right_ne_zero_of_mul $ ne_zero_of_eq_one h

/-- Pullback a `nontrivial` instance along a function sending `0` to `0` and `1` to `1`. -/
protected lemma pullback_nonzero [has_zero M₀'] [has_one M₀']
  (f : M₀' → M₀) (zero : f 0 = 0) (one : f 1 = 1) : nontrivial M₀' :=
⟨⟨0, 1, mt (congr_arg f) $ by { rw [zero, one], exact zero_ne_one }⟩⟩

end

section semigroup_with_zero

/-- Pullback a `semigroup_with_zero` class along an injective function.
See note [reducible non-instances]. -/
@[reducible]
protected def function.injective.semigroup_with_zero
  [has_zero M₀'] [has_mul M₀'] [semigroup_with_zero M₀] (f : M₀' → M₀) (hf : injective f)
  (zero : f 0 = 0) (mul : ∀ x y, f (x * y) = f x * f y) :
  semigroup_with_zero M₀' :=
{ .. hf.mul_zero_class f zero mul,
  .. ‹has_zero M₀'›,
  .. hf.semigroup f mul }

/-- Pushforward a `semigroup_with_zero` class along an surjective function.
See note [reducible non-instances]. -/
@[reducible]
protected def function.surjective.semigroup_with_zero
  [semigroup_with_zero M₀] [has_zero M₀'] [has_mul M₀'] (f : M₀ → M₀') (hf : surjective f)
  (zero : f 0 = 0) (mul : ∀ x y, f (x * y) = f x * f y) :
  semigroup_with_zero M₀' :=
{ .. hf.mul_zero_class f zero mul,
  .. ‹has_zero M₀'›,
  .. hf.semigroup f mul }

end semigroup_with_zero

section monoid_with_zero

/-- Pullback a `monoid_with_zero` class along an injective function.
See note [reducible non-instances]. -/
@[reducible]
protected def function.injective.monoid_with_zero [has_zero M₀'] [has_mul M₀'] [has_one M₀']
  [has_pow M₀' ℕ] [monoid_with_zero M₀]
  (f : M₀' → M₀) (hf : injective f) (zero : f 0 = 0) (one : f 1 = 1)
  (mul : ∀ x y, f (x * y) = f x * f y) (npow : ∀ x (n : ℕ), f (x ^ n) = f x ^ n) :
  monoid_with_zero M₀' :=
{ .. hf.monoid f one mul npow, .. hf.mul_zero_class f zero mul }

/-- Pushforward a `monoid_with_zero` class along a surjective function.
See note [reducible non-instances]. -/
@[reducible]
protected def function.surjective.monoid_with_zero [has_zero M₀'] [has_mul M₀'] [has_one M₀']
  [has_pow M₀' ℕ] [monoid_with_zero M₀]
  (f : M₀ → M₀') (hf : surjective f) (zero : f 0 = 0) (one : f 1 = 1)
  (mul : ∀ x y, f (x * y) = f x * f y) (npow : ∀ x (n : ℕ), f (x ^ n) = f x ^ n) :
  monoid_with_zero M₀' :=
{ .. hf.monoid f one mul npow, .. hf.mul_zero_class f zero mul }

/-- Pullback a `monoid_with_zero` class along an injective function.
See note [reducible non-instances]. -/
@[reducible]
protected def function.injective.comm_monoid_with_zero [has_zero M₀'] [has_mul M₀'] [has_one M₀']
  [has_pow M₀' ℕ] [comm_monoid_with_zero M₀]
  (f : M₀' → M₀) (hf : injective f) (zero : f 0 = 0) (one : f 1 = 1)
  (mul : ∀ x y, f (x * y) = f x * f y) (npow : ∀ x (n : ℕ), f (x ^ n) = f x ^ n) :
  comm_monoid_with_zero M₀' :=
{ .. hf.comm_monoid f one mul npow, .. hf.mul_zero_class f zero mul }

/-- Pushforward a `monoid_with_zero` class along a surjective function.
See note [reducible non-instances]. -/
@[reducible]
protected def function.surjective.comm_monoid_with_zero [has_zero M₀'] [has_mul M₀'] [has_one M₀']
  [has_pow M₀' ℕ] [comm_monoid_with_zero M₀]
  (f : M₀ → M₀') (hf : surjective f) (zero : f 0 = 0) (one : f 1 = 1)
  (mul : ∀ x y, f (x * y) = f x * f y) (npow : ∀ x (n : ℕ), f (x ^ n) = f x ^ n) :
  comm_monoid_with_zero M₀' :=
{ .. hf.comm_monoid f one mul npow, .. hf.mul_zero_class f zero mul }

variables [monoid_with_zero M₀]

namespace units

/-- An element of the unit group of a nonzero monoid with zero represented as an element
    of the monoid is nonzero. -/
@[simp] lemma ne_zero [nontrivial M₀] (u : M₀ˣ) :
  (u : M₀) ≠ 0 :=
left_ne_zero_of_mul_eq_one u.mul_inv

-- We can't use `mul_eq_zero` + `units.ne_zero` in the next two lemmas because we don't assume
-- `nonzero M₀`.

@[simp] lemma mul_left_eq_zero (u : M₀ˣ) {a : M₀} : a * u = 0 ↔ a = 0 :=
⟨λ h, by simpa using mul_eq_zero_of_left h ↑u⁻¹, λ h, mul_eq_zero_of_left h u⟩

@[simp] lemma mul_right_eq_zero (u : M₀ˣ) {a : M₀} : ↑u * a = 0 ↔ a = 0 :=
⟨λ h, by simpa using mul_eq_zero_of_right ↑u⁻¹ h, mul_eq_zero_of_right u⟩

end units

namespace is_unit

lemma ne_zero [nontrivial M₀] {a : M₀} (ha : is_unit a) : a ≠ 0 := let ⟨u, hu⟩ :=
ha in hu ▸ u.ne_zero

lemma mul_right_eq_zero {a b : M₀} (ha : is_unit a) : a * b = 0 ↔ b = 0 :=
let ⟨u, hu⟩ := ha in hu ▸ u.mul_right_eq_zero

lemma mul_left_eq_zero {a b : M₀} (hb : is_unit b) : a * b = 0 ↔ a = 0 :=
let ⟨u, hu⟩ := hb in hu ▸ u.mul_left_eq_zero

end is_unit

@[simp] theorem is_unit_zero_iff : is_unit (0 : M₀) ↔ (0:M₀) = 1 :=
⟨λ ⟨⟨_, a, (a0 : 0 * a = 1), _⟩, rfl⟩, by rwa zero_mul at a0,
 λ h, @is_unit_of_subsingleton _ _ (subsingleton_of_zero_eq_one h) 0⟩

@[simp] theorem not_is_unit_zero [nontrivial M₀] : ¬ is_unit (0 : M₀) :=
mt is_unit_zero_iff.1 zero_ne_one

namespace ring
open_locale classical

/-- Introduce a function `inverse` on a monoid with zero `M₀`, which sends `x` to `x⁻¹` if `x` is
invertible and to `0` otherwise.  This definition is somewhat ad hoc, but one needs a fully (rather
than partially) defined inverse function for some purposes, including for calculus.

Note that while this is in the `ring` namespace for brevity, it requires the weaker assumption
`monoid_with_zero M₀` instead of `ring M₀`. -/
noncomputable def inverse : M₀ → M₀ :=
λ x, if h : is_unit x then ((h.unit⁻¹ : M₀ˣ) : M₀) else 0

/-- By definition, if `x` is invertible then `inverse x = x⁻¹`. -/
@[simp] lemma inverse_unit (u : M₀ˣ) : inverse (u : M₀) = (u⁻¹ : M₀ˣ) :=
begin
  simp only [units.is_unit, inverse, dif_pos],
  exact units.inv_unique rfl
end

/-- By definition, if `x` is not invertible then `inverse x = 0`. -/
@[simp] lemma inverse_non_unit (x : M₀) (h : ¬(is_unit x)) : inverse x = 0 := dif_neg h

lemma mul_inverse_cancel (x : M₀) (h : is_unit x) : x * inverse x = 1 :=
by { rcases h with ⟨u, rfl⟩, rw [inverse_unit, units.mul_inv], }

lemma inverse_mul_cancel (x : M₀) (h : is_unit x) : inverse x * x = 1 :=
by { rcases h with ⟨u, rfl⟩, rw [inverse_unit, units.inv_mul], }

lemma mul_inverse_cancel_right (x y : M₀) (h : is_unit x) : y * x * inverse x = y :=
by rw [mul_assoc, mul_inverse_cancel x h, mul_one]

lemma inverse_mul_cancel_right (x y : M₀) (h : is_unit x) : y * inverse x * x = y :=
by rw [mul_assoc, inverse_mul_cancel x h, mul_one]

lemma mul_inverse_cancel_left (x y : M₀) (h : is_unit x) : x * (inverse x * y) = y :=
by rw [← mul_assoc, mul_inverse_cancel x h, one_mul]

lemma inverse_mul_cancel_left (x y : M₀) (h : is_unit x) : inverse x * (x * y) = y :=
by rw [← mul_assoc, inverse_mul_cancel x h, one_mul]

variables (M₀)

@[simp] lemma inverse_one : inverse (1 : M₀) = 1 :=
inverse_unit 1

@[simp] lemma inverse_zero : inverse (0 : M₀) = 0 :=
by { nontriviality, exact inverse_non_unit _ not_is_unit_zero }

variables {M₀}

lemma mul_inverse_rev' {a b : M₀} (h : commute a b) : inverse (a * b) = inverse b * inverse a :=
begin
  by_cases hab : is_unit (a * b),
  { obtain ⟨⟨a, rfl⟩, b, rfl⟩ := h.is_unit_mul_iff.mp hab,
    rw [←units.coe_mul, inverse_unit, inverse_unit, inverse_unit, ←units.coe_mul,
      mul_inv_rev], },
  obtain ha | hb := not_and_distrib.mp (mt h.is_unit_mul_iff.mpr hab),
  { rw [inverse_non_unit _ hab, inverse_non_unit _ ha, mul_zero]},
  { rw [inverse_non_unit _ hab, inverse_non_unit _ hb, zero_mul]},
end

lemma mul_inverse_rev {M₀} [comm_monoid_with_zero M₀] (a b : M₀) :
  ring.inverse (a * b) = inverse b * inverse a :=
mul_inverse_rev' (commute.all _ _)

end ring

lemma is_unit.ring_inverse {a : M₀} : is_unit a → is_unit (ring.inverse a)
| ⟨u, hu⟩ := hu ▸ ⟨u⁻¹, (ring.inverse_unit u).symm⟩

@[simp] lemma is_unit_ring_inverse {a : M₀} : is_unit (ring.inverse a) ↔ is_unit a :=
⟨λ h, begin
  casesI subsingleton_or_nontrivial M₀,
  { convert h },
  { contrapose h,
    rw ring.inverse_non_unit _ h,
    exact not_is_unit_zero, },
end, is_unit.ring_inverse⟩

lemma commute.ring_inverse_ring_inverse {a b : M₀} (h : commute a b) :
  commute (ring.inverse a) (ring.inverse b) :=
(ring.mul_inverse_rev' h.symm).symm.trans $ (congr_arg _ h.symm.eq).trans $ ring.mul_inverse_rev' h

variable (M₀)

end monoid_with_zero

section cancel_monoid_with_zero

variables [cancel_monoid_with_zero M₀] {a b c : M₀}

@[priority 10] -- see Note [lower instance priority]
instance cancel_monoid_with_zero.to_no_zero_divisors : no_zero_divisors M₀ :=
⟨λ a b ab0, by { by_cases a = 0, { left, exact h }, right,
  apply cancel_monoid_with_zero.mul_left_cancel_of_ne_zero h, rw [ab0, mul_zero], }⟩

lemma mul_left_inj' (hc : c ≠ 0) : a * c = b * c ↔ a = b := ⟨mul_right_cancel₀ hc, λ h, h ▸ rfl⟩

lemma mul_right_inj' (ha : a ≠ 0) : a * b = a * c ↔ b = c := ⟨mul_left_cancel₀ ha, λ h, h ▸ rfl⟩

@[simp] lemma mul_eq_mul_right_iff : a * c = b * c ↔ a = b ∨ c = 0 :=
by by_cases hc : c = 0; [simp [hc], simp [mul_left_inj', hc]]

@[simp] lemma mul_eq_mul_left_iff : a * b = a * c ↔ b = c ∨ a = 0 :=
by by_cases ha : a = 0; [simp [ha], simp [mul_right_inj', ha]]

lemma mul_right_eq_self₀ : a * b = a ↔ b = 1 ∨ a = 0 :=
calc a * b = a ↔ a * b = a * 1 : by rw mul_one
     ...       ↔ b = 1 ∨ a = 0 : mul_eq_mul_left_iff

lemma mul_left_eq_self₀ : a * b = b ↔ a = 1 ∨ b = 0 :=
calc a * b = b ↔ a * b = 1 * b : by rw one_mul
     ...       ↔ a = 1 ∨ b = 0 : mul_eq_mul_right_iff

/-- Pullback a `monoid_with_zero` class along an injective function.
See note [reducible non-instances]. -/
@[reducible]
protected def function.injective.cancel_monoid_with_zero [has_zero M₀'] [has_mul M₀'] [has_one M₀']
  [has_pow M₀' ℕ] (f : M₀' → M₀) (hf : injective f) (zero : f 0 = 0) (one : f 1 = 1)
  (mul : ∀ x y, f (x * y) = f x * f y) (npow : ∀ x (n : ℕ), f (x ^ n) = f x ^ n) :
  cancel_monoid_with_zero M₀' :=
{ mul_left_cancel_of_ne_zero := λ x y z hx H, hf $ mul_left_cancel₀ ((hf.ne_iff' zero).2 hx) $
    by erw [← mul, ← mul, H]; refl,
  mul_right_cancel_of_ne_zero := λ x y z hx H, hf $ mul_right_cancel₀ ((hf.ne_iff' zero).2 hx) $
    by erw [← mul, ← mul, H]; refl,
  .. hf.monoid f one mul npow, .. hf.mul_zero_class f zero mul }

/-- An element of a `cancel_monoid_with_zero` fixed by right multiplication by an element other
than one must be zero. -/
theorem eq_zero_of_mul_eq_self_right (h₁ : b ≠ 1) (h₂ : a * b = a) : a = 0 :=
classical.by_contradiction $ λ ha, h₁ $ mul_left_cancel₀ ha $ h₂.symm ▸ (mul_one a).symm

/-- An element of a `cancel_monoid_with_zero` fixed by left multiplication by an element other
than one must be zero. -/
theorem eq_zero_of_mul_eq_self_left (h₁ : b ≠ 1) (h₂ : b * a = a) : a = 0 :=
classical.by_contradiction $ λ ha, h₁ $ mul_right_cancel₀ ha $ h₂.symm ▸ (one_mul a).symm

end cancel_monoid_with_zero

section cancel_comm_monoid_with_zero

variables [cancel_comm_monoid_with_zero M₀] {a b c : M₀}

/-- Pullback a `cancel_comm_monoid_with_zero` class along an injective function.
See note [reducible non-instances]. -/
@[reducible]
protected def function.injective.cancel_comm_monoid_with_zero
  [has_zero M₀'] [has_mul M₀'] [has_one M₀'] [has_pow M₀' ℕ]
  (f : M₀' → M₀) (hf : injective f) (zero : f 0 = 0) (one : f 1 = 1)
  (mul : ∀ x y, f (x * y) = f x * f y) (npow : ∀ x (n : ℕ), f (x ^ n) = f x ^ n) :
  cancel_comm_monoid_with_zero M₀' :=
{ .. hf.comm_monoid_with_zero f zero one mul npow,
  .. hf.cancel_monoid_with_zero f zero one mul npow }

end cancel_comm_monoid_with_zero

section group_with_zero
variables [group_with_zero G₀] {a b c g h x : G₀}

/-- Pullback a `group_with_zero` class along an injective function.
See note [reducible non-instances]. -/
@[reducible]
protected def function.injective.group_with_zero [has_zero G₀'] [has_mul G₀'] [has_one G₀']
  [has_inv G₀'] [has_div G₀'] [has_pow G₀' ℕ] [has_pow G₀' ℤ]
  (f : G₀' → G₀) (hf : injective f) (zero : f 0 = 0) (one : f 1 = 1)
  (mul : ∀ x y, f (x * y) = f x * f y) (inv : ∀ x, f x⁻¹ = (f x)⁻¹)
  (div : ∀ x y, f (x / y) = f x / f y) (npow : ∀ x (n : ℕ), f (x ^ n) = f x ^ n)
  (zpow : ∀ x (n : ℤ), f (x ^ n) = f x ^ n) :
  group_with_zero G₀' :=
{ inv_zero := hf $ by erw [inv, zero, inv_zero],
  mul_inv_cancel := λ x hx, hf $ by erw [one, mul, inv, mul_inv_cancel ((hf.ne_iff' zero).2 hx)],
  .. hf.monoid_with_zero f zero one mul npow,
  .. hf.div_inv_monoid f one mul inv div npow zpow,
  .. pullback_nonzero f zero one, }

/-- Pushforward a `group_with_zero` class along an surjective function.
See note [reducible non-instances]. -/
@[reducible]
protected def function.surjective.group_with_zero [has_zero G₀'] [has_mul G₀'] [has_one G₀']
  [has_inv G₀'] [has_div G₀'] [has_pow G₀' ℕ] [has_pow G₀' ℤ]
  (h01 : (0:G₀') ≠ 1) (f : G₀ → G₀') (hf : surjective f)
  (zero : f 0 = 0) (one : f 1 = 1) (mul : ∀ x y, f (x * y) = f x * f y)
  (inv : ∀ x, f x⁻¹ = (f x)⁻¹) (div : ∀ x y, f (x / y) = f x / f y)
  (npow : ∀ x (n : ℕ), f (x ^ n) = f x ^ n) (zpow : ∀ x (n : ℤ), f (x ^ n) = f x ^ n):
  group_with_zero G₀' :=
{ inv_zero := by erw [← zero, ← inv, inv_zero],
  mul_inv_cancel := hf.forall.2 $ λ x hx,
    by erw [← inv, ← mul, mul_inv_cancel (mt (congr_arg f) $ trans_rel_left ne hx zero.symm)];
      exact one,
  exists_pair_ne := ⟨0, 1, h01⟩,
  .. hf.monoid_with_zero f zero one mul npow,
  .. hf.div_inv_monoid f one mul inv div npow zpow }

@[simp] lemma mul_inv_cancel_right₀ (h : b ≠ 0) (a : G₀) :
  (a * b) * b⁻¹ = a :=
calc (a * b) * b⁻¹ = a * (b * b⁻¹) : mul_assoc _ _ _
               ... = a             : by simp [h]

@[simp] lemma mul_inv_cancel_left₀ (h : a ≠ 0) (b : G₀) :
  a * (a⁻¹ * b) = b :=
calc a * (a⁻¹ * b) = (a * a⁻¹) * b : (mul_assoc _ _ _).symm
               ... = b             : by simp [h]

lemma inv_ne_zero (h : a ≠ 0) : a⁻¹ ≠ 0 :=
assume a_eq_0, by simpa [a_eq_0] using mul_inv_cancel h

@[simp] lemma inv_mul_cancel (h : a ≠ 0) : a⁻¹ * a = 1 :=
calc a⁻¹ * a = (a⁻¹ * a) * a⁻¹ * a⁻¹⁻¹ : by simp [inv_ne_zero h]
         ... = a⁻¹ * a⁻¹⁻¹             : by simp [h]
         ... = 1                       : by simp [inv_ne_zero h]

lemma group_with_zero.mul_left_injective (h : x ≠ 0) :
  function.injective (λ y, x * y) :=
λ y y' w, by simpa only [←mul_assoc, inv_mul_cancel h, one_mul] using congr_arg (λ y, x⁻¹ * y) w

lemma group_with_zero.mul_right_injective (h : x ≠ 0) :
  function.injective (λ y, y * x) :=
λ y y' w, by simpa only [mul_assoc, mul_inv_cancel h, mul_one] using congr_arg (λ y, y * x⁻¹) w

@[simp] lemma inv_mul_cancel_right₀ (h : b ≠ 0) (a : G₀) :
  (a * b⁻¹) * b = a :=
calc (a * b⁻¹) * b = a * (b⁻¹ * b) : mul_assoc _ _ _
               ... = a             : by simp [h]

@[simp] lemma inv_mul_cancel_left₀ (h : a ≠ 0) (b : G₀) :
  a⁻¹ * (a * b) = b :=
calc a⁻¹ * (a * b) = (a⁻¹ * a) * b : (mul_assoc _ _ _).symm
               ... = b             : by simp [h]

private lemma inv_eq_of_mul (h : a * b = 1) : a⁻¹ = b :=
by rw [← inv_mul_cancel_left₀ (left_ne_zero_of_mul_eq_one h) b, h, mul_one]

@[priority 100] -- See note [lower instance priority]
instance group_with_zero.to_division_monoid : division_monoid G₀ :=
{ inv := has_inv.inv,
  inv_inv := λ a, begin
    by_cases h : a = 0,
    { simp [h] },
    { exact left_inv_eq_right_inv (inv_mul_cancel $ inv_ne_zero h) (inv_mul_cancel h) }
  end,
  mul_inv_rev := λ a b, begin
    by_cases ha : a = 0, { simp [ha] },
    by_cases hb : b = 0, { simp [hb] },
    refine inv_eq_of_mul _,
    simp [mul_assoc, ha, hb]
  end,
  inv_eq_of_mul := λ a b, inv_eq_of_mul,
  ..‹group_with_zero G₀› }

@[simp] lemma inv_one : 1⁻¹ = (1:G₀) := division_monoid.inv_one

/-- Multiplying `a` by itself and then by its inverse results in `a`
(whether or not `a` is zero). -/
@[simp] lemma mul_self_mul_inv (a : G₀) : a * a * a⁻¹ = a :=
begin
  by_cases h : a = 0,
  { rw [h, inv_zero, mul_zero] },
  { rw [mul_assoc, mul_inv_cancel h, mul_one] }
end

/-- Multiplying `a` by its inverse and then by itself results in `a`
(whether or not `a` is zero). -/
@[simp] lemma mul_inv_mul_self (a : G₀) : a * a⁻¹ * a = a :=
begin
  by_cases h : a = 0,
  { rw [h, inv_zero, mul_zero] },
  { rw [mul_inv_cancel h, one_mul] }
end

/-- Multiplying `a⁻¹` by `a` twice results in `a` (whether or not `a`
is zero). -/
@[simp] lemma inv_mul_mul_self (a : G₀) : a⁻¹ * a * a = a :=
begin
  by_cases h : a = 0,
  { rw [h, inv_zero, mul_zero] },
  { rw [inv_mul_cancel h, one_mul] }
end

/-- Multiplying `a` by itself and then dividing by itself results in
`a` (whether or not `a` is zero). -/
@[simp] lemma mul_self_div_self (a : G₀) : a * a / a = a :=
by rw [div_eq_mul_inv, mul_self_mul_inv a]

/-- Dividing `a` by itself and then multiplying by itself results in
`a` (whether or not `a` is zero). -/
@[simp] lemma div_self_mul_self (a : G₀) : a / a * a = a :=
by rw [div_eq_mul_inv, mul_inv_mul_self a]

<<<<<<< HEAD
=======
lemma eq_inv_of_mul_right_eq_one : a * b = 1 → b = a⁻¹ := division_monoid.eq_inv_of_mul_eq_one_right
lemma eq_inv_of_mul_left_eq_one : a * b = 1 → a = b⁻¹ := division_monoid.eq_inv_of_mul_eq_one_left

lemma inv_eq_one₀ : g⁻¹ = 1 ↔ g = 1 := division_monoid.inv_eq_one

>>>>>>> bf8db9b7
lemma eq_mul_inv_iff_mul_eq₀ (hc : c ≠ 0) : a = b * c⁻¹ ↔ a * c = b :=
by split; rintro rfl; [rw inv_mul_cancel_right₀ hc, rw mul_inv_cancel_right₀ hc]

lemma eq_inv_mul_iff_mul_eq₀ (hb : b ≠ 0) : a = b⁻¹ * c ↔ b * a = c :=
by split; rintro rfl; [rw mul_inv_cancel_left₀ hb, rw inv_mul_cancel_left₀ hb]

lemma inv_mul_eq_iff_eq_mul₀ (ha : a ≠ 0) : a⁻¹ * b = c ↔ b = a * c :=
by rw [eq_comm, eq_inv_mul_iff_mul_eq₀ ha, eq_comm]

lemma mul_inv_eq_iff_eq_mul₀ (hb : b ≠ 0) : a * b⁻¹ = c ↔ a = c * b :=
by rw [eq_comm, eq_mul_inv_iff_mul_eq₀ hb, eq_comm]

lemma mul_inv_eq_one₀ (hb : b ≠ 0) : a * b⁻¹ = 1 ↔ a = b :=
by rw [mul_inv_eq_iff_eq_mul₀ hb, one_mul]

lemma inv_mul_eq_one₀ (ha : a ≠ 0) : a⁻¹ * b = 1 ↔ a = b :=
by rw [inv_mul_eq_iff_eq_mul₀ ha, mul_one, eq_comm]

lemma mul_eq_one_iff_eq_inv₀ (hb : b ≠ 0) : a * b = 1 ↔ a = b⁻¹ :=
by { convert mul_inv_eq_one₀ (inv_ne_zero hb), rw [inv_inv] }

lemma mul_eq_one_iff_inv_eq₀ (ha : a ≠ 0) : a * b = 1 ↔ a⁻¹ = b :=
by { convert inv_mul_eq_one₀ (inv_ne_zero ha), rw [inv_inv] }

end group_with_zero

namespace units
variables [group_with_zero G₀]
variables {a b : G₀}

/-- Embed a non-zero element of a `group_with_zero` into the unit group.
  By combining this function with the operations on units,
  or the `/ₚ` operation, it is possible to write a division
  as a partial function with three arguments. -/
def mk0 (a : G₀) (ha : a ≠ 0) : G₀ˣ :=
⟨a, a⁻¹, mul_inv_cancel ha, inv_mul_cancel ha⟩

@[simp] lemma mk0_one (h := one_ne_zero) :
  mk0 (1 : G₀) h = 1 :=
by { ext, refl }

@[simp] lemma coe_mk0 {a : G₀} (h : a ≠ 0) : (mk0 a h : G₀) = a := rfl

@[simp] lemma mk0_coe (u : G₀ˣ) (h : (u : G₀) ≠ 0) : mk0 (u : G₀) h = u :=
units.ext rfl

@[simp, norm_cast] lemma coe_inv' (u : G₀ˣ) : ((u⁻¹ : G₀ˣ) : G₀) = u⁻¹ :=
eq_inv_of_mul_eq_one_left u.inv_mul

@[simp] lemma mul_inv' (u : G₀ˣ) : (u : G₀) * u⁻¹ = 1 := mul_inv_cancel u.ne_zero

@[simp] lemma inv_mul' (u : G₀ˣ) : (u⁻¹ : G₀) * u = 1 := inv_mul_cancel u.ne_zero

@[simp] lemma mk0_inj {a b : G₀} (ha : a ≠ 0) (hb : b ≠ 0) :
  units.mk0 a ha = units.mk0 b hb ↔ a = b :=
⟨λ h, by injection h, λ h, units.ext h⟩

/-- In a group with zero, an existential over a unit can be rewritten in terms of `units.mk0`. -/
lemma exists0 {p : G₀ˣ → Prop} : (∃ g : G₀ˣ, p g) ↔ ∃ (g : G₀) (hg : g ≠ 0), p (units.mk0 g hg) :=
⟨λ ⟨g, pg⟩, ⟨g, g.ne_zero, (g.mk0_coe g.ne_zero).symm ▸ pg⟩, λ ⟨g, hg, pg⟩, ⟨units.mk0 g hg, pg⟩⟩

/-- An alternative version of `units.exists0`. This one is useful if Lean cannot
figure out `p` when using `units.exists0` from right to left. -/
lemma exists0' {p : Π g : G₀, g ≠ 0 → Prop} :
  (∃ (g : G₀) (hg : g ≠ 0), p g hg) ↔ ∃ g : G₀ˣ, p g g.ne_zero :=
iff.trans (by simp_rw [coe_mk0]) exists0.symm

@[simp] lemma exists_iff_ne_zero {x : G₀} : (∃ u : G₀ˣ, ↑u = x) ↔ x ≠ 0 :=
by simp [exists0]

lemma _root_.group_with_zero.eq_zero_or_unit (a : G₀) :
  a = 0 ∨ ∃ u : G₀ˣ, a = u :=
begin
  by_cases h : a = 0,
  { left,
    exact h },
  { right,
    simpa only [eq_comm] using units.exists_iff_ne_zero.mpr h }
end

@[simp] lemma smul_mk0 {α : Type*} [has_scalar G₀ α] {g : G₀} (hg : g ≠ 0) (a : α) :
  (mk0 g hg) • a = g • a :=
rfl

end units

section group_with_zero
variables [group_with_zero G₀]

lemma is_unit.mk0 (x : G₀) (hx : x ≠ 0) : is_unit x := (units.mk0 x hx).is_unit

lemma is_unit_iff_ne_zero {x : G₀} : is_unit x ↔ x ≠ 0 :=
units.exists_iff_ne_zero

@[priority 10] -- see Note [lower instance priority]
instance group_with_zero.no_zero_divisors : no_zero_divisors G₀ :=
{ eq_zero_or_eq_zero_of_mul_eq_zero := λ a b h,
    begin
      contrapose! h,
      exact ((units.mk0 a h.1) * (units.mk0 b h.2)).ne_zero
    end,
  .. (‹_› : group_with_zero G₀) }

@[priority 10] -- see Note [lower instance priority]
instance group_with_zero.cancel_monoid_with_zero : cancel_monoid_with_zero G₀ :=
{ mul_left_cancel_of_ne_zero := λ x y z hx h,
    by rw [← inv_mul_cancel_left₀ hx y, h, inv_mul_cancel_left₀ hx z],
  mul_right_cancel_of_ne_zero := λ x y z hy h,
    by rw [← mul_inv_cancel_right₀ hy x, h, mul_inv_cancel_right₀ hy z],
  .. (‹_› : group_with_zero G₀) }

-- Can't be put next to the other `mk0` lemmas becuase it depends on the
-- `no_zero_divisors` instance, which depends on `mk0`.
@[simp] lemma units.mk0_mul (x y : G₀) (hxy) :
  units.mk0 (x * y) hxy =
    units.mk0 x (mul_ne_zero_iff.mp hxy).1 * units.mk0 y (mul_ne_zero_iff.mp hxy).2 :=
by { ext, refl }

<<<<<<< HEAD
@[simp] lemma div_self {a : G₀} (h : a ≠ 0) : a / a = 1 :=
by rw [div_eq_mul_inv, mul_inv_cancel h]

=======
lemma mul_inv_rev₀ (x y : G₀) : (x * y)⁻¹ = y⁻¹ * x⁻¹ := mul_inv_rev _ _

@[simp] lemma div_self {a : G₀} (h : a ≠ 0) : a / a = 1 :=
by rw [div_eq_mul_inv, mul_inv_cancel h]

lemma div_one (a : G₀) : a / 1 = a := division_monoid.div_one _

>>>>>>> bf8db9b7
@[simp] lemma zero_div (a : G₀) : 0 / a = 0 :=
by rw [div_eq_mul_inv, zero_mul]

@[simp] lemma div_zero (a : G₀) : a / 0 = 0 :=
by rw [div_eq_mul_inv, inv_zero, mul_zero]

@[simp] lemma div_mul_cancel (a : G₀) {b : G₀} (h : b ≠ 0) : a / b * b = a :=
by rw [div_eq_mul_inv, inv_mul_cancel_right₀ h a]

lemma div_mul_cancel_of_imp {a b : G₀} (h : b = 0 → a = 0) : a / b * b = a :=
classical.by_cases (λ hb : b = 0, by simp [*]) (div_mul_cancel a)

@[simp] lemma mul_div_cancel (a : G₀) {b : G₀} (h : b ≠ 0) : a * b / b = a :=
by rw [div_eq_mul_inv, mul_inv_cancel_right₀ h a]

lemma mul_div_cancel_of_imp {a b : G₀} (h : b = 0 → a = 0) : a * b / b = a :=
classical.by_cases (λ hb : b = 0, by simp [*]) (mul_div_cancel a)

local attribute [simp] div_eq_mul_inv mul_comm mul_assoc mul_left_comm

@[simp] lemma div_self_mul_self' (a : G₀) : a / (a * a) = a⁻¹ :=
calc a / (a * a) = a⁻¹⁻¹ * a⁻¹ * a⁻¹ : by simp [mul_inv_rev]
... = a⁻¹ : inv_mul_mul_self _

lemma mul_one_div_cancel {a : G₀} (h : a ≠ 0) : a * (1 / a) = 1 :=
by simp [h]

lemma one_div_mul_cancel {a : G₀} (h : a ≠ 0) : (1 / a) * a = 1 :=
by simp [h]

<<<<<<< HEAD
lemma one_div_ne_zero {a : G₀} (h : a ≠ 0) : 1 / a ≠ 0 :=
by simpa only [one_div] using inv_ne_zero h

=======
lemma one_div_one : 1 / 1 = (1:G₀) := division_monoid.one_div_one

lemma one_div_ne_zero {a : G₀} (h : a ≠ 0) : 1 / a ≠ 0 :=
by simpa only [one_div] using inv_ne_zero h

lemma eq_one_div_of_mul_eq_one {a b : G₀} : a * b = 1 → b = 1 / a :=
division_monoid.eq_one_div_of_mul_eq_one_right

lemma eq_one_div_of_mul_eq_one_left {a b : G₀} : b * a = 1 → b = 1 / a :=
division_monoid.eq_one_div_of_mul_eq_one_left

lemma one_div_div (a b : G₀) : 1 / (a / b) = b / a := division_monoid.one_div_div _ _

lemma one_div_one_div (a : G₀) : 1 / (1 / a) = a := division_monoid.one_div_one_div _

lemma eq_of_one_div_eq_one_div {a b : G₀} : 1 / a = 1 / b → a = b :=
division_monoid.eq_of_one_div_eq_one_div

>>>>>>> bf8db9b7
variables {a b c : G₀}

@[simp] lemma inv_eq_zero {a : G₀} : a⁻¹ = 0 ↔ a = 0 :=
by rw [inv_eq_iff_inv_eq, inv_zero, eq_comm]

@[simp] lemma zero_eq_inv {a : G₀} : 0 = a⁻¹ ↔ 0 = a :=
eq_comm.trans $ inv_eq_zero.trans eq_comm

<<<<<<< HEAD
=======
lemma one_div_mul_one_div_rev (a b : G₀) : (1 / a) * (1 / b) =  1 / (b * a) :=
division_monoid.one_div_mul_one_div_rev _ _

>>>>>>> bf8db9b7
theorem divp_eq_div (a : G₀) (u : G₀ˣ) : a /ₚ u = a / u :=
by simpa only [div_eq_mul_inv] using congr_arg ((*) a) u.coe_inv'

@[simp] theorem divp_mk0 (a : G₀) {b : G₀} (hb : b ≠ 0) :
  a /ₚ units.mk0 b hb = a / b :=
divp_eq_div _ _

<<<<<<< HEAD
=======
lemma inv_div : (a / b)⁻¹ = b / a := division_monoid.inv_div _ _

lemma inv_div_left : a⁻¹ / b = (b * a)⁻¹ := division_monoid.inv_div_left _ _

>>>>>>> bf8db9b7
lemma div_ne_zero (ha : a ≠ 0) (hb : b ≠ 0) : a / b ≠ 0 :=
by { rw div_eq_mul_inv, exact mul_ne_zero ha (inv_ne_zero hb) }

@[simp] lemma div_eq_zero_iff : a / b = 0 ↔ a = 0 ∨ b = 0:=
by simp [div_eq_mul_inv]

lemma div_ne_zero_iff : a / b ≠ 0 ↔ a ≠ 0 ∧ b ≠ 0 :=
(not_congr div_eq_zero_iff).trans not_or_distrib

lemma div_left_inj' (hc : c ≠ 0) : a / c = b / c ↔ a = b :=
by rw [← divp_mk0 _ hc, ← divp_mk0 _ hc, divp_left_inj]

lemma div_eq_iff_mul_eq (hb : b ≠ 0) : a / b = c ↔ c * b = a :=
⟨λ h, by rw [← h, div_mul_cancel _ hb],
 λ h, by rw [← h, mul_div_cancel _ hb]⟩

lemma eq_div_iff_mul_eq (hc : c ≠ 0) : a = b / c ↔ a * c = b :=
by rw [eq_comm, div_eq_iff_mul_eq hc]

lemma div_eq_of_eq_mul {x : G₀} (hx : x ≠ 0) {y z : G₀} (h : y = z * x) : y / x = z :=
(div_eq_iff_mul_eq hx).2 h.symm

lemma eq_div_of_mul_eq {x : G₀} (hx : x ≠ 0) {y z : G₀} (h : z * x = y) : z = y / x :=
eq.symm $ div_eq_of_eq_mul hx h.symm

<<<<<<< HEAD
=======
lemma eq_of_div_eq_one : a / b = 1 → a = b := division_monoid.eq_of_div_eq_one

>>>>>>> bf8db9b7
lemma div_eq_one_iff_eq (hb : b ≠ 0) : a / b = 1 ↔ a = b :=
⟨eq_of_div_eq_one, λ h, h.symm ▸ div_self hb⟩

lemma div_mul_left {a b : G₀} (hb : b ≠ 0) : b / (a * b) = 1 / a :=
by simp only [div_eq_mul_inv, mul_inv_rev, mul_inv_cancel_left₀ hb, one_mul]

lemma mul_div_mul_right (a b : G₀) {c : G₀} (hc : c ≠ 0) :
  (a * c) / (b * c) = a / b :=
by simp only [div_eq_mul_inv, mul_inv_rev, mul_assoc, mul_inv_cancel_left₀ hc]

lemma mul_mul_div (a : G₀) {b : G₀} (hb : b ≠ 0) : a = a * b * (1 / b) :=
by simp [hb]

lemma ring.inverse_eq_inv (a : G₀) : ring.inverse a = a⁻¹ :=
begin
  obtain rfl | ha := eq_or_ne a 0,
  { simp },
  { exact ring.inverse_unit (units.mk0 a ha) }
end

@[simp] lemma ring.inverse_eq_inv' : (ring.inverse : G₀ → G₀) = has_inv.inv :=
funext ring.inverse_eq_inv

<<<<<<< HEAD
=======
@[field_simps] lemma div_div_eq_mul_div (a b c : G₀) :
  a / (b / c) = (a * c) / b :=
division_monoid.div_div_eq_mul_div _ _ _

>>>>>>> bf8db9b7
/-- Dividing `a` by the result of dividing `a` by itself results in
`a` (whether or not `a` is zero). -/
@[simp] lemma div_div_self (a : G₀) : a / (a / a) = a :=
begin
  rw div_div_eq_mul_div,
  exact mul_self_div_self a
end

lemma ne_zero_of_one_div_ne_zero {a : G₀} (h : 1 / a ≠ 0) : a ≠ 0 :=
assume ha : a = 0, begin rw [ha, div_zero] at h, contradiction end

lemma eq_zero_of_one_div_eq_zero {a : G₀} (h : 1 / a = 0) : a = 0 :=
classical.by_cases
  (assume ha, ha)
  (assume ha, ((one_div_ne_zero ha) h).elim)

lemma div_div_div_cancel_right (a : G₀) (hc : c ≠ 0) : (a / c) / (b / c) = a / b :=
by rw [div_div_eq_mul_div, div_mul_cancel _ hc]

lemma div_mul_div_cancel (a : G₀) (hc : c ≠ 0) : (a / c) * (c / b) = a / b :=
by rw [← mul_div_assoc, div_mul_cancel _ hc]

@[field_simps] lemma eq_div_iff (hb : b ≠ 0) : c = a / b ↔ c * b = a :=
eq_div_iff_mul_eq hb

@[field_simps] lemma div_eq_iff (hb : b ≠ 0) : a / b = c ↔ a = c * b :=
(div_eq_iff_mul_eq hb).trans eq_comm

end group_with_zero

section comm_group_with_zero -- comm
variables [comm_group_with_zero G₀] {a b c : G₀}

@[priority 10] -- see Note [lower instance priority]
instance comm_group_with_zero.cancel_comm_monoid_with_zero : cancel_comm_monoid_with_zero G₀ :=
{ ..group_with_zero.cancel_monoid_with_zero, ..comm_group_with_zero.to_comm_monoid_with_zero G₀ }

@[priority 100] -- See note [lower instance priority]
instance comm_group_with_zero.to_division_comm_monoid : division_comm_monoid G₀ :=
{ ..‹comm_group_with_zero G₀›, ..group_with_zero.to_division_monoid }

/-- Pullback a `comm_group_with_zero` class along an injective function.
See note [reducible non-instances]. -/
@[reducible]
protected def function.injective.comm_group_with_zero [has_zero G₀'] [has_mul G₀'] [has_one G₀']
  [has_inv G₀'] [has_div G₀'] [has_pow G₀' ℕ] [has_pow G₀' ℤ]
  (f : G₀' → G₀) (hf : injective f) (zero : f 0 = 0) (one : f 1 = 1)
  (mul : ∀ x y, f (x * y) = f x * f y) (inv : ∀ x, f x⁻¹ = (f x)⁻¹)
  (div : ∀ x y, f (x / y) = f x / f y) (npow : ∀ x (n : ℕ), f (x ^ n) = f x ^ n)
  (zpow : ∀ x (n : ℤ), f (x ^ n) = f x ^ n) :
  comm_group_with_zero G₀' :=
{ .. hf.group_with_zero f zero one mul inv div npow zpow, .. hf.comm_semigroup f mul }

/-- Pushforward a `comm_group_with_zero` class along a surjective function. -/
protected def function.surjective.comm_group_with_zero [has_zero G₀'] [has_mul G₀']
  [has_one G₀'] [has_inv G₀'] [has_div G₀'] [has_pow G₀' ℕ] [has_pow G₀' ℤ]
  (h01 : (0:G₀') ≠ 1) (f : G₀ → G₀') (hf : surjective f)
  (zero : f 0 = 0) (one : f 1 = 1) (mul : ∀ x y, f (x * y) = f x * f y) (inv : ∀ x, f x⁻¹ = (f x)⁻¹)
  (div : ∀ x y, f (x / y) = f x / f y) (npow : ∀ x (n : ℕ), f (x ^ n) = f x ^ n)
  (zpow : ∀ x (n : ℤ), f (x ^ n) = f x ^ n) :
  comm_group_with_zero G₀' :=
{ .. hf.group_with_zero h01 f zero one mul inv div npow zpow, .. hf.comm_semigroup f mul }

<<<<<<< HEAD
=======
lemma mul_inv₀ : (a * b)⁻¹ = a⁻¹ * b⁻¹ := division_comm_monoid.mul_inv _ _

>>>>>>> bf8db9b7
lemma one_div_mul_one_div (a b : G₀) : (1 / a) * (1 / b) = 1 / (a * b) :=
division_comm_monoid.one_div_mul_one_div _ _

lemma div_mul_right {a : G₀} (b : G₀) (ha : a ≠ 0) : a / (a * b) = 1 / b :=
by rw [mul_comm, div_mul_left ha]

lemma mul_div_cancel_left_of_imp {a b : G₀} (h : a = 0 → b = 0) : a * b / a = b :=
by rw [mul_comm, mul_div_cancel_of_imp h]

lemma mul_div_cancel_left {a : G₀} (b : G₀) (ha : a ≠ 0) : a * b / a = b :=
mul_div_cancel_left_of_imp $ λ h, (ha h).elim

lemma mul_div_cancel_of_imp' {a b : G₀} (h : b = 0 → a = 0) : b * (a / b) = a :=
by rw [mul_comm, div_mul_cancel_of_imp h]

lemma mul_div_cancel' (a : G₀) {b : G₀} (hb : b ≠ 0) : b * (a / b) = a :=
by rw [mul_comm, (div_mul_cancel _ hb)]

local attribute [simp] mul_assoc mul_comm mul_left_comm

lemma div_mul_div_comm₀ (a b c d : G₀) :
      (a / b) * (c / d) = (a * c) / (b * d) :=
<<<<<<< HEAD
by simp [div_eq_mul_inv, mul_inv]
=======
division_comm_monoid.div_mul_div_comm _ _ _ _

lemma div_div_div_comm₀ (a b c d : G₀) : (a / b) / (c / d) = (a / c) / (b / d) :=
division_comm_monoid.div_div_div_comm _ _ _ _
>>>>>>> bf8db9b7

lemma mul_div_mul_left (a b : G₀) {c : G₀} (hc : c ≠ 0) :
      (c * a) / (c * b) = a / b :=
by rw [mul_comm c, mul_comm c, mul_div_mul_right _ _ hc]

@[field_simps] lemma div_mul_eq_mul_div (a b c : G₀) : (b / c) * a = (b * a) / c :=
division_comm_monoid.div_mul_eq_mul_div _ _ _

lemma div_mul_eq_mul_div_comm (a b c : G₀) :
      (b / c) * a = b * (a / c) :=
division_comm_monoid.mul_comm_div _ _ _

lemma mul_eq_mul_of_div_eq_div (a : G₀) {b : G₀} (c : G₀) {d : G₀} (hb : b ≠ 0)
      (hd : d ≠ 0) (h : a / b = c / d) : a * d = c * b :=
by rw [← mul_one (a*d), mul_assoc, mul_comm d, ← mul_assoc, ← div_self hb,
       ← div_mul_eq_mul_div_comm, h, div_mul_eq_mul_div, div_mul_cancel _ hd]

@[field_simps] lemma div_div_eq_div_mul (a b c : G₀) :
      (a / b) / c = a / (b * c) :=
division_comm_monoid.div_div _ _ _

lemma div_div_div_div_eq (a : G₀) {b c d : G₀} :
      (a / b) / (c / d) = (a * d) / (b * c) :=
division_comm_monoid.div_div_div_eq _ _ _  _

lemma div_mul_eq_div_mul_one_div (a b c : G₀) :
      a / (b * c) = (a / b) * (1 / c) :=
division_comm_monoid.div_mul_eq_div_mul_one_div _ _ _

lemma div_helper {a : G₀} (b : G₀) (h : a ≠ 0) : (1 / (a * b)) * a = 1 / b :=
by rw [div_mul_eq_mul_div, one_mul, div_mul_right _ h]

end comm_group_with_zero

section comm_group_with_zero
variables [comm_group_with_zero G₀] {a b c d : G₀}

lemma div_eq_inv_mul : a / b = b⁻¹ * a := division_comm_monoid.div_eq_inv_mul _ _

lemma mul_div_right_comm (a b c : G₀) : (a * b) / c = (a / c) * b :=
division_comm_monoid.mul_div_right_comm _ _ _

lemma mul_comm_div' (a b c : G₀) : a / b * c = a * (c / b) :=
division_comm_monoid.mul_comm_div _ _ _

lemma div_mul_comm' (a b c : G₀) : (a / b) * c = (c / b) * a :=
division_comm_monoid.div_mul_comm _ _ _

lemma mul_div_comm (a b c : G₀) : a * (b / c) = b * (a / c) :=
division_comm_monoid.mul_div_left_comm _ _ _

lemma div_right_comm (a : G₀) : (a / b) / c = (a / c) / b :=
division_comm_monoid.div_right_comm _ _ _

@[field_simps] lemma div_eq_div_iff (hb : b ≠ 0) (hd : d ≠ 0) : a / b = c / d ↔ a * d = c * b :=
calc a / b = c / d ↔ a / b * (b * d) = c / d * (b * d) :
by rw [mul_left_inj' (mul_ne_zero hb hd)]
               ... ↔ a * d = c * b :
by rw [← mul_assoc, div_mul_cancel _ hb,
      ← mul_assoc, mul_right_comm, div_mul_cancel _ hd]

lemma div_div_cancel' (ha : a ≠ 0) : a / (a / b) = b :=
by rw [div_eq_mul_inv, inv_div, mul_div_cancel' _ ha]

end comm_group_with_zero

namespace semiconj_by

@[simp] lemma zero_right [mul_zero_class G₀] (a : G₀) : semiconj_by a 0 0 :=
by simp only [semiconj_by, mul_zero, zero_mul]

@[simp] lemma zero_left [mul_zero_class G₀] (x y : G₀) : semiconj_by 0 x y :=
by simp only [semiconj_by, mul_zero, zero_mul]

variables [group_with_zero G₀] {a x y x' y' : G₀}

@[simp] lemma inv_symm_left_iff₀ : semiconj_by a⁻¹ x y ↔ semiconj_by a y x :=
classical.by_cases
  (λ ha : a = 0, by simp only [ha, inv_zero, semiconj_by.zero_left])
  (λ ha, @units_inv_symm_left_iff _ _ (units.mk0 a ha) _ _)

lemma inv_symm_left₀ (h : semiconj_by a x y) : semiconj_by a⁻¹ y x :=
semiconj_by.inv_symm_left_iff₀.2 h

lemma inv_right₀ (h : semiconj_by a x y) : semiconj_by a x⁻¹ y⁻¹ :=
begin
  by_cases ha : a = 0,
  { simp only [ha, zero_left] },
  by_cases hx : x = 0,
  { subst x,
    simp only [semiconj_by, mul_zero, @eq_comm _ _ (y * a), mul_eq_zero] at h,
    simp [h.resolve_right ha] },
  { have := mul_ne_zero ha hx,
    rw [h.eq, mul_ne_zero_iff] at this,
    exact @units_inv_right _ _ _ (units.mk0 x hx) (units.mk0 y this.1) h },
end

@[simp] lemma inv_right_iff₀ : semiconj_by a x⁻¹ y⁻¹ ↔ semiconj_by a x y :=
⟨λ h, inv_inv x ▸ inv_inv y ▸ h.inv_right₀, inv_right₀⟩

lemma div_right (h : semiconj_by a x y) (h' : semiconj_by a x' y') :
  semiconj_by a (x / x') (y / y') :=
by { rw [div_eq_mul_inv, div_eq_mul_inv], exact h.mul_right h'.inv_right₀ }

end semiconj_by

namespace commute

@[simp] theorem zero_right [mul_zero_class G₀] (a : G₀) :commute a 0 := semiconj_by.zero_right a
@[simp] theorem zero_left [mul_zero_class G₀] (a : G₀) : commute 0 a := semiconj_by.zero_left a a

variables [group_with_zero G₀] {a b c : G₀}

@[simp] theorem inv_left_iff₀ : commute a⁻¹ b ↔ commute a b :=
semiconj_by.inv_symm_left_iff₀

theorem inv_left₀ (h : commute a b) : commute a⁻¹ b := inv_left_iff₀.2 h

@[simp] theorem inv_right_iff₀ : commute a b⁻¹ ↔ commute a b :=
semiconj_by.inv_right_iff₀

theorem inv_right₀ (h : commute a b) : commute a b⁻¹ := inv_right_iff₀.2 h

theorem inv_inv₀ (h : commute a b) : commute a⁻¹ b⁻¹ := h.inv_left₀.inv_right₀

@[simp] theorem div_right (hab : commute a b) (hac : commute a c) :
  commute a (b / c) :=
hab.div_right hac

@[simp] theorem div_left (hac : commute a c) (hbc : commute b c) :
  commute (a / b) c :=
by { rw div_eq_mul_inv, exact hac.mul_left hbc.inv_left₀ }

end commute

namespace monoid_with_zero_hom

variables [group_with_zero G₀] [group_with_zero G₀'] [monoid_with_zero M₀] [nontrivial M₀]

section monoid_with_zero

variables (f : G₀ →*₀ M₀) {a : G₀}

lemma map_ne_zero : f a ≠ 0 ↔ a ≠ 0 :=
⟨λ hfa ha, hfa $ ha.symm ▸ f.map_zero, λ ha, ((is_unit.mk0 a ha).map f.to_monoid_hom).ne_zero⟩

@[simp] lemma map_eq_zero : f a = 0 ↔ a = 0 :=
not_iff_not.1 f.map_ne_zero

end monoid_with_zero

section group_with_zero

variables (f : G₀ →*₀ G₀') (a b : G₀)

/-- A monoid homomorphism between groups with zeros sending `0` to `0` sends `a⁻¹` to `(f a)⁻¹`. -/
@[simp] lemma map_inv : f a⁻¹ = (f a)⁻¹ :=
begin
  by_cases h : a = 0, by simp [h],
  apply eq_inv_of_mul_eq_one_left,
  rw [← f.map_mul, inv_mul_cancel h, f.map_one]
end

@[simp] lemma map_div : f (a / b) = f a / f b :=
by simpa only [div_eq_mul_inv] using ((f.map_mul _ _).trans $ _root_.congr_arg _ $ f.map_inv b)

end group_with_zero

end monoid_with_zero_hom

/-- Inversion on a commutative group with zero, considered as a monoid with zero homomorphism. -/
def inv_monoid_with_zero_hom {G₀ : Type*} [comm_group_with_zero G₀] : G₀ →*₀ G₀ :=
{ to_fun := has_inv.inv,
  map_zero' := inv_zero,
  map_one' := inv_one,
  map_mul' := mul_inv }

@[simp] lemma monoid_hom.map_units_inv {M G₀ : Type*} [monoid M] [group_with_zero G₀]
  (f : M →* G₀) (u : Mˣ) : f ↑u⁻¹ = (f u)⁻¹ :=
by rw [← units.coe_map, ← units.coe_map, ← units.coe_inv', monoid_hom.map_inv]

@[simp] lemma monoid_with_zero_hom.map_units_inv {M G₀ : Type*} [monoid_with_zero M]
  [group_with_zero G₀] (f : M →*₀ G₀) (u : Mˣ) : f ↑u⁻¹ = (f u)⁻¹ :=
f.to_monoid_hom.map_units_inv u

section noncomputable_defs

variables {M : Type*} [nontrivial M]

/-- Constructs a `group_with_zero` structure on a `monoid_with_zero`
  consisting only of units and 0. -/
noncomputable def group_with_zero_of_is_unit_or_eq_zero [hM : monoid_with_zero M]
  (h : ∀ (a : M), is_unit a ∨ a = 0) : group_with_zero M :=
{ inv := λ a, if h0 : a = 0 then 0 else ↑((h a).resolve_right h0).unit⁻¹,
  inv_zero := dif_pos rfl,
  mul_inv_cancel := λ a h0, by
  { change a * (if h0 : a = 0 then 0 else ↑((h a).resolve_right h0).unit⁻¹) = 1,
    rw [dif_neg h0, units.mul_inv_eq_iff_eq_mul, one_mul, is_unit.unit_spec] },
  exists_pair_ne := nontrivial.exists_pair_ne,
.. hM }

/-- Constructs a `comm_group_with_zero` structure on a `comm_monoid_with_zero`
  consisting only of units and 0. -/
noncomputable def comm_group_with_zero_of_is_unit_or_eq_zero [hM : comm_monoid_with_zero M]
  (h : ∀ (a : M), is_unit a ∨ a = 0) : comm_group_with_zero M :=
{ .. (group_with_zero_of_is_unit_or_eq_zero h), .. hM }

end noncomputable_defs<|MERGE_RESOLUTION|>--- conflicted
+++ resolved
@@ -591,8 +591,6 @@
   inv_eq_of_mul := λ a b, inv_eq_of_mul,
   ..‹group_with_zero G₀› }
 
-@[simp] lemma inv_one : 1⁻¹ = (1:G₀) := division_monoid.inv_one
-
 /-- Multiplying `a` by itself and then by its inverse results in `a`
 (whether or not `a` is zero). -/
 @[simp] lemma mul_self_mul_inv (a : G₀) : a * a * a⁻¹ = a :=
@@ -630,14 +628,6 @@
 @[simp] lemma div_self_mul_self (a : G₀) : a / a * a = a :=
 by rw [div_eq_mul_inv, mul_inv_mul_self a]
 
-<<<<<<< HEAD
-=======
-lemma eq_inv_of_mul_right_eq_one : a * b = 1 → b = a⁻¹ := division_monoid.eq_inv_of_mul_eq_one_right
-lemma eq_inv_of_mul_left_eq_one : a * b = 1 → a = b⁻¹ := division_monoid.eq_inv_of_mul_eq_one_left
-
-lemma inv_eq_one₀ : g⁻¹ = 1 ↔ g = 1 := division_monoid.inv_eq_one
-
->>>>>>> bf8db9b7
 lemma eq_mul_inv_iff_mul_eq₀ (hc : c ≠ 0) : a = b * c⁻¹ ↔ a * c = b :=
 by split; rintro rfl; [rw inv_mul_cancel_right₀ hc, rw mul_inv_cancel_right₀ hc]
 
@@ -756,19 +746,9 @@
     units.mk0 x (mul_ne_zero_iff.mp hxy).1 * units.mk0 y (mul_ne_zero_iff.mp hxy).2 :=
 by { ext, refl }
 
-<<<<<<< HEAD
 @[simp] lemma div_self {a : G₀} (h : a ≠ 0) : a / a = 1 :=
 by rw [div_eq_mul_inv, mul_inv_cancel h]
 
-=======
-lemma mul_inv_rev₀ (x y : G₀) : (x * y)⁻¹ = y⁻¹ * x⁻¹ := mul_inv_rev _ _
-
-@[simp] lemma div_self {a : G₀} (h : a ≠ 0) : a / a = 1 :=
-by rw [div_eq_mul_inv, mul_inv_cancel h]
-
-lemma div_one (a : G₀) : a / 1 = a := division_monoid.div_one _
-
->>>>>>> bf8db9b7
 @[simp] lemma zero_div (a : G₀) : 0 / a = 0 :=
 by rw [div_eq_mul_inv, zero_mul]
 
@@ -799,30 +779,9 @@
 lemma one_div_mul_cancel {a : G₀} (h : a ≠ 0) : (1 / a) * a = 1 :=
 by simp [h]
 
-<<<<<<< HEAD
 lemma one_div_ne_zero {a : G₀} (h : a ≠ 0) : 1 / a ≠ 0 :=
 by simpa only [one_div] using inv_ne_zero h
 
-=======
-lemma one_div_one : 1 / 1 = (1:G₀) := division_monoid.one_div_one
-
-lemma one_div_ne_zero {a : G₀} (h : a ≠ 0) : 1 / a ≠ 0 :=
-by simpa only [one_div] using inv_ne_zero h
-
-lemma eq_one_div_of_mul_eq_one {a b : G₀} : a * b = 1 → b = 1 / a :=
-division_monoid.eq_one_div_of_mul_eq_one_right
-
-lemma eq_one_div_of_mul_eq_one_left {a b : G₀} : b * a = 1 → b = 1 / a :=
-division_monoid.eq_one_div_of_mul_eq_one_left
-
-lemma one_div_div (a b : G₀) : 1 / (a / b) = b / a := division_monoid.one_div_div _ _
-
-lemma one_div_one_div (a : G₀) : 1 / (1 / a) = a := division_monoid.one_div_one_div _
-
-lemma eq_of_one_div_eq_one_div {a b : G₀} : 1 / a = 1 / b → a = b :=
-division_monoid.eq_of_one_div_eq_one_div
-
->>>>>>> bf8db9b7
 variables {a b c : G₀}
 
 @[simp] lemma inv_eq_zero {a : G₀} : a⁻¹ = 0 ↔ a = 0 :=
@@ -831,12 +790,6 @@
 @[simp] lemma zero_eq_inv {a : G₀} : 0 = a⁻¹ ↔ 0 = a :=
 eq_comm.trans $ inv_eq_zero.trans eq_comm
 
-<<<<<<< HEAD
-=======
-lemma one_div_mul_one_div_rev (a b : G₀) : (1 / a) * (1 / b) =  1 / (b * a) :=
-division_monoid.one_div_mul_one_div_rev _ _
-
->>>>>>> bf8db9b7
 theorem divp_eq_div (a : G₀) (u : G₀ˣ) : a /ₚ u = a / u :=
 by simpa only [div_eq_mul_inv] using congr_arg ((*) a) u.coe_inv'
 
@@ -844,13 +797,6 @@
   a /ₚ units.mk0 b hb = a / b :=
 divp_eq_div _ _
 
-<<<<<<< HEAD
-=======
-lemma inv_div : (a / b)⁻¹ = b / a := division_monoid.inv_div _ _
-
-lemma inv_div_left : a⁻¹ / b = (b * a)⁻¹ := division_monoid.inv_div_left _ _
-
->>>>>>> bf8db9b7
 lemma div_ne_zero (ha : a ≠ 0) (hb : b ≠ 0) : a / b ≠ 0 :=
 by { rw div_eq_mul_inv, exact mul_ne_zero ha (inv_ne_zero hb) }
 
@@ -876,11 +822,6 @@
 lemma eq_div_of_mul_eq {x : G₀} (hx : x ≠ 0) {y z : G₀} (h : z * x = y) : z = y / x :=
 eq.symm $ div_eq_of_eq_mul hx h.symm
 
-<<<<<<< HEAD
-=======
-lemma eq_of_div_eq_one : a / b = 1 → a = b := division_monoid.eq_of_div_eq_one
-
->>>>>>> bf8db9b7
 lemma div_eq_one_iff_eq (hb : b ≠ 0) : a / b = 1 ↔ a = b :=
 ⟨eq_of_div_eq_one, λ h, h.symm ▸ div_self hb⟩
 
@@ -904,13 +845,6 @@
 @[simp] lemma ring.inverse_eq_inv' : (ring.inverse : G₀ → G₀) = has_inv.inv :=
 funext ring.inverse_eq_inv
 
-<<<<<<< HEAD
-=======
-@[field_simps] lemma div_div_eq_mul_div (a b c : G₀) :
-  a / (b / c) = (a * c) / b :=
-division_monoid.div_div_eq_mul_div _ _ _
-
->>>>>>> bf8db9b7
 /-- Dividing `a` by the result of dividing `a` by itself results in
 `a` (whether or not `a` is zero). -/
 @[simp] lemma div_div_self (a : G₀) : a / (a / a) = a :=
@@ -974,14 +908,6 @@
   comm_group_with_zero G₀' :=
 { .. hf.group_with_zero h01 f zero one mul inv div npow zpow, .. hf.comm_semigroup f mul }
 
-<<<<<<< HEAD
-=======
-lemma mul_inv₀ : (a * b)⁻¹ = a⁻¹ * b⁻¹ := division_comm_monoid.mul_inv _ _
-
->>>>>>> bf8db9b7
-lemma one_div_mul_one_div (a b : G₀) : (1 / a) * (1 / b) = 1 / (a * b) :=
-division_comm_monoid.one_div_mul_one_div _ _
-
 lemma div_mul_right {a : G₀} (b : G₀) (ha : a ≠ 0) : a / (a * b) = 1 / b :=
 by rw [mul_comm, div_mul_left ha]
 
@@ -998,45 +924,14 @@
 by rw [mul_comm, (div_mul_cancel _ hb)]
 
 local attribute [simp] mul_assoc mul_comm mul_left_comm
-
-lemma div_mul_div_comm₀ (a b c d : G₀) :
-      (a / b) * (c / d) = (a * c) / (b * d) :=
-<<<<<<< HEAD
-by simp [div_eq_mul_inv, mul_inv]
-=======
-division_comm_monoid.div_mul_div_comm _ _ _ _
-
-lemma div_div_div_comm₀ (a b c d : G₀) : (a / b) / (c / d) = (a / c) / (b / d) :=
-division_comm_monoid.div_div_div_comm _ _ _ _
->>>>>>> bf8db9b7
 
 lemma mul_div_mul_left (a b : G₀) {c : G₀} (hc : c ≠ 0) :
       (c * a) / (c * b) = a / b :=
 by rw [mul_comm c, mul_comm c, mul_div_mul_right _ _ hc]
 
-@[field_simps] lemma div_mul_eq_mul_div (a b c : G₀) : (b / c) * a = (b * a) / c :=
-division_comm_monoid.div_mul_eq_mul_div _ _ _
-
-lemma div_mul_eq_mul_div_comm (a b c : G₀) :
-      (b / c) * a = b * (a / c) :=
-division_comm_monoid.mul_comm_div _ _ _
-
-lemma mul_eq_mul_of_div_eq_div (a : G₀) {b : G₀} (c : G₀) {d : G₀} (hb : b ≠ 0)
-      (hd : d ≠ 0) (h : a / b = c / d) : a * d = c * b :=
-by rw [← mul_one (a*d), mul_assoc, mul_comm d, ← mul_assoc, ← div_self hb,
-       ← div_mul_eq_mul_div_comm, h, div_mul_eq_mul_div, div_mul_cancel _ hd]
-
-@[field_simps] lemma div_div_eq_div_mul (a b c : G₀) :
-      (a / b) / c = a / (b * c) :=
-division_comm_monoid.div_div _ _ _
-
-lemma div_div_div_div_eq (a : G₀) {b c d : G₀} :
-      (a / b) / (c / d) = (a * d) / (b * c) :=
-division_comm_monoid.div_div_div_eq _ _ _  _
-
-lemma div_mul_eq_div_mul_one_div (a b c : G₀) :
-      a / (b * c) = (a / b) * (1 / c) :=
-division_comm_monoid.div_mul_eq_div_mul_one_div _ _ _
+lemma mul_eq_mul_of_div_eq_div (a : G₀) {b : G₀} (c : G₀) {d : G₀} (hb : b ≠ 0) (hd : d ≠ 0)
+  (h : a / b = c / d) : a * d = c * b :=
+by rw [←mul_one a, ←div_self hb, ←mul_comm_div, h, div_mul_eq_mul_div, div_mul_cancel _ hd]
 
 lemma div_helper {a : G₀} (b : G₀) (h : a ≠ 0) : (1 / (a * b)) * a = 1 / b :=
 by rw [div_mul_eq_mul_div, one_mul, div_mul_right _ h]
@@ -1045,23 +940,6 @@
 
 section comm_group_with_zero
 variables [comm_group_with_zero G₀] {a b c d : G₀}
-
-lemma div_eq_inv_mul : a / b = b⁻¹ * a := division_comm_monoid.div_eq_inv_mul _ _
-
-lemma mul_div_right_comm (a b c : G₀) : (a * b) / c = (a / c) * b :=
-division_comm_monoid.mul_div_right_comm _ _ _
-
-lemma mul_comm_div' (a b c : G₀) : a / b * c = a * (c / b) :=
-division_comm_monoid.mul_comm_div _ _ _
-
-lemma div_mul_comm' (a b c : G₀) : (a / b) * c = (c / b) * a :=
-division_comm_monoid.div_mul_comm _ _ _
-
-lemma mul_div_comm (a b c : G₀) : a * (b / c) = b * (a / c) :=
-division_comm_monoid.mul_div_left_comm _ _ _
-
-lemma div_right_comm (a : G₀) : (a / b) / c = (a / c) / b :=
-division_comm_monoid.div_right_comm _ _ _
 
 @[field_simps] lemma div_eq_div_iff (hb : b ≠ 0) (hd : d ≠ 0) : a / b = c / d ↔ a * d = c * b :=
 calc a / b = c / d ↔ a / b * (b * d) = c / d * (b * d) :
