/-
Copyright (c) 2018 Kenny Lau. All rights reserved.
Released under Apache 2.0 license as described in the file LICENSE.
Authors: Kenny Lau, Yury Kudryashov
-/
import algebra.module.basic
import linear_algebra.basic
import tactic.abel
import data.equiv.ring_aut

/-!
# Algebras over commutative semirings

In this file we define associative unital `algebra`s over commutative (semi)rings, algebra
homomorphisms `alg_hom`, and algebra equivalences `alg_equiv`.

`subalgebra`s are defined in `algebra.algebra.subalgebra`.

For the category of `R`-algebras, denoted `Algebra R`, see the file
`algebra/category/Algebra/basic.lean`.

See the implementation notes for remarks about non-associative and non-unital algebras.

## Main definitions:

* `algebra R A`: the algebra typeclass.
* `alg_hom R A B`: the type of `R`-algebra morphisms from `A` to `B`.
* `alg_equiv R A B`: the type of `R`-algebra isomorphisms between `A` to `B`.
* `algebra_map R A : R →+* A`: the canonical map from `R` to `A`, as a `ring_hom`. This is the
  preferred spelling of this map.
* `algebra.linear_map R A : R →ₗ[R] A`: the canonical map from `R` to `A`, as a `linear_map`.
* `algebra.of_id R A : R →ₐ[R] A`: the canonical map from `R` to `A`, as n `alg_hom`.
* Instances of `algebra` in this file:
  * `algebra.id`
  * `pi.algebra`
  * `prod.algebra`
  * `algebra_nat`
  * `algebra_int`
  * `algebra_rat`
  * `mul_opposite.algebra`
  * `module.End.algebra`

## Notations

* `A →ₐ[R] B` : `R`-algebra homomorphism from `A` to `B`.
* `A ≃ₐ[R] B` : `R`-algebra equivalence from `A` to `B`.

## Implementation notes

Given a commutative (semi)ring `R`, there are two ways to define an `R`-algebra structure on a
(possibly noncommutative) (semi)ring `A`:
* By endowing `A` with a morphism of rings `R →+* A` denoted `algebra_map R A` which lands in the
  center of `A`.
* By requiring `A` be an `R`-module such that the action associates and commutes with multiplication
  as `r • (a₁ * a₂) = (r • a₁) * a₂ = a₁ * (r • a₂)`.

We define `algebra R A` in a way that subsumes both definitions, by extending `has_scalar R A` and
requiring that this scalar action `r • x` must agree with left multiplication by the image of the
structure morphism `algebra_map R A r * x`.

As a result, there are two ways to talk about an `R`-algebra `A` when `A` is a semiring:
1. ```lean
   variables [comm_semiring R] [semiring A]
   variables [algebra R A]
   ```
2. ```lean
   variables [comm_semiring R] [semiring A]
   variables [module R A] [smul_comm_class R A A] [is_scalar_tower R A A]
   ```

The first approach implies the second via typeclass search; so any lemma stated with the second set
of arguments will automatically apply to the first set. Typeclass search does not know that the
second approach implies the first, but this can be shown with:
```lean
example {R A : Type*} [comm_semiring R] [semiring A]
  [module R A] [smul_comm_class R A A] [is_scalar_tower R A A] : algebra R A :=
algebra.of_module smul_mul_assoc mul_smul_comm
```

The advantage of the first approach is that `algebra_map R A` is available, and `alg_hom R A B` and
`subalgebra R A` can be used. For concrete `R` and `A`, `algebra_map R A` is often definitionally
convenient.

The advantage of the second approach is that `comm_semiring R`, `semiring A`, and `module R A` can
all be relaxed independently; for instance, this allows us to:
* Replace `semiring A` with `non_unital_non_assoc_semiring A` in order to describe non-unital and/or
  non-associative algebras.
* Replace `comm_semiring R` and `module R A` with `comm_group R'` and `distrib_mul_action R' A`,
  which when `R' = Rˣ` lets us talk about the "algebra-like" action of `Rˣ` on an
  `R`-algebra `A`.

While `alg_hom R A B` cannot be used in the second approach, `non_unital_alg_hom R A B` still can.

You should always use the first approach when working with associative unital algebras, and mimic
the second approach only when you need to weaken a condition on either `R` or `A`.

-/

universes u v w u₁ v₁

open_locale big_operators

section prio
-- We set this priority to 0 later in this file
set_option extends_priority 200 /- control priority of
`instance [algebra R A] : has_scalar R A` -/

/--
An associative unital `R`-algebra is a semiring `A` equipped with a map into its center `R → A`.

See the implementation notes in this file for discussion of the details of this definition.
-/
@[nolint has_inhabited_instance]
class algebra (R : Type u) (A : Type v) [comm_semiring R] [semiring A]
  extends has_scalar R A, R →+* A :=
(commutes' : ∀ r x, to_fun r * x = x * to_fun r)
(smul_def' : ∀ r x, r • x = to_fun r * x)
end prio

/-- Embedding `R →+* A` given by `algebra` structure. -/
def algebra_map (R : Type u) (A : Type v) [comm_semiring R] [semiring A] [algebra R A] : R →+* A :=
algebra.to_ring_hom

/-- Creating an algebra from a morphism to the center of a semiring. -/
def ring_hom.to_algebra' {R S} [comm_semiring R] [semiring S] (i : R →+* S)
  (h : ∀ c x, i c * x = x * i c) :
  algebra R S :=
{ smul := λ c x, i c * x,
  commutes' := h,
  smul_def' := λ c x, rfl,
  to_ring_hom := i}

/-- Creating an algebra from a morphism to a commutative semiring. -/
def ring_hom.to_algebra {R S} [comm_semiring R] [comm_semiring S] (i : R →+* S) :
  algebra R S :=
i.to_algebra' $ λ _, mul_comm _

lemma ring_hom.algebra_map_to_algebra {R S} [comm_semiring R] [comm_semiring S]
  (i : R →+* S) :
  @algebra_map R S _ _ i.to_algebra = i :=
rfl

namespace algebra

variables {R : Type u} {S : Type v} {A : Type w} {B : Type*}

/-- Let `R` be a commutative semiring, let `A` be a semiring with a `module R` structure.
If `(r • 1) * x = x * (r • 1) = r • x` for all `r : R` and `x : A`, then `A` is an `algebra`
over `R`.

See note [reducible non-instances]. -/
@[reducible]
def of_module' [comm_semiring R] [semiring A] [module R A]
  (h₁ : ∀ (r : R) (x : A), (r • 1) * x = r • x)
  (h₂ : ∀ (r : R) (x : A), x * (r • 1) = r • x) : algebra R A :=
{ to_fun := λ r, r • 1,
  map_one' := one_smul _ _,
  map_mul' := λ r₁ r₂, by rw [h₁, mul_smul],
  map_zero' := zero_smul _ _,
  map_add' := λ r₁ r₂, add_smul r₁ r₂ 1,
  commutes' := λ r x, by simp only [h₁, h₂],
  smul_def' := λ r x, by simp only [h₁] }

/-- Let `R` be a commutative semiring, let `A` be a semiring with a `module R` structure.
If `(r • x) * y = x * (r • y) = r • (x * y)` for all `r : R` and `x y : A`, then `A`
is an `algebra` over `R`.

See note [reducible non-instances]. -/
@[reducible]
def of_module [comm_semiring R] [semiring A] [module R A]
  (h₁ : ∀ (r : R) (x y : A), (r • x) * y = r • (x * y))
  (h₂ : ∀ (r : R) (x y : A), x * (r • y) = r • (x * y)) : algebra R A :=
of_module' (λ r x, by rw [h₁, one_mul]) (λ r x, by rw [h₂, mul_one])

section semiring

variables [comm_semiring R] [comm_semiring S]
variables [semiring A] [algebra R A] [semiring B] [algebra R B]

/-- We keep this lemma private because it picks up the `algebra.to_has_scalar` instance
which we set to priority 0 shortly. See `smul_def` below for the public version. -/
private lemma smul_def'' (r : R) (x : A) : r • x = algebra_map R A r * x :=
algebra.smul_def' r x

/--
To prove two algebra structures on a fixed `[comm_semiring R] [semiring A]` agree,
it suffices to check the `algebra_map`s agree.
-/
-- We'll later use this to show `algebra ℤ M` is a subsingleton.
@[ext]
lemma algebra_ext {R : Type*} [comm_semiring R] {A : Type*} [semiring A] (P Q : algebra R A)
  (w : ∀ (r : R), by { haveI := P, exact algebra_map R A r } =
    by { haveI := Q, exact algebra_map R A r }) :
  P = Q :=
begin
  unfreezingI { rcases P with ⟨⟨P⟩⟩, rcases Q with ⟨⟨Q⟩⟩ },
  congr,
  { funext r a,
    replace w := congr_arg (λ s, s * a) (w r),
    simp only [←smul_def''] at w,
    apply w, },
  { ext r,
    exact w r, },
  { apply proof_irrel_heq, },
  { apply proof_irrel_heq, },
end

@[priority 200] -- see Note [lower instance priority]
instance to_module : module R A :=
{ one_smul := by simp [smul_def''],
  mul_smul := by simp [smul_def'', mul_assoc],
  smul_add := by simp [smul_def'', mul_add],
  smul_zero := by simp [smul_def''],
  add_smul := by simp [smul_def'', add_mul],
  zero_smul := by simp [smul_def''] }

-- From now on, we don't want to use the following instance anymore.
-- Unfortunately, leaving it in place causes deterministic timeouts later in mathlib.
attribute [instance, priority 0] algebra.to_has_scalar

lemma smul_def (r : R) (x : A) : r • x = algebra_map R A r * x :=
algebra.smul_def' r x

lemma algebra_map_eq_smul_one (r : R) : algebra_map R A r = r • 1 :=
calc algebra_map R A r = algebra_map R A r * 1 : (mul_one _).symm
                   ... = r • 1                 : (algebra.smul_def r 1).symm

lemma algebra_map_eq_smul_one' : ⇑(algebra_map R A) = λ r, r • (1 : A) :=
funext algebra_map_eq_smul_one

/-- `mul_comm` for `algebra`s when one element is from the base ring. -/
theorem commutes (r : R) (x : A) : algebra_map R A r * x = x * algebra_map R A r :=
algebra.commutes' r x

/-- `mul_left_comm` for `algebra`s when one element is from the base ring. -/
theorem left_comm (x : A) (r : R) (y : A) :
  x * (algebra_map R A r * y) = algebra_map R A r * (x * y) :=
by rw [← mul_assoc, ← commutes, mul_assoc]

/-- `mul_right_comm` for `algebra`s when one element is from the base ring. -/
theorem right_comm (x : A) (r : R) (y : A) :
  (x * algebra_map R A r) * y = (x * y) * algebra_map R A r :=
by rw [mul_assoc, commutes, ←mul_assoc]

instance _root_.is_scalar_tower.right : is_scalar_tower R A A :=
⟨λ x y z, by rw [smul_eq_mul, smul_eq_mul, smul_def, smul_def, mul_assoc]⟩

/-- This is just a special case of the global `mul_smul_comm` lemma that requires less typeclass
search (and was here first). -/
@[simp] protected lemma mul_smul_comm (s : R) (x y : A) :
  x * (s • y) = s • (x * y) :=
-- TODO: set up `is_scalar_tower.smul_comm_class` earlier so that we can actually prove this using
-- `mul_smul_comm s x y`.
by rw [smul_def, smul_def, left_comm]

/-- This is just a special case of the global `smul_mul_assoc` lemma that requires less typeclass
search (and was here first). -/
@[simp] protected lemma smul_mul_assoc (r : R) (x y : A) :
  (r • x) * y = r • (x * y) :=
smul_mul_assoc r x y

section
variables {r : R} {a : A}

@[simp] lemma bit0_smul_one : bit0 r • (1 : A) = bit0 (r • (1 : A)) :=
by simp [bit0, add_smul]
lemma bit0_smul_one' : bit0 r • (1 : A) = r • 2 :=
by simp [bit0, add_smul, smul_add]
@[simp] lemma bit0_smul_bit0 : bit0 r • bit0 a = r • (bit0 (bit0 a)) :=
by simp [bit0, add_smul, smul_add]
@[simp] lemma bit0_smul_bit1 : bit0 r • bit1 a = r • (bit0 (bit1 a)) :=
by simp [bit0, add_smul, smul_add]
@[simp] lemma bit1_smul_one : bit1 r • (1 : A) = bit1 (r • (1 : A)) :=
by simp [bit1, add_smul]
lemma bit1_smul_one' : bit1 r • (1 : A) = r • 2 + 1 :=
by simp [bit1, bit0, add_smul, smul_add]
@[simp] lemma bit1_smul_bit0 : bit1 r • bit0 a = r • (bit0 (bit0 a)) + bit0 a :=
by simp [bit1, add_smul, smul_add]
@[simp] lemma bit1_smul_bit1 : bit1 r • bit1 a = r • (bit0 (bit1 a)) + bit1 a :=
by { simp only [bit0, bit1, add_smul, smul_add, one_smul], abel }

end

variables (R A)

/--
The canonical ring homomorphism `algebra_map R A : R →* A` for any `R`-algebra `A`,
packaged as an `R`-linear map.
-/
protected def linear_map : R →ₗ[R] A :=
{ map_smul' := λ x y, by simp [algebra.smul_def],
  ..algebra_map R A }

@[simp]
lemma linear_map_apply (r : R) : algebra.linear_map R A r = algebra_map R A r := rfl

lemma coe_linear_map : ⇑(algebra.linear_map R A) = algebra_map R A := rfl

instance id : algebra R R := (ring_hom.id R).to_algebra

variables {R A}

namespace id

@[simp] lemma map_eq_id : algebra_map R R = ring_hom.id _ := rfl

lemma map_eq_self (x : R) : algebra_map R R x = x := rfl

@[simp] lemma smul_eq_mul (x y : R) : x • y = x * y := rfl

end id

section prod
variables (R A B)

instance _root_.prod.algebra : algebra R (A × B) :=
{ commutes' := by { rintro r ⟨a, b⟩, dsimp, rw [commutes r a, commutes r b] },
  smul_def' := by { rintro r ⟨a, b⟩, dsimp, rw [smul_def r a, smul_def r b] },
  .. prod.module,
  .. ring_hom.prod (algebra_map R A) (algebra_map R B) }

variables {R A B}

@[simp] lemma algebra_map_prod_apply (r : R) :
  algebra_map R (A × B) r = (algebra_map R A r, algebra_map R B r) := rfl

end prod

/-- Algebra over a subsemiring. This builds upon `subsemiring.module`. -/
instance of_subsemiring (S : subsemiring R) : algebra S A :=
{ smul := (•),
  commutes' := λ r x, algebra.commutes r x,
  smul_def' := λ r x, algebra.smul_def r x,
  .. (algebra_map R A).comp S.subtype }

/-- Algebra over a subring. This builds upon `subring.module`. -/
instance of_subring {R A : Type*} [comm_ring R] [ring A] [algebra R A]
  (S : subring R) : algebra S A :=
{ smul := (•),
  .. algebra.of_subsemiring S.to_subsemiring,
  .. (algebra_map R A).comp S.subtype }

lemma algebra_map_of_subring {R : Type*} [comm_ring R] (S : subring R) :
  (algebra_map S R : S →+* R) = subring.subtype S := rfl

lemma coe_algebra_map_of_subring {R : Type*} [comm_ring R] (S : subring R) :
  (algebra_map S R : S → R) = subtype.val := rfl

lemma algebra_map_of_subring_apply {R : Type*} [comm_ring R] (S : subring R) (x : S) :
  algebra_map S R x = x := rfl

/-- Explicit characterization of the submonoid map in the case of an algebra.
`S` is made explicit to help with type inference -/
def algebra_map_submonoid (S : Type*) [semiring S] [algebra R S]
  (M : submonoid R) : (submonoid S) :=
submonoid.map (algebra_map R S : R →* S) M

lemma mem_algebra_map_submonoid_of_mem [algebra R S] {M : submonoid R} (x : M) :
  (algebra_map R S x) ∈ algebra_map_submonoid S M :=
set.mem_image_of_mem (algebra_map R S) x.2

end semiring

section ring
variables [comm_ring R]

variables (R)

/-- A `semiring` that is an `algebra` over a commutative ring carries a natural `ring` structure.
See note [reducible non-instances]. -/
@[reducible]
def semiring_to_ring [semiring A] [algebra R A] : ring A :=
{ ..module.add_comm_monoid_to_add_comm_group R,
  ..(infer_instance : semiring A) }

variables {R}

lemma mul_sub_algebra_map_commutes [ring A] [algebra R A] (x : A) (r : R) :
  x * (x - algebra_map R A r) = (x - algebra_map R A r) * x :=
by rw [mul_sub, ←commutes, sub_mul]

lemma mul_sub_algebra_map_pow_commutes [ring A] [algebra R A] (x : A) (r : R) (n : ℕ) :
  x * (x - algebra_map R A r) ^ n = (x - algebra_map R A r) ^ n * x :=
begin
  induction n with n ih,
  { simp },
  { rw [pow_succ, ←mul_assoc, mul_sub_algebra_map_commutes,
      mul_assoc, ih, ←mul_assoc], }
end

end ring

end algebra

namespace no_zero_smul_divisors

variables {R A : Type*}

open algebra

section ring

variables [comm_ring R]

/-- If `algebra_map R A` is injective and `A` has no zero divisors,
`R`-multiples in `A` are zero only if one of the factors is zero.

Cannot be an instance because there is no `injective (algebra_map R A)` typeclass.
-/
lemma of_algebra_map_injective
  [semiring A] [algebra R A] [no_zero_divisors A]
  (h : function.injective (algebra_map R A)) : no_zero_smul_divisors R A :=
⟨λ c x hcx, (mul_eq_zero.mp ((smul_def c x).symm.trans hcx)).imp_left
  ((algebra_map R A).injective_iff.mp h _)⟩

variables (R A)
lemma algebra_map_injective [ring A] [nontrivial A]
  [algebra R A] [no_zero_smul_divisors R A] :
  function.injective (algebra_map R A) :=
suffices function.injective (λ (c : R), c • (1 : A)),
by { convert this, ext, rw [algebra.smul_def, mul_one] },
smul_left_injective R one_ne_zero

variables {R A}
lemma iff_algebra_map_injective [ring A] [is_domain A] [algebra R A] :
  no_zero_smul_divisors R A ↔ function.injective (algebra_map R A) :=
⟨@@no_zero_smul_divisors.algebra_map_injective R A _ _ _ _,
 no_zero_smul_divisors.of_algebra_map_injective⟩

end ring

section field

variables [field R] [semiring A] [algebra R A]

@[priority 100] -- see note [lower instance priority]
instance algebra.no_zero_smul_divisors [nontrivial A] [no_zero_divisors A] :
  no_zero_smul_divisors R A :=
no_zero_smul_divisors.of_algebra_map_injective (algebra_map R A).injective

end field

end no_zero_smul_divisors

namespace mul_opposite

variables {R A : Type*} [comm_semiring R] [semiring A] [algebra R A]

instance : algebra R Aᵐᵒᵖ :=
{ to_ring_hom := (algebra_map R A).to_opposite $ λ x y, algebra.commutes _ _,
  smul_def' := λ c x, unop_injective $
    by { dsimp, simp only [op_mul, algebra.smul_def, algebra.commutes, op_unop] },
  commutes' := λ r, mul_opposite.rec $ λ x, by dsimp; simp only [← op_mul, algebra.commutes],
  .. mul_opposite.has_scalar A R }

@[simp] lemma algebra_map_apply (c : R) : algebra_map R Aᵐᵒᵖ c = op (algebra_map R A c) := rfl

end mul_opposite

namespace module
variables (R : Type u) (M : Type v) [comm_semiring R] [add_comm_monoid M] [module R M]

instance : algebra R (module.End R M) :=
algebra.of_module smul_mul_assoc (λ r f g, (smul_comm r f g).symm)

lemma algebra_map_End_eq_smul_id (a : R) :
  (algebra_map R (End R M)) a = a • linear_map.id := rfl

@[simp] lemma algebra_map_End_apply (a : R) (m : M) :
  (algebra_map R (End R M)) a m = a • m := rfl

@[simp] lemma ker_algebra_map_End (K : Type u) (V : Type v)
  [field K] [add_comm_group V] [module K V] (a : K) (ha : a ≠ 0) :
  ((algebra_map K (End K V)) a).ker = ⊥ :=
linear_map.ker_smul _ _ ha

end module

set_option old_structure_cmd true
/-- Defining the homomorphism in the category R-Alg. -/
@[nolint has_inhabited_instance]
structure alg_hom (R : Type u) (A : Type v) (B : Type w)
  [comm_semiring R] [semiring A] [semiring B] [algebra R A] [algebra R B] extends ring_hom A B :=
(commutes' : ∀ r : R, to_fun (algebra_map R A r) = algebra_map R B r)

run_cmd tactic.add_doc_string `alg_hom.to_ring_hom "Reinterpret an `alg_hom` as a `ring_hom`"

infixr ` →ₐ `:25 := alg_hom _
notation A ` →ₐ[`:25 R `] ` B := alg_hom R A B

namespace alg_hom

variables {R : Type u} {A : Type v} {B : Type w} {C : Type u₁} {D : Type v₁}

section semiring

variables [comm_semiring R] [semiring A] [semiring B] [semiring C] [semiring D]
variables [algebra R A] [algebra R B] [algebra R C] [algebra R D]

instance : has_coe_to_fun (A →ₐ[R] B) (λ _, A → B) := ⟨alg_hom.to_fun⟩

initialize_simps_projections alg_hom (to_fun → apply)

@[simp] lemma to_fun_eq_coe (f : A →ₐ[R] B) : f.to_fun = f := rfl

instance : ring_hom_class (A →ₐ[R] B) A B :=
{ coe := to_fun,
  coe_injective' := λ f g h, by { cases f, cases g, congr' },
  map_add := map_add',
  map_zero := map_zero',
  map_mul := map_mul',
  map_one := map_one' }

instance coe_ring_hom : has_coe (A →ₐ[R] B) (A →+* B) := ⟨alg_hom.to_ring_hom⟩

instance coe_monoid_hom : has_coe (A →ₐ[R] B) (A →* B) := ⟨λ f, ↑(f : A →+* B)⟩

instance coe_add_monoid_hom : has_coe (A →ₐ[R] B) (A →+ B) := ⟨λ f, ↑(f : A →+* B)⟩

@[simp, norm_cast] lemma coe_mk {f : A → B} (h₁ h₂ h₃ h₄ h₅) :
  ⇑(⟨f, h₁, h₂, h₃, h₄, h₅⟩ : A →ₐ[R] B) = f := rfl

-- make the coercion the simp-normal form
@[simp] lemma to_ring_hom_eq_coe (f : A →ₐ[R] B) : f.to_ring_hom = f := rfl

@[simp, norm_cast] lemma coe_to_ring_hom (f : A →ₐ[R] B) : ⇑(f : A →+* B) = f := rfl

@[simp, norm_cast] lemma coe_to_monoid_hom (f : A →ₐ[R] B) : ⇑(f : A →* B) = f := rfl

@[simp, norm_cast] lemma coe_to_add_monoid_hom (f : A →ₐ[R] B) : ⇑(f : A →+ B) = f := rfl

variables (φ : A →ₐ[R] B)

theorem coe_fn_injective : @function.injective (A →ₐ[R] B) (A → B) coe_fn := fun_like.coe_injective

theorem coe_fn_inj {φ₁ φ₂ : A →ₐ[R] B} : (φ₁ : A → B) = φ₂ ↔ φ₁ = φ₂ := fun_like.coe_fn_eq

theorem coe_ring_hom_injective : function.injective (coe : (A →ₐ[R] B) → (A →+* B)) :=
λ φ₁ φ₂ H, coe_fn_injective $ show ((φ₁ : (A →+* B)) : A → B) = ((φ₂ : (A →+* B)) : A → B),
  from congr_arg _ H

theorem coe_monoid_hom_injective : function.injective (coe : (A →ₐ[R] B)  → (A →* B)) :=
ring_hom.coe_monoid_hom_injective.comp coe_ring_hom_injective

theorem coe_add_monoid_hom_injective : function.injective (coe : (A →ₐ[R] B)  → (A →+ B)) :=
ring_hom.coe_add_monoid_hom_injective.comp coe_ring_hom_injective

protected lemma congr_fun {φ₁ φ₂ : A →ₐ[R] B} (H : φ₁ = φ₂) (x : A) : φ₁ x = φ₂ x :=
fun_like.congr_fun H x
protected lemma congr_arg (φ : A →ₐ[R] B) {x y : A} (h : x = y) : φ x = φ y :=
fun_like.congr_arg φ h

@[ext]
theorem ext {φ₁ φ₂ : A →ₐ[R] B} (H : ∀ x, φ₁ x = φ₂ x) : φ₁ = φ₂ := fun_like.ext _ _ H

theorem ext_iff {φ₁ φ₂ : A →ₐ[R] B} : φ₁ = φ₂ ↔ ∀ x, φ₁ x = φ₂ x := fun_like.ext_iff

@[simp] theorem mk_coe {f : A →ₐ[R] B} (h₁ h₂ h₃ h₄ h₅) :
  (⟨f, h₁, h₂, h₃, h₄, h₅⟩ : A →ₐ[R] B) = f := ext $ λ _, rfl

@[simp]
theorem commutes (r : R) : φ (algebra_map R A r) = algebra_map R B r := φ.commutes' r

theorem comp_algebra_map : (φ : A →+* B).comp (algebra_map R A) = algebra_map R B :=
ring_hom.ext $ φ.commutes

lemma map_add (r s : A) : φ (r + s) = φ r + φ s := map_add _ _ _
lemma map_zero : φ 0 = 0 := map_zero _
lemma map_mul (x y) : φ (x * y) = φ x * φ y := map_mul _ _ _
lemma map_one : φ 1 = 1 := map_one _
lemma map_pow (x : A) (n : ℕ) : φ (x ^ n) = (φ x) ^ n :=
map_pow _ _ _

@[simp] lemma map_smul (r : R) (x : A) : φ (r • x) = r • φ x :=
by simp only [algebra.smul_def, map_mul, commutes]

<<<<<<< HEAD
@[simp] lemma map_nat_cast (n : ℕ) : φ n = n :=
φ.to_ring_hom.map_nat_cast n
=======
lemma map_sum {ι : Type*} (f : ι → A) (s : finset ι) :
  φ (∑ x in s, f x) = ∑ x in s, φ (f x) :=
φ.to_ring_hom.map_sum f s

lemma map_finsupp_sum {α : Type*} [has_zero α] {ι : Type*} (f : ι →₀ α) (g : ι → α → A) :
  φ (f.sum g) = f.sum (λ i a, φ (g i a)) :=
φ.map_sum _ _
>>>>>>> 1e4da8d5

lemma map_bit0 (x) : φ (bit0 x) = bit0 (φ x) := map_bit0 _ _
lemma map_bit1 (x) : φ (bit1 x) = bit1 (φ x) := map_bit1 _ _

/-- If a `ring_hom` is `R`-linear, then it is an `alg_hom`. -/
def mk' (f : A →+* B) (h : ∀ (c : R) x, f (c • x) = c • f x) : A →ₐ[R] B :=
{ to_fun := f,
  commutes' := λ c, by simp only [algebra.algebra_map_eq_smul_one, h, f.map_one],
  .. f }

@[simp] lemma coe_mk' (f : A →+* B) (h : ∀ (c : R) x, f (c • x) = c • f x) : ⇑(mk' f h) = f := rfl

section

variables (R A)
/-- Identity map as an `alg_hom`. -/
protected def id : A →ₐ[R] A :=
{ commutes' := λ _, rfl,
  ..ring_hom.id A }

@[simp] lemma coe_id : ⇑(alg_hom.id R A) = id := rfl

@[simp] lemma id_to_ring_hom : (alg_hom.id R A : A →+* A) = ring_hom.id _ := rfl

end

lemma id_apply (p : A) : alg_hom.id R A p = p := rfl

/-- Composition of algebra homeomorphisms. -/
def comp (φ₁ : B →ₐ[R] C) (φ₂ : A →ₐ[R] B) : A →ₐ[R] C :=
{ commutes' := λ r : R, by rw [← φ₁.commutes, ← φ₂.commutes]; refl,
  .. φ₁.to_ring_hom.comp ↑φ₂ }

@[simp] lemma coe_comp (φ₁ : B →ₐ[R] C) (φ₂ : A →ₐ[R] B) : ⇑(φ₁.comp φ₂) = φ₁ ∘ φ₂ := rfl

lemma comp_apply (φ₁ : B →ₐ[R] C) (φ₂ : A →ₐ[R] B) (p : A) : φ₁.comp φ₂ p = φ₁ (φ₂ p) := rfl

lemma comp_to_ring_hom (φ₁ : B →ₐ[R] C) (φ₂ : A →ₐ[R] B) :
  ⇑(φ₁.comp φ₂ : A →+* C) = (φ₁ : B →+* C).comp ↑φ₂ := rfl

@[simp] theorem comp_id : φ.comp (alg_hom.id R A) = φ :=
ext $ λ x, rfl

@[simp] theorem id_comp : (alg_hom.id R B).comp φ = φ :=
ext $ λ x, rfl

theorem comp_assoc (φ₁ : C →ₐ[R] D) (φ₂ : B →ₐ[R] C) (φ₃ : A →ₐ[R] B) :
  (φ₁.comp φ₂).comp φ₃ = φ₁.comp (φ₂.comp φ₃) :=
ext $ λ x, rfl

/-- R-Alg ⥤ R-Mod -/
def to_linear_map : A →ₗ[R] B :=
{ to_fun := φ,
  map_add' := φ.map_add,
  map_smul' := φ.map_smul }

@[simp] lemma to_linear_map_apply (p : A) : φ.to_linear_map p = φ p := rfl

theorem to_linear_map_injective : function.injective (to_linear_map : _ → (A →ₗ[R] B)) :=
λ φ₁ φ₂ h, ext $ linear_map.congr_fun h

@[simp] lemma comp_to_linear_map (f : A →ₐ[R] B) (g : B →ₐ[R] C) :
  (g.comp f).to_linear_map = g.to_linear_map.comp f.to_linear_map := rfl

@[simp] lemma to_linear_map_id : to_linear_map (alg_hom.id R A) = linear_map.id :=
linear_map.ext $ λ _, rfl

/-- Promote a `linear_map` to an `alg_hom` by supplying proofs about the behavior on `1` and `*`. -/
@[simps]
def of_linear_map (f : A →ₗ[R] B) (map_one : f 1 = 1) (map_mul : ∀ x y, f (x * y) = f x * f y) :
  A →ₐ[R] B :=
{ to_fun := f,
  map_one' := map_one,
  map_mul' := map_mul,
  commutes' := λ c, by simp only [algebra.algebra_map_eq_smul_one, f.map_smul, map_one],
  .. f.to_add_monoid_hom }

@[simp] lemma of_linear_map_to_linear_map (map_one) (map_mul) :
  of_linear_map φ.to_linear_map map_one map_mul = φ :=
by { ext, refl }

@[simp] lemma to_linear_map_of_linear_map (f : A →ₗ[R] B) (map_one) (map_mul) :
  to_linear_map (of_linear_map f map_one map_mul) = f :=
by { ext, refl }

@[simp] lemma of_linear_map_id (map_one) (map_mul) :
  of_linear_map linear_map.id map_one map_mul = alg_hom.id R A :=
ext $ λ _, rfl

section prod

/-- First projection as `alg_hom`. -/
def fst : A × B →ₐ[R] A :=
{ commutes' := λ r, rfl, .. ring_hom.fst A B}

/-- Second projection as `alg_hom`. -/
def snd : A × B →ₐ[R] B :=
{ commutes' := λ r, rfl, .. ring_hom.snd A B}

end prod

lemma algebra_map_eq_apply (f : A →ₐ[R] B) {y : R} {x : A} (h : algebra_map R A y = x) :
  algebra_map R B y = f x :=
h ▸ (f.commutes _).symm

end semiring

section ring

variables [comm_semiring R] [ring A] [ring B]
variables [algebra R A] [algebra R B] (φ : A →ₐ[R] B)

lemma map_neg (x) : φ (-x) = -φ x := map_neg _ _
lemma map_sub (x y) : φ (x - y) = φ x - φ y := map_sub _ _ _

@[simp] lemma map_int_cast (n : ℤ) : φ n = n :=
φ.to_ring_hom.map_int_cast n

end ring

section division_ring

variables [comm_ring R] [division_ring A] [division_ring B]
variables [algebra R A] [algebra R B] (φ : A →ₐ[R] B)

@[simp] lemma map_inv (x) : φ (x⁻¹) = (φ x)⁻¹ :=
φ.to_ring_hom.map_inv x

@[simp] lemma map_div (x y) : φ (x / y) = φ x / φ y :=
φ.to_ring_hom.map_div x y

end division_ring

theorem injective_iff {R A B : Type*} [comm_semiring R] [ring A] [semiring B]
  [algebra R A] [algebra R B] (f : A →ₐ[R] B) :
  function.injective f ↔ (∀ x, f x = 0 → x = 0) :=
ring_hom.injective_iff (f : A →+* B)

end alg_hom

@[simp] lemma rat.smul_one_eq_coe {A : Type*} [division_ring A] [algebra ℚ A] (m : ℚ) :
  m • (1 : A) = ↑m :=
by rw [algebra.smul_def, mul_one, ring_hom.eq_rat_cast]

set_option old_structure_cmd true
/-- An equivalence of algebras is an equivalence of rings commuting with the actions of scalars. -/
structure alg_equiv (R : Type u) (A : Type v) (B : Type w)
  [comm_semiring R] [semiring A] [semiring B] [algebra R A] [algebra R B]
  extends A ≃ B, A ≃* B, A ≃+ B, A ≃+* B :=
(commutes' : ∀ r : R, to_fun (algebra_map R A r) = algebra_map R B r)

attribute [nolint doc_blame] alg_equiv.to_ring_equiv
attribute [nolint doc_blame] alg_equiv.to_equiv
attribute [nolint doc_blame] alg_equiv.to_add_equiv
attribute [nolint doc_blame] alg_equiv.to_mul_equiv

notation A ` ≃ₐ[`:50 R `] ` A' := alg_equiv R A A'

namespace alg_equiv

variables {R : Type u} {A₁ : Type v} {A₂ : Type w} {A₃ : Type u₁}

section semiring

variables [comm_semiring R] [semiring A₁] [semiring A₂] [semiring A₃]
variables [algebra R A₁] [algebra R A₂] [algebra R A₃]
variables (e : A₁ ≃ₐ[R] A₂)

instance : has_coe_to_fun (A₁ ≃ₐ[R] A₂) (λ _, A₁ → A₂) := ⟨alg_equiv.to_fun⟩

@[ext]
lemma ext {f g : A₁ ≃ₐ[R] A₂} (h : ∀ a, f a = g a) : f = g :=
begin
  have h₁ : f.to_equiv = g.to_equiv := equiv.ext h,
  cases f, cases g, congr,
  { exact (funext h) },
  { exact congr_arg equiv.inv_fun h₁ }
end

protected lemma congr_arg {f : A₁ ≃ₐ[R] A₂} : Π {x x' : A₁}, x = x' → f x = f x'
| _ _ rfl := rfl

protected lemma congr_fun {f g : A₁ ≃ₐ[R] A₂} (h : f = g) (x : A₁) : f x = g x := h ▸ rfl

lemma ext_iff {f g : A₁ ≃ₐ[R] A₂} : f = g ↔ ∀ x, f x = g x :=
⟨λ h x, h ▸ rfl, ext⟩

instance : ring_hom_class (A₁ ≃ₐ[R] A₂) A₁ A₂ :=
{ coe := coe_fn,
  coe_injective' := λ f g h, ext $ congr_fun h,
  map_mul := map_mul',
  map_one := λ e, e.to_mul_equiv.map_one,
  map_add := map_add',
  map_zero := λ e, e.to_add_equiv.map_zero }

lemma coe_fun_injective : @function.injective (A₁ ≃ₐ[R] A₂) (A₁ → A₂) (λ e, (e : A₁ → A₂)) :=
fun_like.coe_injective

instance has_coe_to_ring_equiv : has_coe (A₁ ≃ₐ[R] A₂) (A₁ ≃+* A₂) := ⟨alg_equiv.to_ring_equiv⟩

@[simp] lemma coe_mk {to_fun inv_fun left_inv right_inv map_mul map_add commutes} :
  ⇑(⟨to_fun, inv_fun, left_inv, right_inv, map_mul, map_add, commutes⟩ : A₁ ≃ₐ[R] A₂) = to_fun :=
rfl

@[simp] theorem mk_coe (e : A₁ ≃ₐ[R] A₂) (e' h₁ h₂ h₃ h₄ h₅) :
  (⟨e, e', h₁, h₂, h₃, h₄, h₅⟩ : A₁ ≃ₐ[R] A₂) = e := ext $ λ _, rfl

@[simp] lemma to_fun_eq_coe (e : A₁ ≃ₐ[R] A₂) : e.to_fun = e := rfl

@[simp] lemma to_ring_equiv_eq_coe : e.to_ring_equiv = e := rfl

@[simp, norm_cast] lemma coe_ring_equiv : ((e : A₁ ≃+* A₂) : A₁ → A₂) = e := rfl
lemma coe_ring_equiv' : (e.to_ring_equiv : A₁ → A₂) = e := rfl

lemma coe_ring_equiv_injective : function.injective (coe : (A₁ ≃ₐ[R] A₂) → (A₁ ≃+* A₂)) :=
λ e₁ e₂ h, ext $ ring_equiv.congr_fun h

lemma map_add : ∀ x y, e (x + y) = e x + e y := e.to_add_equiv.map_add

lemma map_zero : e 0 = 0 := e.to_add_equiv.map_zero

lemma map_mul : ∀ x y, e (x * y) = (e x) * (e y) := e.to_mul_equiv.map_mul

lemma map_one : e 1 = 1 := e.to_mul_equiv.map_one

@[simp] lemma commutes : ∀ (r : R), e (algebra_map R A₁ r) = algebra_map R A₂ r :=
  e.commutes'

@[simp] lemma map_smul (r : R) (x : A₁) : e (r • x) = r • e x :=
by simp only [algebra.smul_def, map_mul, commutes]

/-- Interpret an algebra equivalence as an algebra homomorphism.

This definition is included for symmetry with the other `to_*_hom` projections.
The `simp` normal form is to use the coercion of the `has_coe_to_alg_hom` instance. -/
def to_alg_hom : A₁ →ₐ[R] A₂ :=
{ map_one' := e.map_one, map_zero' := e.map_zero, ..e }

instance has_coe_to_alg_hom : has_coe (A₁ ≃ₐ[R] A₂) (A₁ →ₐ[R] A₂) :=
⟨to_alg_hom⟩

@[simp] lemma to_alg_hom_eq_coe : e.to_alg_hom = e := rfl

@[simp, norm_cast] lemma coe_alg_hom : ((e : A₁ →ₐ[R] A₂) : A₁ → A₂) = e :=
rfl

lemma coe_alg_hom_injective : function.injective (coe : (A₁ ≃ₐ[R] A₂) → (A₁ →ₐ[R] A₂)) :=
λ e₁ e₂ h, ext $ alg_hom.congr_fun h

/-- The two paths coercion can take to a `ring_hom` are equivalent -/
lemma coe_ring_hom_commutes : ((e : A₁ →ₐ[R] A₂) : A₁ →+* A₂) = ((e : A₁ ≃+* A₂) : A₁ →+* A₂) :=
rfl

@[simp] lemma map_pow : ∀ (x : A₁) (n : ℕ), e (x ^ n) = (e x) ^ n := e.to_alg_hom.map_pow

protected lemma injective : function.injective e := e.to_equiv.injective
protected lemma surjective : function.surjective e := e.to_equiv.surjective
protected lemma bijective : function.bijective e := e.to_equiv.bijective

instance : has_one (A₁ ≃ₐ[R] A₁) := ⟨{commutes' := λ r, rfl, ..(1 : A₁ ≃+* A₁)}⟩

instance : inhabited (A₁ ≃ₐ[R] A₁) := ⟨1⟩

/-- Algebra equivalences are reflexive. -/
@[refl]
def refl : A₁ ≃ₐ[R] A₁ := 1

@[simp] lemma refl_to_alg_hom : ↑(refl : A₁ ≃ₐ[R] A₁) = alg_hom.id R A₁ := rfl

@[simp] lemma coe_refl : ⇑(refl : A₁ ≃ₐ[R] A₁) = id := rfl

/-- Algebra equivalences are symmetric. -/
@[symm]
def symm (e : A₁ ≃ₐ[R] A₂) : A₂ ≃ₐ[R] A₁ :=
{ commutes' := λ r, by { rw ←e.to_ring_equiv.symm_apply_apply (algebra_map R A₁ r), congr,
                         change _ = e _, rw e.commutes, },
  ..e.to_ring_equiv.symm, }

/-- See Note [custom simps projection] -/
def simps.symm_apply (e : A₁ ≃ₐ[R] A₂) : A₂ → A₁ := e.symm

initialize_simps_projections alg_equiv (to_fun → apply, inv_fun → symm_apply)

@[simp] lemma inv_fun_eq_symm {e : A₁ ≃ₐ[R] A₂} : e.inv_fun = e.symm := rfl

@[simp] lemma symm_symm (e : A₁ ≃ₐ[R] A₂) : e.symm.symm = e :=
by { ext, refl, }

lemma symm_bijective : function.bijective (symm : (A₁ ≃ₐ[R] A₂) → (A₂ ≃ₐ[R] A₁)) :=
equiv.bijective ⟨symm, symm, symm_symm, symm_symm⟩

@[simp] lemma mk_coe' (e : A₁ ≃ₐ[R] A₂) (f h₁ h₂ h₃ h₄ h₅) :
  (⟨f, e, h₁, h₂, h₃, h₄, h₅⟩ : A₂ ≃ₐ[R] A₁) = e.symm :=
symm_bijective.injective $ ext $ λ x, rfl

@[simp] theorem symm_mk (f f') (h₁ h₂ h₃ h₄ h₅) :
  (⟨f, f', h₁, h₂, h₃, h₄, h₅⟩ : A₁ ≃ₐ[R] A₂).symm =
  { to_fun := f', inv_fun := f,
    ..(⟨f, f', h₁, h₂, h₃, h₄, h₅⟩ : A₁ ≃ₐ[R] A₂).symm } := rfl

/-- Algebra equivalences are transitive. -/
@[trans]
def trans (e₁ : A₁ ≃ₐ[R] A₂) (e₂ : A₂ ≃ₐ[R] A₃) : A₁ ≃ₐ[R] A₃ :=
{ commutes' := λ r, show e₂.to_fun (e₁.to_fun _) = _, by rw [e₁.commutes', e₂.commutes'],
  ..(e₁.to_ring_equiv.trans e₂.to_ring_equiv), }

@[simp] lemma apply_symm_apply (e : A₁ ≃ₐ[R] A₂) : ∀ x, e (e.symm x) = x :=
  e.to_equiv.apply_symm_apply

@[simp] lemma symm_apply_apply (e : A₁ ≃ₐ[R] A₂) : ∀ x, e.symm (e x) = x :=
  e.to_equiv.symm_apply_apply

@[simp] lemma symm_trans_apply (e₁ : A₁ ≃ₐ[R] A₂) (e₂ : A₂ ≃ₐ[R] A₃) (x : A₃) :
  (e₁.trans e₂).symm x = e₁.symm (e₂.symm x) := rfl

@[simp] lemma coe_trans (e₁ : A₁ ≃ₐ[R] A₂) (e₂ : A₂ ≃ₐ[R] A₃) :
  ⇑(e₁.trans e₂) = e₂ ∘ e₁ := rfl

lemma trans_apply (e₁ : A₁ ≃ₐ[R] A₂) (e₂ : A₂ ≃ₐ[R] A₃) (x : A₁) :
  (e₁.trans e₂) x = e₂ (e₁ x) := rfl

@[simp] lemma comp_symm (e : A₁ ≃ₐ[R] A₂) :
  alg_hom.comp (e : A₁ →ₐ[R] A₂) ↑e.symm = alg_hom.id R A₂ :=
by { ext, simp }

@[simp] lemma symm_comp (e : A₁ ≃ₐ[R] A₂) :
  alg_hom.comp ↑e.symm (e : A₁ →ₐ[R] A₂) = alg_hom.id R A₁ :=
by { ext, simp }

theorem left_inverse_symm (e : A₁ ≃ₐ[R] A₂) : function.left_inverse e.symm e := e.left_inv

theorem right_inverse_symm (e : A₁ ≃ₐ[R] A₂) : function.right_inverse e.symm e := e.right_inv

/-- If `A₁` is equivalent to `A₁'` and `A₂` is equivalent to `A₂'`, then the type of maps
`A₁ →ₐ[R] A₂` is equivalent to the type of maps `A₁' →ₐ[R] A₂'`. -/
def arrow_congr {A₁' A₂' : Type*} [semiring A₁'] [semiring A₂'] [algebra R A₁'] [algebra R A₂']
  (e₁ : A₁ ≃ₐ[R] A₁') (e₂ : A₂ ≃ₐ[R] A₂') : (A₁ →ₐ[R] A₂) ≃ (A₁' →ₐ[R] A₂') :=
{ to_fun := λ f, (e₂.to_alg_hom.comp f).comp e₁.symm.to_alg_hom,
  inv_fun := λ f, (e₂.symm.to_alg_hom.comp f).comp e₁.to_alg_hom,
  left_inv := λ f, by { simp only [alg_hom.comp_assoc, to_alg_hom_eq_coe, symm_comp],
    simp only [←alg_hom.comp_assoc, symm_comp, alg_hom.id_comp, alg_hom.comp_id] },
  right_inv := λ f, by { simp only [alg_hom.comp_assoc, to_alg_hom_eq_coe, comp_symm],
    simp only [←alg_hom.comp_assoc, comp_symm, alg_hom.id_comp, alg_hom.comp_id] } }

lemma arrow_congr_comp {A₁' A₂' A₃' : Type*} [semiring A₁'] [semiring A₂'] [semiring A₃']
  [algebra R A₁'] [algebra R A₂'] [algebra R A₃'] (e₁ : A₁ ≃ₐ[R] A₁') (e₂ : A₂ ≃ₐ[R] A₂')
  (e₃ : A₃ ≃ₐ[R] A₃') (f : A₁ →ₐ[R] A₂) (g : A₂ →ₐ[R] A₃) :
  arrow_congr e₁ e₃ (g.comp f) = (arrow_congr e₂ e₃ g).comp (arrow_congr e₁ e₂ f) :=
by { ext, simp only [arrow_congr, equiv.coe_fn_mk, alg_hom.comp_apply],
  congr, exact (e₂.symm_apply_apply _).symm }

@[simp] lemma arrow_congr_refl :
  arrow_congr alg_equiv.refl alg_equiv.refl = equiv.refl (A₁ →ₐ[R] A₂) :=
by { ext, refl }

@[simp] lemma arrow_congr_trans {A₁' A₂' A₃' : Type*} [semiring A₁'] [semiring A₂'] [semiring A₃']
  [algebra R A₁'] [algebra R A₂'] [algebra R A₃'] (e₁ : A₁ ≃ₐ[R] A₂) (e₁' : A₁' ≃ₐ[R] A₂')
  (e₂ : A₂ ≃ₐ[R] A₃) (e₂' : A₂' ≃ₐ[R] A₃') :
  arrow_congr (e₁.trans e₂) (e₁'.trans e₂') = (arrow_congr e₁ e₁').trans (arrow_congr e₂ e₂') :=
by { ext, refl }

@[simp] lemma arrow_congr_symm {A₁' A₂' : Type*} [semiring A₁'] [semiring A₂']
  [algebra R A₁'] [algebra R A₂'] (e₁ : A₁ ≃ₐ[R] A₁') (e₂ : A₂ ≃ₐ[R] A₂') :
  (arrow_congr e₁ e₂).symm = arrow_congr e₁.symm e₂.symm :=
by { ext, refl }

/-- If an algebra morphism has an inverse, it is a algebra isomorphism. -/
def of_alg_hom (f : A₁ →ₐ[R] A₂) (g : A₂ →ₐ[R] A₁) (h₁ : f.comp g = alg_hom.id R A₂)
  (h₂ : g.comp f = alg_hom.id R A₁) : A₁ ≃ₐ[R] A₂ :=
{ to_fun    := f,
  inv_fun   := g,
  left_inv  := alg_hom.ext_iff.1 h₂,
  right_inv := alg_hom.ext_iff.1 h₁,
  ..f }

lemma coe_alg_hom_of_alg_hom (f : A₁ →ₐ[R] A₂) (g : A₂ →ₐ[R] A₁) (h₁ h₂) :
  ↑(of_alg_hom f g h₁ h₂) = f := alg_hom.ext $ λ _, rfl

@[simp]
lemma of_alg_hom_coe_alg_hom (f : A₁ ≃ₐ[R] A₂) (g : A₂ →ₐ[R] A₁) (h₁ h₂) :
  of_alg_hom ↑f g h₁ h₂ = f := ext $ λ _, rfl

lemma of_alg_hom_symm (f : A₁ →ₐ[R] A₂) (g : A₂ →ₐ[R] A₁) (h₁ h₂) :
  (of_alg_hom f g h₁ h₂).symm = of_alg_hom g f h₂ h₁ := rfl

/-- Promotes a bijective algebra homomorphism to an algebra equivalence. -/
noncomputable def of_bijective (f : A₁ →ₐ[R] A₂) (hf : function.bijective f) : A₁ ≃ₐ[R] A₂ :=
{ .. ring_equiv.of_bijective (f : A₁ →+* A₂) hf, .. f }

@[simp] lemma coe_of_bijective {f : A₁ →ₐ[R] A₂} {hf : function.bijective f} :
  (alg_equiv.of_bijective f hf : A₁ → A₂) = f := rfl

lemma of_bijective_apply {f : A₁ →ₐ[R] A₂} {hf : function.bijective f} (a : A₁) :
  (alg_equiv.of_bijective f hf) a = f a := rfl

/-- Forgetting the multiplicative structures, an equivalence of algebras is a linear equivalence. -/
@[simps apply] def to_linear_equiv (e : A₁ ≃ₐ[R] A₂) : A₁ ≃ₗ[R] A₂ :=
{ to_fun    := e,
  map_smul' := e.map_smul,
  inv_fun   := e.symm,
  .. e }

@[simp] lemma to_linear_equiv_refl :
  (alg_equiv.refl : A₁ ≃ₐ[R] A₁).to_linear_equiv = linear_equiv.refl R A₁ := rfl

@[simp] lemma to_linear_equiv_symm (e : A₁ ≃ₐ[R] A₂) :
  e.to_linear_equiv.symm = e.symm.to_linear_equiv := rfl

@[simp] lemma to_linear_equiv_trans (e₁ : A₁ ≃ₐ[R] A₂) (e₂ : A₂ ≃ₐ[R] A₃) :
  (e₁.trans e₂).to_linear_equiv = e₁.to_linear_equiv.trans e₂.to_linear_equiv := rfl

theorem to_linear_equiv_injective : function.injective (to_linear_equiv : _ → (A₁ ≃ₗ[R] A₂)) :=
λ e₁ e₂ h, ext $ linear_equiv.congr_fun h

/-- Interpret an algebra equivalence as a linear map. -/
def to_linear_map : A₁ →ₗ[R] A₂ :=
e.to_alg_hom.to_linear_map

@[simp] lemma to_alg_hom_to_linear_map :
  (e : A₁ →ₐ[R] A₂).to_linear_map = e.to_linear_map := rfl

@[simp] lemma to_linear_equiv_to_linear_map :
  e.to_linear_equiv.to_linear_map = e.to_linear_map := rfl

@[simp] lemma to_linear_map_apply (x : A₁) : e.to_linear_map x = e x := rfl

theorem to_linear_map_injective : function.injective (to_linear_map : _ → (A₁ →ₗ[R] A₂)) :=
λ e₁ e₂ h, ext $ linear_map.congr_fun h

@[simp] lemma trans_to_linear_map (f : A₁ ≃ₐ[R] A₂) (g : A₂ ≃ₐ[R] A₃) :
  (f.trans g).to_linear_map = g.to_linear_map.comp f.to_linear_map := rfl

section of_linear_equiv

variables (l : A₁ ≃ₗ[R] A₂)
  (map_mul : ∀ x y : A₁, l (x * y) = l x * l y)
  (commutes : ∀ r : R, l (algebra_map R A₁ r) = algebra_map R A₂ r)

/--
Upgrade a linear equivalence to an algebra equivalence,
given that it distributes over multiplication and action of scalars.
-/
@[simps apply]
def of_linear_equiv : A₁ ≃ₐ[R] A₂ :=
{ to_fun := l,
  inv_fun := l.symm,
  map_mul' := map_mul,
  commutes' := commutes,
  ..l }

@[simp]
lemma of_linear_equiv_symm :
  (of_linear_equiv l map_mul commutes).symm = of_linear_equiv l.symm
    ((of_linear_equiv l map_mul commutes).symm.map_mul)
    ((of_linear_equiv l map_mul commutes).symm.commutes) :=
rfl

@[simp] lemma of_linear_equiv_to_linear_equiv (map_mul) (commutes) :
  of_linear_equiv e.to_linear_equiv map_mul commutes = e :=
by { ext, refl }

@[simp] lemma to_linear_equiv_of_linear_equiv :
  to_linear_equiv (of_linear_equiv l map_mul commutes) = l :=
by { ext, refl }

end of_linear_equiv

instance aut : group (A₁ ≃ₐ[R] A₁) :=
{ mul := λ ϕ ψ, ψ.trans ϕ,
  mul_assoc := λ ϕ ψ χ, rfl,
  one := 1,
  one_mul := λ ϕ, by { ext, refl },
  mul_one := λ ϕ, by { ext, refl },
  inv := symm,
  mul_left_inv := λ ϕ, by { ext, exact symm_apply_apply ϕ a } }

@[simp] lemma mul_apply (e₁ e₂ : A₁ ≃ₐ[R] A₁) (x : A₁) : (e₁ * e₂) x = e₁ (e₂ x) := rfl

/-- An algebra isomorphism induces a group isomorphism between automorphism groups -/
@[simps apply]
def aut_congr (ϕ : A₁ ≃ₐ[R] A₂) : (A₁ ≃ₐ[R] A₁) ≃* (A₂ ≃ₐ[R] A₂) :=
{ to_fun := λ ψ, ϕ.symm.trans (ψ.trans ϕ),
  inv_fun := λ ψ, ϕ.trans (ψ.trans ϕ.symm),
  left_inv := λ ψ, by { ext, simp_rw [trans_apply, symm_apply_apply] },
  right_inv := λ ψ, by { ext, simp_rw [trans_apply, apply_symm_apply] },
  map_mul' := λ ψ χ, by { ext, simp only [mul_apply, trans_apply, symm_apply_apply] } }

@[simp] lemma aut_congr_refl : aut_congr (alg_equiv.refl) = mul_equiv.refl (A₁ ≃ₐ[R] A₁) :=
by { ext, refl }

@[simp] lemma aut_congr_symm (ϕ : A₁ ≃ₐ[R] A₂) : (aut_congr ϕ).symm = aut_congr ϕ.symm := rfl

@[simp] lemma aut_congr_trans (ϕ : A₁ ≃ₐ[R] A₂) (ψ : A₂ ≃ₐ[R] A₃) :
  (aut_congr ϕ).trans (aut_congr ψ) = aut_congr (ϕ.trans ψ) := rfl

/-- The tautological action by `A₁ ≃ₐ[R] A₁` on `A₁`.

This generalizes `function.End.apply_mul_action`. -/
instance apply_mul_semiring_action : mul_semiring_action (A₁ ≃ₐ[R] A₁) A₁ :=
{ smul := ($),
  smul_zero := alg_equiv.map_zero,
  smul_add := alg_equiv.map_add,
  smul_one := alg_equiv.map_one,
  smul_mul := alg_equiv.map_mul,
  one_smul := λ _, rfl,
  mul_smul := λ _ _ _, rfl }

@[simp] protected lemma smul_def (f : A₁ ≃ₐ[R] A₁) (a : A₁) : f • a = f a := rfl

instance apply_has_faithful_scalar : has_faithful_scalar (A₁ ≃ₐ[R] A₁) A₁ :=
⟨λ _ _, alg_equiv.ext⟩

instance apply_smul_comm_class : smul_comm_class R (A₁ ≃ₐ[R] A₁) A₁ :=
{ smul_comm := λ r e a, (e.map_smul r a).symm }

instance apply_smul_comm_class' : smul_comm_class (A₁ ≃ₐ[R] A₁) R A₁ :=
{ smul_comm := λ e r a, (e.map_smul r a) }

@[simp] lemma algebra_map_eq_apply (e : A₁ ≃ₐ[R] A₂) {y : R} {x : A₁} :
  (algebra_map R A₂ y = e x) ↔ (algebra_map R A₁ y = x) :=
⟨λ h, by simpa using e.symm.to_alg_hom.algebra_map_eq_apply h,
 λ h, e.to_alg_hom.algebra_map_eq_apply h⟩

end semiring

section ring

variables [comm_ring R] [ring A₁] [ring A₂]
variables [algebra R A₁] [algebra R A₂] (e : A₁ ≃ₐ[R] A₂)

@[simp] lemma map_neg (x) : e (-x) = -e x :=
e.to_alg_hom.map_neg x

@[simp] lemma map_sub (x y) : e (x - y) = e x - e y :=
e.to_alg_hom.map_sub x y

end ring

section division_ring

variables [comm_ring R] [division_ring A₁] [division_ring A₂]
variables [algebra R A₁] [algebra R A₂] (e : A₁ ≃ₐ[R] A₂)

@[simp] lemma map_inv (x) : e (x⁻¹) = (e x)⁻¹ :=
e.to_alg_hom.map_inv x

@[simp] lemma map_div (x y) : e (x / y) = e x / e y :=
e.to_alg_hom.map_div x y

end division_ring

end alg_equiv

namespace mul_semiring_action

variables {M G : Type*} (R A : Type*) [comm_semiring R] [semiring A] [algebra R A]

section
variables [monoid M] [mul_semiring_action M A] [smul_comm_class M R A]

/-- Each element of the monoid defines a algebra homomorphism.

This is a stronger version of `mul_semiring_action.to_ring_hom` and
`distrib_mul_action.to_linear_map`. -/
@[simps]
def to_alg_hom (m : M) : A →ₐ[R] A :=
alg_hom.mk' (mul_semiring_action.to_ring_hom _ _ m) (smul_comm _)

theorem to_alg_hom_injective [has_faithful_scalar M A] :
  function.injective (mul_semiring_action.to_alg_hom R A : M → A →ₐ[R] A) :=
λ m₁ m₂ h, eq_of_smul_eq_smul $ λ r, alg_hom.ext_iff.1 h r

end

section
variables [group G] [mul_semiring_action G A] [smul_comm_class G R A]

/-- Each element of the group defines a algebra equivalence.

This is a stronger version of `mul_semiring_action.to_ring_equiv` and
`distrib_mul_action.to_linear_equiv`. -/
@[simps]
def to_alg_equiv (g : G) : A ≃ₐ[R] A :=
{ .. mul_semiring_action.to_ring_equiv _ _ g,
  .. mul_semiring_action.to_alg_hom R A g }

theorem to_alg_equiv_injective [has_faithful_scalar G A] :
  function.injective (mul_semiring_action.to_alg_equiv R A : G → A ≃ₐ[R] A) :=
λ m₁ m₂ h, eq_of_smul_eq_smul $ λ r, alg_equiv.ext_iff.1 h r

end

end mul_semiring_action

section nat

variables {R : Type*} [semiring R]

-- Lower the priority so that `algebra.id` is picked most of the time when working with
-- `ℕ`-algebras. This is only an issue since `algebra.id` and `algebra_nat` are not yet defeq.
-- TODO: fix this by adding an `of_nat` field to semirings.
/-- Semiring ⥤ ℕ-Alg -/
@[priority 99] instance algebra_nat : algebra ℕ R :=
{ commutes' := nat.cast_commute,
  smul_def' := λ _ _, nsmul_eq_mul _ _,
  to_ring_hom := nat.cast_ring_hom R }

instance nat_algebra_subsingleton : subsingleton (algebra ℕ R) :=
⟨λ P Q, by { ext, simp, }⟩

end nat

namespace ring_hom

variables {R S : Type*}

/-- Reinterpret a `ring_hom` as an `ℕ`-algebra homomorphism. -/
def to_nat_alg_hom [semiring R] [semiring S] (f : R →+* S) :
  R →ₐ[ℕ] S :=
{ to_fun := f, commutes' := λ n, by simp, .. f }

/-- Reinterpret a `ring_hom` as a `ℤ`-algebra homomorphism. -/
def to_int_alg_hom [ring R] [ring S] [algebra ℤ R] [algebra ℤ S] (f : R →+* S) :
  R →ₐ[ℤ] S :=
{ commutes' := λ n, by simp, .. f }

@[simp] lemma map_rat_algebra_map [ring R] [ring S] [algebra ℚ R] [algebra ℚ S] (f : R →+* S)
  (r : ℚ) :
  f (algebra_map ℚ R r) = algebra_map ℚ S r :=
ring_hom.ext_iff.1 (subsingleton.elim (f.comp (algebra_map ℚ R)) (algebra_map ℚ S)) r

/-- Reinterpret a `ring_hom` as a `ℚ`-algebra homomorphism. -/
def to_rat_alg_hom [ring R] [ring S] [algebra ℚ R] [algebra ℚ S] (f : R →+* S) :
  R →ₐ[ℚ] S :=
{ commutes' := f.map_rat_algebra_map, .. f }

end ring_hom

section rat

instance algebra_rat {α} [division_ring α] [char_zero α] : algebra ℚ α :=
(rat.cast_hom α).to_algebra' $ λ r x, r.cast_commute x

@[simp] theorem algebra_map_rat_rat : algebra_map ℚ ℚ = ring_hom.id ℚ :=
subsingleton.elim _ _

-- TODO[gh-6025]: make this an instance once safe to do so
lemma algebra_rat_subsingleton {α} [semiring α] :
  subsingleton (algebra ℚ α) :=
⟨λ x y, algebra.algebra_ext x y $ ring_hom.congr_fun $ subsingleton.elim _ _⟩

end rat

namespace algebra
open module

variables (R : Type u) (A : Type v)

variables [comm_semiring R] [semiring A] [algebra R A]

/-- `algebra_map` as an `alg_hom`. -/
def of_id : R →ₐ[R] A :=
{ commutes' := λ _, rfl, .. algebra_map R A }
variables {R}

theorem of_id_apply (r) : of_id R A r = algebra_map R A r := rfl

end algebra

section int

variables (R : Type*) [ring R]

-- Lower the priority so that `algebra.id` is picked most of the time when working with
-- `ℤ`-algebras. This is only an issue since `algebra.id ℤ` and `algebra_int ℤ` are not yet defeq.
-- TODO: fix this by adding an `of_int` field to rings.
/-- Ring ⥤ ℤ-Alg -/
@[priority 99] instance algebra_int : algebra ℤ R :=
{ commutes' := int.cast_commute,
  smul_def' := λ _ _, zsmul_eq_mul _ _,
  to_ring_hom := int.cast_ring_hom R }

variables {R}

instance int_algebra_subsingleton : subsingleton (algebra ℤ R) :=
⟨λ P Q, by { ext, simp, }⟩

end int

/-!
The R-algebra structure on `Π i : I, A i` when each `A i` is an R-algebra.

We couldn't set this up back in `algebra.pi_instances` because this file imports it.
-/
namespace pi

variable {I : Type u}     -- The indexing type
variable {R : Type*}      -- The scalar type
variable {f : I → Type v} -- The family of types already equipped with instances
variables (x y : Π i, f i) (i : I)
variables (I f)

instance algebra {r : comm_semiring R}
  [s : ∀ i, semiring (f i)] [∀ i, algebra R (f i)] :
  algebra R (Π i : I, f i) :=
{ commutes' := λ a f, begin ext, simp [algebra.commutes], end,
  smul_def' := λ a f, begin ext, simp [algebra.smul_def], end,
  ..(pi.ring_hom (λ i, algebra_map R (f i)) : R →+* Π i : I, f i) }

@[simp] lemma algebra_map_apply {r : comm_semiring R}
  [s : ∀ i, semiring (f i)] [∀ i, algebra R (f i)] (a : R) (i : I) :
  algebra_map R (Π i, f i) a i = algebra_map R (f i) a := rfl

-- One could also build a `Π i, R i`-algebra structure on `Π i, A i`,
-- when each `A i` is an `R i`-algebra, although I'm not sure that it's useful.

variables {I} (R) (f)

/-- `function.eval` as an `alg_hom`. The name matches `pi.eval_ring_hom`, `pi.eval_monoid_hom`,
etc. -/
@[simps]
def eval_alg_hom {r : comm_semiring R} [Π i, semiring (f i)] [Π i, algebra R (f i)] (i : I) :
  (Π i, f i) →ₐ[R] f i :=
{ to_fun := λ f, f i, commutes' := λ r, rfl, .. pi.eval_ring_hom f i}

variables (A B : Type*) [comm_semiring R] [semiring B] [algebra R B]

/-- `function.const` as an `alg_hom`. The name matches `pi.const_ring_hom`, `pi.const_monoid_hom`,
etc. -/
@[simps]
def const_alg_hom : B →ₐ[R] (A → B) :=
{ to_fun := function.const _,
  commutes' := λ r, rfl,
  .. pi.const_ring_hom A B}

/-- When `R` is commutative and permits an `algebra_map`, `pi.const_ring_hom` is equal to that
map. -/
@[simp] lemma const_ring_hom_eq_algebra_map : const_ring_hom A R = algebra_map R (A → R) :=
rfl

@[simp] lemma const_alg_hom_eq_algebra_of_id : const_alg_hom R A R = algebra.of_id R (A → R) :=
rfl

end pi

section is_scalar_tower

variables {R : Type*} [comm_semiring R]
variables (A : Type*) [semiring A] [algebra R A]
variables {M : Type*} [add_comm_monoid M] [module A M] [module R M] [is_scalar_tower R A M]
variables {N : Type*} [add_comm_monoid N] [module A N] [module R N] [is_scalar_tower R A N]

lemma algebra_compatible_smul (r : R) (m : M) : r • m = ((algebra_map R A) r) • m :=
by rw [←(one_smul A m), ←smul_assoc, algebra.smul_def, mul_one, one_smul]

@[simp] lemma algebra_map_smul (r : R) (m : M) : ((algebra_map R A) r) • m = r • m :=
(algebra_compatible_smul A r m).symm

variable {A}

@[priority 100] -- see Note [lower instance priority]
instance is_scalar_tower.to_smul_comm_class : smul_comm_class R A M :=
⟨λ r a m, by rw [algebra_compatible_smul A r (a • m), smul_smul, algebra.commutes, mul_smul,
  ←algebra_compatible_smul]⟩

@[priority 100] -- see Note [lower instance priority]
instance is_scalar_tower.to_smul_comm_class' : smul_comm_class A R M :=
smul_comm_class.symm _ _ _

lemma smul_algebra_smul_comm (r : R) (a : A) (m : M) : a • r • m = r • a • m :=
smul_comm _ _ _

namespace linear_map

instance coe_is_scalar_tower : has_coe (M →ₗ[A] N) (M →ₗ[R] N) :=
⟨restrict_scalars R⟩

variables (R) {A M N}

@[simp, norm_cast squash] lemma coe_restrict_scalars_eq_coe (f : M →ₗ[A] N) :
  (f.restrict_scalars R : M → N) = f := rfl

@[simp, norm_cast squash] lemma coe_coe_is_scalar_tower (f : M →ₗ[A] N) :
  ((f : M →ₗ[R] N) : M → N) = f := rfl

/-- `A`-linearly coerce a `R`-linear map from `M` to `A` to a function, given an algebra `A` over
a commutative semiring `R` and `M` a module over `R`. -/
def lto_fun (R : Type u) (M : Type v) (A : Type w)
  [comm_semiring R] [add_comm_monoid M] [module R M] [comm_ring A] [algebra R A] :
  (M →ₗ[R] A) →ₗ[A] (M → A) :=
{ to_fun := linear_map.to_fun,
  map_add' := λ f g, rfl,
  map_smul' := λ c f, rfl }

end linear_map

end is_scalar_tower

/-! TODO: The following lemmas no longer involve `algebra` at all, and could be moved closer
to `algebra/module/submodule.lean`. Currently this is tricky because `ker`, `range`, `⊤`, and `⊥`
are all defined in `linear_algebra/basic.lean`. -/
section module
open module

variables (R S M N : Type*) [semiring R] [semiring S] [has_scalar R S]
variables [add_comm_monoid M] [module R M] [module S M] [is_scalar_tower R S M]
variables [add_comm_monoid N] [module R N] [module S N] [is_scalar_tower R S N]

variables {S M N}

@[simp]
lemma linear_map.ker_restrict_scalars (f : M →ₗ[S] N) :
  (f.restrict_scalars R).ker = f.ker.restrict_scalars R :=
rfl

end module

namespace submodule

variables (R A M : Type*)
variables [comm_semiring R] [semiring A] [algebra R A] [add_comm_monoid M]
variables [module R M] [module A M] [is_scalar_tower R A M]

/-- If `A` is an `R`-algebra such that the induced morhpsim `R →+* A` is surjective, then the
`R`-module generated by a set `X` equals the `A`-module generated by `X`. -/
lemma span_eq_restrict_scalars (X : set M) (hsur : function.surjective (algebra_map R A)) :
  span R X = restrict_scalars R (span A X) :=
begin
  apply (span_le_restrict_scalars R A X).antisymm (λ m hm, _),
  refine span_induction hm subset_span (zero_mem _) (λ _ _, add_mem _) (λ a m hm, _),
  obtain ⟨r, rfl⟩ := hsur a,
  simpa [algebra_map_smul] using smul_mem _ r hm
end

end submodule

namespace alg_hom

variables {R : Type u} {A : Type v} {B : Type w} {I : Type*}

variables [comm_semiring R] [semiring A] [semiring B]
variables [algebra R A] [algebra R B]

/-- `R`-algebra homomorphism between the function spaces `I → A` and `I → B`, induced by an
`R`-algebra homomorphism `f` between `A` and `B`. -/
@[simps] protected def comp_left (f : A →ₐ[R] B) (I : Type*) : (I → A) →ₐ[R] (I → B) :=
{ to_fun := λ h, f ∘ h,
  commutes' := λ c, by { ext, exact f.commutes' c },
  .. f.to_ring_hom.comp_left I }

end alg_hom

example {R A} [comm_semiring R] [semiring A]
  [module R A] [smul_comm_class R A A] [is_scalar_tower R A A] : algebra R A :=
algebra.of_module smul_mul_assoc mul_smul_comm<|MERGE_RESOLUTION|>--- conflicted
+++ resolved
@@ -574,18 +574,8 @@
 @[simp] lemma map_smul (r : R) (x : A) : φ (r • x) = r • φ x :=
 by simp only [algebra.smul_def, map_mul, commutes]
 
-<<<<<<< HEAD
 @[simp] lemma map_nat_cast (n : ℕ) : φ n = n :=
 φ.to_ring_hom.map_nat_cast n
-=======
-lemma map_sum {ι : Type*} (f : ι → A) (s : finset ι) :
-  φ (∑ x in s, f x) = ∑ x in s, φ (f x) :=
-φ.to_ring_hom.map_sum f s
-
-lemma map_finsupp_sum {α : Type*} [has_zero α] {ι : Type*} (f : ι →₀ α) (g : ι → α → A) :
-  φ (f.sum g) = f.sum (λ i a, φ (g i a)) :=
-φ.map_sum _ _
->>>>>>> 1e4da8d5
 
 lemma map_bit0 (x) : φ (bit0 x) = bit0 (φ x) := map_bit0 _ _
 lemma map_bit1 (x) : φ (bit1 x) = bit1 (φ x) := map_bit1 _ _
