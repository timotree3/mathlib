/-
Copyright (c) 2018 Kenny Lau. All rights reserved.
Released under Apache 2.0 license as described in the file LICENSE.
Authors: Kenny Lau, Yury Kudryashov
-/
import algebra.algebra.basic

/-!
# Subalgebras over Commutative Semiring

In this file we define `subalgebra`s and the usual operations on them (`map`, `comap`).

More lemmas about `adjoin` can be found in `ring_theory.adjoin`.
-/
universes u v w

open_locale tensor_product big_operators

set_option old_structure_cmd true

/-- A subalgebra is a sub(semi)ring that includes the range of `algebra_map`. -/
structure subalgebra (R : Type u) (A : Type v)
  [comm_semiring R] [semiring A] [algebra R A] extends subsemiring A : Type v :=
(algebra_map_mem' : ∀ r, algebra_map R A r ∈ carrier)

/-- Reinterpret a `subalgebra` as a `subsemiring`. -/
add_decl_doc subalgebra.to_subsemiring

namespace subalgebra

variables {R : Type u} {A : Type v} {B : Type w}
variables [comm_semiring R] [semiring A] [algebra R A] [semiring B] [algebra R B]
include R

instance : has_coe (subalgebra R A) (subsemiring A) :=
⟨λ S, { ..S }⟩

instance : has_mem A (subalgebra R A) :=
⟨λ x S, x ∈ (S : set A)⟩

variables {A}
theorem mem_coe {x : A} {s : subalgebra R A} : x ∈ (s : set A) ↔ x ∈ s :=
iff.rfl

@[ext] theorem ext {S T : subalgebra R A}
  (h : ∀ x : A, x ∈ S ↔ x ∈ T) : S = T :=
by cases S; cases T; congr; ext x; exact h x

theorem ext_iff {S T : subalgebra R A} : S = T ↔ ∀ x : A, x ∈ S ↔ x ∈ T :=
⟨λ h x, by rw h, ext⟩

variables (S : subalgebra R A)

theorem algebra_map_mem (r : R) : algebra_map R A r ∈ S :=
S.algebra_map_mem' r

theorem srange_le : (algebra_map R A).srange ≤ S :=
λ x ⟨r, _, hr⟩, hr ▸ S.algebra_map_mem r

theorem range_subset : set.range (algebra_map R A) ⊆ S :=
λ x ⟨r, hr⟩, hr ▸ S.algebra_map_mem r

theorem range_le : set.range (algebra_map R A) ≤ S :=
S.range_subset

theorem one_mem : (1 : A) ∈ S :=
subsemiring.one_mem S

theorem mul_mem {x y : A} (hx : x ∈ S) (hy : y ∈ S) : x * y ∈ S :=
subsemiring.mul_mem S hx hy

theorem smul_mem {x : A} (hx : x ∈ S) (r : R) : r • x ∈ S :=
(algebra.smul_def r x).symm ▸ S.mul_mem (S.algebra_map_mem r) hx

theorem pow_mem {x : A} (hx : x ∈ S) (n : ℕ) : x ^ n ∈ S :=
subsemiring.pow_mem S hx n

theorem zero_mem : (0 : A) ∈ S :=
subsemiring.zero_mem S

theorem add_mem {x y : A} (hx : x ∈ S) (hy : y ∈ S) : x + y ∈ S :=
subsemiring.add_mem S hx hy

theorem neg_mem {R : Type u} {A : Type v} [comm_ring R] [ring A]
  [algebra R A] (S : subalgebra R A) {x : A} (hx : x ∈ S) : -x ∈ S :=
neg_one_smul R x ▸ S.smul_mem hx _

theorem sub_mem {R : Type u} {A : Type v} [comm_ring R] [ring A]
  [algebra R A] (S : subalgebra R A) {x y : A} (hx : x ∈ S) (hy : y ∈ S) : x - y ∈ S :=
S.add_mem hx $ S.neg_mem hy

theorem nsmul_mem {x : A} (hx : x ∈ S) (n : ℕ) : n •ℕ x ∈ S :=
subsemiring.nsmul_mem S hx n

theorem gsmul_mem {R : Type u} {A : Type v} [comm_ring R] [ring A]
  [algebra R A] (S : subalgebra R A) {x : A} (hx : x ∈ S) (n : ℤ) : n •ℤ x ∈ S :=
int.cases_on n (λ i, S.nsmul_mem hx i) (λ i, S.neg_mem $ S.nsmul_mem hx _)

theorem coe_nat_mem (n : ℕ) : (n : A) ∈ S :=
subsemiring.coe_nat_mem S n

theorem coe_int_mem {R : Type u} {A : Type v} [comm_ring R] [ring A]
  [algebra R A] (S : subalgebra R A) (n : ℤ) : (n : A) ∈ S :=
int.cases_on n (λ i, S.coe_nat_mem i) (λ i, S.neg_mem $ S.coe_nat_mem $ i + 1)

theorem list_prod_mem {L : list A} (h : ∀ x ∈ L, x ∈ S) : L.prod ∈ S :=
subsemiring.list_prod_mem S h

theorem list_sum_mem {L : list A} (h : ∀ x ∈ L, x ∈ S) : L.sum ∈ S :=
subsemiring.list_sum_mem S h

theorem multiset_prod_mem {R : Type u} {A : Type v} [comm_semiring R] [comm_semiring A]
  [algebra R A] (S : subalgebra R A) {m : multiset A} (h : ∀ x ∈ m, x ∈ S) : m.prod ∈ S :=
subsemiring.multiset_prod_mem S m h

theorem multiset_sum_mem {m : multiset A} (h : ∀ x ∈ m, x ∈ S) : m.sum ∈ S :=
subsemiring.multiset_sum_mem S m h

theorem prod_mem {R : Type u} {A : Type v} [comm_semiring R] [comm_semiring A]
  [algebra R A] (S : subalgebra R A) {ι : Type w} {t : finset ι} {f : ι → A}
  (h : ∀ x ∈ t, f x ∈ S) : ∏ x in t, f x ∈ S :=
subsemiring.prod_mem S h

theorem sum_mem {ι : Type w} {t : finset ι} {f : ι → A}
  (h : ∀ x ∈ t, f x ∈ S) : ∑ x in t, f x ∈ S :=
subsemiring.sum_mem S h

instance {R : Type u} {A : Type v} [comm_semiring R] [semiring A] [algebra R A]
  (S : subalgebra R A) : is_add_submonoid (S : set A) :=
{ zero_mem := S.zero_mem,
  add_mem := λ _ _, S.add_mem }

instance {R : Type u} {A : Type v} [comm_semiring R] [semiring A] [algebra R A]
  (S : subalgebra R A) : is_submonoid (S : set A) :=
{ one_mem := S.one_mem,
  mul_mem := λ _ _, S.mul_mem }

/-- A subalgebra over a ring is also a `subring`. -/
def to_subring {R : Type u} {A : Type v} [comm_ring R] [ring A] [algebra R A] (S : subalgebra R A) :
  subring A :=
{ neg_mem' := λ _, S.neg_mem,
  .. S.to_subsemiring }

instance {R : Type u} {A : Type v} [comm_ring R] [ring A] [algebra R A] (S : subalgebra R A) :
  is_subring (S : set A) :=
{ neg_mem := λ _, S.neg_mem }

instance : inhabited S := ⟨0⟩
instance (R : Type u) (A : Type v) [comm_semiring R] [semiring A]
  [algebra R A] (S : subalgebra R A) : semiring S := subsemiring.to_semiring S
instance (R : Type u) (A : Type v) [comm_semiring R] [comm_semiring A]
  [algebra R A] (S : subalgebra R A) : comm_semiring S := subsemiring.to_comm_semiring S
instance (R : Type u) (A : Type v) [comm_ring R] [ring A]
  [algebra R A] (S : subalgebra R A) : ring S := @@subtype.ring _ S.is_subring
instance (R : Type u) (A : Type v) [comm_ring R] [comm_ring A]
  [algebra R A] (S : subalgebra R A) : comm_ring S := @@subtype.comm_ring _ S.is_subring

instance algebra : algebra R S :=
{ smul := λ (c:R) x, ⟨c • x.1, S.smul_mem x.2 c⟩,
  commutes' := λ c x, subtype.eq $ algebra.commutes _ _,
  smul_def' := λ c x, subtype.eq $ algebra.smul_def _ _,
  .. (algebra_map R A).cod_srestrict S $ λ x, S.range_le ⟨x, rfl⟩ }

instance to_algebra {R A B : Type*} [comm_semiring R] [comm_semiring A] [semiring B]
  [algebra R A] [algebra A B] (A₀ : subalgebra R A) : algebra A₀ B :=
algebra.of_subsemiring A₀

instance nontrivial [nontrivial A] : nontrivial S :=
subsemiring.nontrivial S

-- todo: standardize on the names these morphisms
-- compare with submodule.subtype

/-- Embedding of a subalgebra into the algebra. -/
def val : S →ₐ[R] A :=
by refine_struct { to_fun := (coe : S → A) }; intros; refl

@[simp] lemma coe_val : (S.val : S → A) = coe := rfl

lemma val_apply (x : S) : S.val x = (x : A) := rfl

/-- Convert a `subalgebra` to `submodule` -/
def to_submodule : submodule R A :=
{ carrier := S,
  zero_mem' := (0:S).2,
  add_mem' := λ x y hx hy, (⟨x, hx⟩ + ⟨y, hy⟩ : S).2,
  smul_mem' := λ c x hx, (algebra.smul_def c x).symm ▸
    (⟨algebra_map R A c, S.range_le ⟨c, rfl⟩⟩ * ⟨x, hx⟩:S).2 }

instance coe_to_submodule : has_coe (subalgebra R A) (submodule R A) :=
⟨to_submodule⟩

instance to_submodule.is_subring {R : Type u} {A : Type v} [comm_ring R] [ring A] [algebra R A]
  (S : subalgebra R A) : is_subring ((S : submodule R A) : set A) := S.is_subring

@[simp] lemma mem_to_submodule {x} : x ∈ (S : submodule R A) ↔ x ∈ S := iff.rfl

theorem to_submodule_injective {S U : subalgebra R A} (h : (S : submodule R A) = U) : S = U :=
ext $ λ x, by rw [← mem_to_submodule, ← mem_to_submodule, h]

theorem to_submodule_inj {S U : subalgebra R A} : (S : submodule R A) = U ↔ S = U :=
⟨to_submodule_injective, congr_arg _⟩

<<<<<<< HEAD
instance module_to_submodule : semimodule S (S : submodule R A) :=
{ smul := λ x y, ⟨x.1 * y.1, S.mul_mem x.2 y.2⟩,
  add_smul := by { intros, ext, simp [add_mul] },
  smul_add := by { intros, ext, simp [mul_add] },
  mul_smul := by simp [mul_assoc],
  one_smul := by simp,
  zero_smul := by simp,
  smul_zero := by simp }
=======
/-- Linear equivalence between `S : submodule R A` and `S`. Though these types are equal,
we define it as a `linear_equiv` to avoid type equalities. -/
def to_submodule_equiv (S : subalgebra R A) : (S : submodule R A) ≃ₗ[R] S :=
linear_equiv.of_eq _ _ rfl
>>>>>>> 7559d1c8

instance : partial_order (subalgebra R A) :=
{ le := λ S T, (S : set A) ⊆ (T : set A),
  le_refl := λ S, set.subset.refl S,
  le_trans := λ _ _ _, set.subset.trans,
  le_antisymm := λ S T hst hts, ext $ λ x, ⟨@hst x, @hts x⟩ }

/-- Reinterpret an `S`-subalgebra as an `R`-subalgebra in `comap R S A`. -/
def comap {R : Type u} {S : Type v} {A : Type w}
  [comm_semiring R] [comm_semiring S] [semiring A] [algebra R S] [algebra S A]
  (iSB : subalgebra S A) : subalgebra R (algebra.comap R S A) :=
{ algebra_map_mem' := λ r, iSB.algebra_map_mem (algebra_map R S r),
  .. iSB }

/-- If `S` is an `R`-subalgebra of `A` and `T` is an `S`-subalgebra of `A`,
then `T` is an `R`-subalgebra of `A`. -/
def under {R : Type u} {A : Type v} [comm_semiring R] [comm_semiring A]
  {i : algebra R A} (S : subalgebra R A)
  (T : subalgebra S A) : subalgebra R A :=
{ algebra_map_mem' := λ r, T.algebra_map_mem ⟨algebra_map R A r, S.algebra_map_mem r⟩,
  .. T }

/-- Transport a subalgebra via an algebra homomorphism. -/
def map (S : subalgebra R A) (f : A →ₐ[R] B) : subalgebra R B :=
{ algebra_map_mem' := λ r, f.commutes r ▸ set.mem_image_of_mem _ (S.algebra_map_mem r),
  .. subsemiring.map (f : A →+* B) S,}

/-- Preimage of a subalgebra under an algebra homomorphism. -/
def comap' (S : subalgebra R B) (f : A →ₐ[R] B) : subalgebra R A :=
{ algebra_map_mem' := λ r, show f (algebra_map R A r) ∈ S,
    from (f.commutes r).symm ▸ S.algebra_map_mem r,
  .. subsemiring.comap (f : A →+* B) S,}

lemma map_mono {S₁ S₂ : subalgebra R A} {f : A →ₐ[R] B} :
  S₁ ≤ S₂ → S₁.map f ≤ S₂.map f :=
set.image_subset f

theorem map_le {S : subalgebra R A} {f : A →ₐ[R] B} {U : subalgebra R B} :
  map S f ≤ U ↔ S ≤ comap' U f :=
set.image_subset_iff

lemma map_injective {S₁ S₂ : subalgebra R A} (f : A →ₐ[R] B)
  (hf : function.injective f) (ih : S₁.map f = S₂.map f) : S₁ = S₂ :=
ext $ set.ext_iff.1 $ set.image_injective.2 hf $ set.ext $ ext_iff.1 ih

lemma mem_map {S : subalgebra R A} {f : A →ₐ[R] B} {y : B} :
  y ∈ map S f ↔ ∃ x ∈ S, f x = y :=
subsemiring.mem_map

instance integral_domain {R A : Type*} [comm_ring R] [integral_domain A] [algebra R A]
  (S : subalgebra R A) : integral_domain S :=
@subring.domain A _ S _

end subalgebra

namespace alg_hom

variables {R : Type u} {A : Type v} {B : Type w}
variables [comm_semiring R] [semiring A] [semiring B] [algebra R A] [algebra R B]
variables (φ : A →ₐ[R] B)

/-- Range of an `alg_hom` as a subalgebra. -/
protected def range (φ : A →ₐ[R] B) : subalgebra R B :=
{ algebra_map_mem' := λ r, ⟨algebra_map R A r, set.mem_univ _, φ.commutes r⟩,
  .. φ.to_ring_hom.srange }

@[simp] lemma mem_range (φ : A →ₐ[R] B) {y : B} :
  y ∈ φ.range ↔ ∃ x, φ x = y := ring_hom.mem_srange

@[simp] lemma coe_range (φ : A →ₐ[R] B) : (φ.range : set B) = set.range φ :=
by { ext, rw [subalgebra.mem_coe, mem_range], refl }

/-- Restrict the codomain of an algebra homomorphism. -/
def cod_restrict (f : A →ₐ[R] B) (S : subalgebra R B) (hf : ∀ x, f x ∈ S) : A →ₐ[R] S :=
{ commutes' := λ r, subtype.eq $ f.commutes r,
  .. ring_hom.cod_srestrict (f : A →+* B) S hf }

theorem injective_cod_restrict (f : A →ₐ[R] B) (S : subalgebra R B) (hf : ∀ x, f x ∈ S) :
  function.injective (f.cod_restrict S hf) ↔ function.injective f :=
⟨λ H x y hxy, H $ subtype.eq hxy, λ H x y hxy, H (congr_arg subtype.val hxy : _)⟩

end alg_hom

namespace algebra

variables (R : Type u) {A : Type v} {B : Type w}
variables [comm_semiring R] [semiring A] [algebra R A] [semiring B] [algebra R B]

/-- The minimal subalgebra that includes `s`. -/
def adjoin (s : set A) : subalgebra R A :=
{ algebra_map_mem' := λ r, subsemiring.subset_closure $ or.inl ⟨r, rfl⟩,
  .. subsemiring.closure (set.range (algebra_map R A) ∪ s) }
variables {R}

protected lemma gc : galois_connection (adjoin R : set A → subalgebra R A) coe :=
λ s S, ⟨λ H, le_trans (le_trans (set.subset_union_right _ _) subsemiring.subset_closure) H,
λ H, subsemiring.closure_le.2 $ set.union_subset S.range_subset H⟩

/-- Galois insertion between `adjoin` and `coe`. -/
protected def gi : galois_insertion (adjoin R : set A → subalgebra R A) coe :=
{ choice := λ s hs, adjoin R s,
  gc := algebra.gc,
  le_l_u := λ S, (algebra.gc (S : set A) (adjoin R S)).1 $ le_refl _,
  choice_eq := λ _ _, rfl }

instance : complete_lattice (subalgebra R A) :=
galois_insertion.lift_complete_lattice algebra.gi

instance : inhabited (subalgebra R A) := ⟨⊥⟩

theorem mem_bot {x : A} : x ∈ (⊥ : subalgebra R A) ↔ x ∈ set.range (algebra_map R A) :=
suffices (of_id R A).range = (⊥ : subalgebra R A),
by { rw [← this, ← subalgebra.mem_coe, alg_hom.coe_range], refl },
le_bot_iff.mp (λ x hx, subalgebra.range_le _ ((of_id R A).coe_range ▸ hx))

theorem to_submodule_bot : ((⊥ : subalgebra R A) : submodule R A) = submodule.span R {1} :=
by { ext x, simp [mem_bot, -set.singleton_one, submodule.mem_span_singleton, algebra.smul_def] }

@[simp] theorem mem_top {x : A} : x ∈ (⊤ : subalgebra R A) :=
subsemiring.subset_closure $ or.inr trivial

@[simp] theorem coe_top : ((⊤ : subalgebra R A) : submodule R A) = ⊤ :=
submodule.ext $ λ x, iff_of_true mem_top trivial

@[simp] theorem coe_bot : ((⊥ : subalgebra R A) : set A) = set.range (algebra_map R A) :=
by simp [set.ext_iff, algebra.mem_bot]

theorem eq_top_iff {S : subalgebra R A} :
  S = ⊤ ↔ ∀ x : A, x ∈ S :=
⟨λ h x, by rw h; exact mem_top, λ h, by ext x; exact ⟨λ _, mem_top, λ _, h x⟩⟩

@[simp] theorem map_top (f : A →ₐ[R] B) : subalgebra.map (⊤ : subalgebra R A) f = f.range :=
subalgebra.ext $ λ x,
  ⟨λ ⟨y, _, hy⟩, ⟨y, set.mem_univ _, hy⟩, λ ⟨y, mem, hy⟩, ⟨y, algebra.mem_top, hy⟩⟩

@[simp] theorem map_bot (f : A →ₐ[R] B) : subalgebra.map (⊥ : subalgebra R A) f = ⊥ :=
eq_bot_iff.2 $ λ x ⟨y, hy, hfy⟩, let ⟨r, hr⟩ := mem_bot.1 hy in subalgebra.range_le _
⟨r, by rwa [← f.commutes, hr]⟩

@[simp] theorem comap_top (f : A →ₐ[R] B) : subalgebra.comap' (⊤ : subalgebra R B) f = ⊤ :=
eq_top_iff.2 $ λ x, mem_top

/-- `alg_hom` to `⊤ : subalgebra R A`. -/
def to_top : A →ₐ[R] (⊤ : subalgebra R A) :=
by refine_struct { to_fun := λ x, (⟨x, mem_top⟩ : (⊤ : subalgebra R A)) }; intros; refl

theorem surjective_algebra_map_iff :
  function.surjective (algebra_map R A) ↔ (⊤ : subalgebra R A) = ⊥ :=
⟨λ h, eq_bot_iff.2 $ λ y _, let ⟨x, hx⟩ := h y in hx ▸ subalgebra.algebra_map_mem _ _,
λ h y, algebra.mem_bot.1 $ eq_bot_iff.1 h (algebra.mem_top : y ∈ _)⟩

theorem bijective_algebra_map_iff {R A : Type*} [field R] [semiring A] [nontrivial A] [algebra R A] :
  function.bijective (algebra_map R A) ↔ (⊤ : subalgebra R A) = ⊥ :=
⟨λ h, surjective_algebra_map_iff.1 h.2,
λ h, ⟨(algebra_map R A).injective, surjective_algebra_map_iff.2 h⟩⟩

/-- The bottom subalgebra is isomorphic to the base ring. -/
noncomputable def bot_equiv_of_injective (h : function.injective (algebra_map R A)) :
  (⊥ : subalgebra R A) ≃ₐ[R] R :=
alg_equiv.symm $ alg_equiv.of_bijective (algebra.of_id R _)
⟨λ x y hxy, h (congr_arg subtype.val hxy : _),
 λ ⟨y, hy⟩, let ⟨x, hx⟩ := algebra.mem_bot.1 hy in ⟨x, subtype.eq hx⟩⟩

/-- The bottom subalgebra is isomorphic to the field. -/
noncomputable def bot_equiv (F R : Type*) [field F] [semiring R] [nontrivial R] [algebra F R] :
  (⊥ : subalgebra F R) ≃ₐ[F] F :=
bot_equiv_of_injective (ring_hom.injective _)

end algebra

namespace subalgebra

variables {R : Type u} {A : Type v}
variables [comm_semiring R] [semiring A] [algebra R A]
variables (S : subalgebra R A)

lemma range_val : S.val.range = S :=
ext $ set.ext_iff.1 $ S.val.coe_range.trans subtype.range_val

end subalgebra

section nat

variables {R : Type*} [semiring R]

/-- A subsemiring is a `ℕ`-subalgebra. -/
def subalgebra_of_subsemiring (S : subsemiring R) : subalgebra ℕ R :=
{ algebra_map_mem' := λ i, S.coe_nat_mem i,
  .. S }

@[simp] lemma mem_subalgebra_of_subsemiring {x : R} {S : subsemiring R} :
  x ∈ subalgebra_of_subsemiring S ↔ x ∈ S :=
iff.rfl

end nat

section int

variables {R : Type*} [ring R]

/-- A subring is a `ℤ`-subalgebra. -/
def subalgebra_of_subring (S : subring R) : subalgebra ℤ R :=
{ algebra_map_mem' := λ i, int.induction_on i S.zero_mem
  (λ i ih, S.add_mem ih S.one_mem)
  (λ i ih, show ((-i - 1 : ℤ) : R) ∈ S, by { rw [int.cast_sub, int.cast_one],
    exact S.sub_mem ih S.one_mem }),
  .. S }

/-- A subset closed under the ring operations is a `ℤ`-subalgebra. -/
def subalgebra_of_is_subring (S : set R) [is_subring S] : subalgebra ℤ R :=
subalgebra_of_subring S.to_subring

variables {S : Type*} [semiring S]

@[simp] lemma mem_subalgebra_of_subring {x : R} {S : subring R} :
  x ∈ subalgebra_of_subring S ↔ x ∈ S :=
iff.rfl

@[simp] lemma mem_subalgebra_of_is_subring {x : R} {S : set R} [is_subring S] :
  x ∈ subalgebra_of_is_subring S ↔ x ∈ S :=
iff.rfl

end int<|MERGE_RESOLUTION|>--- conflicted
+++ resolved
@@ -201,7 +201,6 @@
 theorem to_submodule_inj {S U : subalgebra R A} : (S : submodule R A) = U ↔ S = U :=
 ⟨to_submodule_injective, congr_arg _⟩
 
-<<<<<<< HEAD
 instance module_to_submodule : semimodule S (S : submodule R A) :=
 { smul := λ x y, ⟨x.1 * y.1, S.mul_mem x.2 y.2⟩,
   add_smul := by { intros, ext, simp [add_mul] },
@@ -210,12 +209,11 @@
   one_smul := by simp,
   zero_smul := by simp,
   smul_zero := by simp }
-=======
+
 /-- Linear equivalence between `S : submodule R A` and `S`. Though these types are equal,
 we define it as a `linear_equiv` to avoid type equalities. -/
 def to_submodule_equiv (S : subalgebra R A) : (S : submodule R A) ≃ₗ[R] S :=
 linear_equiv.of_eq _ _ rfl
->>>>>>> 7559d1c8
 
 instance : partial_order (subalgebra R A) :=
 { le := λ S T, (S : set A) ⊆ (T : set A),
