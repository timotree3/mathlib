/-
Copyright (c) 2014 Robert Lewis. All rights reserved.
Released under Apache 2.0 license as described in the file LICENSE.
Authors: Robert Lewis, Leonardo de Moura, Mario Carneiro, Floris van Doorn
-/
import algebra.field.basic
import algebra.group_power.order
import algebra.order.ring
import order.bounds
import tactic.monotonicity.basic

/-!
# Linear ordered fields

A linear ordered field is a field equipped with a linear order such that
* addition respects the order: `a ≤ b → c + a ≤ c + b`;
* multiplication of positives is positive: `0 < a → 0 < b → 0 < a * b`;
* `0 < 1`.

## Main Definitions

* `linear_ordered_field`: the class of linear ordered fields.
-/

set_option old_structure_cmd true

variable {α : Type*}

/-- A linear ordered field is a field with a linear order respecting the operations. -/
@[protect_proj] class linear_ordered_field (α : Type*) extends linear_ordered_comm_ring α, field α

section linear_ordered_field
variables [linear_ordered_field α] {a b c d e : α}

section

/-- `equiv.mul_left₀` as an order_iso. -/
@[simps {simp_rhs := tt}]
def order_iso.mul_left₀ (a : α) (ha : 0 < a) : α ≃o α :=
{ map_rel_iff' := λ _ _, mul_le_mul_left ha, ..equiv.mul_left₀ a ha.ne' }

/-- `equiv.mul_right₀` as an order_iso. -/
@[simps {simp_rhs := tt}]
def order_iso.mul_right₀ (a : α) (ha : 0 < a) : α ≃o α :=
{ map_rel_iff' := λ _ _, mul_le_mul_right ha, ..equiv.mul_right₀ a ha.ne' }

end

/-!
### Lemmas about pos, nonneg, nonpos, neg
-/

@[simp] lemma inv_pos : 0 < a⁻¹ ↔ 0 < a :=
suffices ∀ a : α, 0 < a → 0 < a⁻¹,
from ⟨λ h, inv_inv₀ a ▸ this _ h, this a⟩,
assume a ha, flip lt_of_mul_lt_mul_left ha.le $ by simp [ne_of_gt ha, zero_lt_one]

@[simp] lemma inv_nonneg : 0 ≤ a⁻¹ ↔ 0 ≤ a :=
by simp only [le_iff_eq_or_lt, inv_pos, zero_eq_inv]

@[simp] lemma inv_lt_zero : a⁻¹ < 0 ↔ a < 0 :=
by simp only [← not_le, inv_nonneg]

@[simp] lemma inv_nonpos : a⁻¹ ≤ 0 ↔ a ≤ 0 :=
by simp only [← not_lt, inv_pos]

lemma one_div_pos : 0 < 1 / a ↔ 0 < a :=
inv_eq_one_div a ▸ inv_pos

lemma one_div_neg : 1 / a < 0 ↔ a < 0 :=
inv_eq_one_div a ▸ inv_lt_zero

lemma one_div_nonneg : 0 ≤ 1 / a ↔ 0 ≤ a :=
inv_eq_one_div a ▸ inv_nonneg

lemma one_div_nonpos : 1 / a ≤ 0 ↔ a ≤ 0 :=
inv_eq_one_div a ▸ inv_nonpos

lemma div_pos_iff : 0 < a / b ↔ 0 < a ∧ 0 < b ∨ a < 0 ∧ b < 0 :=
by simp [division_def, mul_pos_iff]

lemma div_neg_iff : a / b < 0 ↔ 0 < a ∧ b < 0 ∨ a < 0 ∧ 0 < b :=
by simp [division_def, mul_neg_iff]

lemma div_nonneg_iff : 0 ≤ a / b ↔ 0 ≤ a ∧ 0 ≤ b ∨ a ≤ 0 ∧ b ≤ 0 :=
by simp [division_def, mul_nonneg_iff]

lemma div_nonpos_iff : a / b ≤ 0 ↔ 0 ≤ a ∧ b ≤ 0 ∨ a ≤ 0 ∧ 0 ≤ b :=
by simp [division_def, mul_nonpos_iff]

lemma div_pos (ha : 0 < a) (hb : 0 < b) : 0 < a / b :=
div_pos_iff.2 $ or.inl ⟨ha, hb⟩

lemma div_pos_of_neg_of_neg (ha : a < 0) (hb : b < 0) : 0 < a / b :=
div_pos_iff.2 $ or.inr ⟨ha, hb⟩

lemma div_neg_of_neg_of_pos (ha : a < 0) (hb : 0 < b) : a / b < 0 :=
div_neg_iff.2 $ or.inr ⟨ha, hb⟩

lemma div_neg_of_pos_of_neg (ha : 0 < a) (hb : b < 0) : a / b < 0 :=
div_neg_iff.2 $ or.inl ⟨ha, hb⟩

lemma div_nonneg (ha : 0 ≤ a) (hb : 0 ≤ b) : 0 ≤ a / b :=
div_nonneg_iff.2 $ or.inl ⟨ha, hb⟩

lemma div_nonneg_of_nonpos (ha : a ≤ 0) (hb : b ≤ 0) : 0 ≤ a / b :=
div_nonneg_iff.2 $ or.inr ⟨ha, hb⟩

lemma div_nonpos_of_nonpos_of_nonneg (ha : a ≤ 0) (hb : 0 ≤ b) : a / b ≤ 0 :=
div_nonpos_iff.2 $ or.inr ⟨ha, hb⟩

lemma div_nonpos_of_nonneg_of_nonpos (ha : 0 ≤ a) (hb : b ≤ 0) : a / b ≤ 0 :=
div_nonpos_iff.2 $ or.inl ⟨ha, hb⟩

/-!
### Relating one division with another term.
-/

lemma le_div_iff (hc : 0 < c) : a ≤ b / c ↔ a * c ≤ b :=
⟨λ h, div_mul_cancel b (ne_of_lt hc).symm ▸ mul_le_mul_of_nonneg_right h hc.le,
  λ h, calc
    a   = a * c * (1 / c) : mul_mul_div a (ne_of_lt hc).symm
    ... ≤ b * (1 / c)     : mul_le_mul_of_nonneg_right h (one_div_pos.2 hc).le
    ... = b / c           : (div_eq_mul_one_div b c).symm⟩

lemma le_div_iff' (hc : 0 < c) : a ≤ b / c ↔ c * a ≤ b :=
by rw [mul_comm, le_div_iff hc]

lemma div_le_iff (hb : 0 < b) : a / b ≤ c ↔ a ≤ c * b :=
⟨λ h, calc
  a = a / b * b : by rw (div_mul_cancel _ (ne_of_lt hb).symm)
  ... ≤ c * b     : mul_le_mul_of_nonneg_right h hb.le,
  λ h, calc
  a / b = a * (1 / b)     : div_eq_mul_one_div a b
  ... ≤ (c * b) * (1 / b) : mul_le_mul_of_nonneg_right h (one_div_pos.2 hb).le
  ... = (c * b) / b       : (div_eq_mul_one_div (c * b) b).symm
  ... = c                 : by refine (div_eq_iff (ne_of_gt hb)).mpr rfl⟩

lemma div_le_iff' (hb : 0 < b) : a / b ≤ c ↔ a ≤ b * c :=
by rw [mul_comm, div_le_iff hb]

lemma lt_div_iff (hc : 0 < c) : a < b / c ↔ a * c < b :=
lt_iff_lt_of_le_iff_le $ div_le_iff hc

lemma lt_div_iff' (hc : 0 < c) : a < b / c ↔ c * a < b :=
by rw [mul_comm, lt_div_iff hc]

lemma div_lt_iff (hc : 0 < c) : b / c < a ↔ b < a * c :=
lt_iff_lt_of_le_iff_le (le_div_iff hc)

lemma div_lt_iff' (hc : 0 < c) : b / c < a ↔ b < c * a :=
by rw [mul_comm, div_lt_iff hc]

lemma inv_mul_le_iff (h : 0 < b) : b⁻¹ * a ≤ c ↔ a ≤ b * c :=
begin
  rw [inv_eq_one_div, mul_comm, ← div_eq_mul_one_div],
  exact div_le_iff' h,
end

lemma inv_mul_le_iff' (h : 0 < b) : b⁻¹ * a ≤ c ↔ a ≤ c * b :=
by rw [inv_mul_le_iff h, mul_comm]

lemma mul_inv_le_iff (h : 0 < b) : a * b⁻¹ ≤ c ↔ a ≤ b * c :=
by rw [mul_comm, inv_mul_le_iff h]

lemma mul_inv_le_iff' (h : 0 < b) : a * b⁻¹ ≤ c ↔ a ≤ c * b :=
by rw [mul_comm, inv_mul_le_iff' h]

lemma inv_mul_lt_iff (h : 0 < b) : b⁻¹ * a < c ↔ a < b * c :=
begin
  rw [inv_eq_one_div, mul_comm, ← div_eq_mul_one_div],
  exact div_lt_iff' h,
end

lemma inv_mul_lt_iff' (h : 0 < b) : b⁻¹ * a < c ↔ a < c * b :=
by rw [inv_mul_lt_iff h, mul_comm]

lemma mul_inv_lt_iff (h : 0 < b) : a * b⁻¹ < c ↔ a < b * c :=
by rw [mul_comm, inv_mul_lt_iff h]

lemma mul_inv_lt_iff' (h : 0 < b) : a * b⁻¹ < c ↔ a < c * b :=
by rw [mul_comm, inv_mul_lt_iff' h]

lemma inv_pos_le_iff_one_le_mul (ha : 0 < a) : a⁻¹ ≤ b ↔ 1 ≤ b * a :=
by { rw [inv_eq_one_div], exact div_le_iff ha }

lemma inv_pos_le_iff_one_le_mul' (ha : 0 < a) : a⁻¹ ≤ b ↔ 1 ≤ a * b :=
by { rw [inv_eq_one_div], exact div_le_iff' ha }

lemma inv_pos_lt_iff_one_lt_mul (ha : 0 < a) : a⁻¹ < b ↔ 1 < b * a :=
by { rw [inv_eq_one_div], exact div_lt_iff ha }

lemma inv_pos_lt_iff_one_lt_mul' (ha : 0 < a) : a⁻¹ < b ↔ 1 < a * b :=
by { rw [inv_eq_one_div], exact div_lt_iff' ha }

lemma div_le_iff_of_neg (hc : c < 0) : b / c ≤ a ↔ a * c ≤ b :=
⟨λ h, div_mul_cancel b (ne_of_lt hc) ▸ mul_le_mul_of_nonpos_right h hc.le,
  λ h, calc
    a = a * c * (1 / c) : mul_mul_div a (ne_of_lt hc)
  ... ≥ b * (1 / c)     : mul_le_mul_of_nonpos_right h (one_div_neg.2 hc).le
  ... = b / c           : (div_eq_mul_one_div b c).symm⟩

lemma div_le_iff_of_neg' (hc : c < 0) : b / c ≤ a ↔ c * a ≤ b :=
by rw [mul_comm, div_le_iff_of_neg hc]

lemma le_div_iff_of_neg (hc : c < 0) : a ≤ b / c ↔ b ≤ a * c :=
by rw [← neg_neg c, mul_neg_eq_neg_mul_symm, div_neg, le_neg,
    div_le_iff (neg_pos.2 hc), neg_mul_eq_neg_mul_symm]

lemma le_div_iff_of_neg' (hc : c < 0) : a ≤ b / c ↔ b ≤ c * a :=
by rw [mul_comm, le_div_iff_of_neg hc]

lemma div_lt_iff_of_neg (hc : c < 0) : b / c < a ↔ a * c < b :=
lt_iff_lt_of_le_iff_le $ le_div_iff_of_neg hc

lemma div_lt_iff_of_neg' (hc : c < 0) : b / c < a ↔ c * a < b :=
by rw [mul_comm, div_lt_iff_of_neg hc]

lemma lt_div_iff_of_neg (hc : c < 0) : a < b / c ↔ b < a * c :=
lt_iff_lt_of_le_iff_le $ div_le_iff_of_neg hc

lemma lt_div_iff_of_neg' (hc : c < 0) : a < b / c ↔ b < c * a :=
by rw [mul_comm, lt_div_iff_of_neg hc]

/-- One direction of `div_le_iff` where `b` is allowed to be `0` (but `c` must be nonnegative) -/
lemma div_le_of_nonneg_of_le_mul (hb : 0 ≤ b) (hc : 0 ≤ c) (h : a ≤ c * b) : a / b ≤ c :=
by { rcases eq_or_lt_of_le hb with rfl|hb', simp [hc], rwa [div_le_iff hb'] }

lemma div_le_one_of_le (h : a ≤ b) (hb : 0 ≤ b) : a / b ≤ 1 :=
div_le_of_nonneg_of_le_mul hb zero_le_one $ by rwa one_mul

/-!
### Bi-implications of inequalities using inversions
-/

lemma inv_le_inv_of_le (ha : 0 < a) (h : a ≤ b) : b⁻¹ ≤ a⁻¹ :=
by rwa [← one_div a, le_div_iff' ha, ← div_eq_mul_inv, div_le_iff (ha.trans_le h), one_mul]

/-- See `inv_le_inv_of_le` for the implication from right-to-left with one fewer assumption. -/
lemma inv_le_inv (ha : 0 < a) (hb : 0 < b) : a⁻¹ ≤ b⁻¹ ↔ b ≤ a :=
by rw [← one_div, div_le_iff ha, ← div_eq_inv_mul, le_div_iff hb, one_mul]

/-- In a linear ordered field, for positive `a` and `b` we have `a⁻¹ ≤ b ↔ b⁻¹ ≤ a`.
See also `inv_le_of_inv_le` for a one-sided implication with one fewer assumption. -/
lemma inv_le (ha : 0 < a) (hb : 0 < b) : a⁻¹ ≤ b ↔ b⁻¹ ≤ a :=
by rw [← inv_le_inv hb (inv_pos.2 ha), inv_inv₀]

lemma inv_le_of_inv_le (ha : 0 < a) (h : a⁻¹ ≤ b) : b⁻¹ ≤ a :=
(inv_le ha ((inv_pos.2 ha).trans_le h)).1 h

lemma le_inv (ha : 0 < a) (hb : 0 < b) : a ≤ b⁻¹ ↔ b ≤ a⁻¹ :=
by rw [← inv_le_inv (inv_pos.2 hb) ha, inv_inv₀]

lemma inv_lt_inv (ha : 0 < a) (hb : 0 < b) : a⁻¹ < b⁻¹ ↔ b < a :=
lt_iff_lt_of_le_iff_le (inv_le_inv hb ha)

/-- In a linear ordered field, for positive `a` and `b` we have `a⁻¹ < b ↔ b⁻¹ < a`.
See also `inv_lt_of_inv_lt` for a one-sided implication with one fewer assumption. -/
lemma inv_lt (ha : 0 < a) (hb : 0 < b) : a⁻¹ < b ↔ b⁻¹ < a :=
lt_iff_lt_of_le_iff_le (le_inv hb ha)

lemma inv_lt_of_inv_lt (ha : 0 < a) (h : a⁻¹ < b) : b⁻¹ < a :=
(inv_lt ha ((inv_pos.2 ha).trans h)).1 h

lemma lt_inv (ha : 0 < a) (hb : 0 < b) : a < b⁻¹ ↔ b < a⁻¹ :=
lt_iff_lt_of_le_iff_le (inv_le hb ha)

lemma inv_le_inv_of_neg (ha : a < 0) (hb : b < 0) : a⁻¹ ≤ b⁻¹ ↔ b ≤ a :=
by rw [← one_div, div_le_iff_of_neg ha, ← div_eq_inv_mul, div_le_iff_of_neg hb, one_mul]

lemma inv_le_of_neg (ha : a < 0) (hb : b < 0) : a⁻¹ ≤ b ↔ b⁻¹ ≤ a :=
by rw [← inv_le_inv_of_neg hb (inv_lt_zero.2 ha), inv_inv₀]

lemma le_inv_of_neg (ha : a < 0) (hb : b < 0) : a ≤ b⁻¹ ↔ b ≤ a⁻¹ :=
by rw [← inv_le_inv_of_neg (inv_lt_zero.2 hb) ha, inv_inv₀]

lemma inv_lt_inv_of_neg (ha : a < 0) (hb : b < 0) : a⁻¹ < b⁻¹ ↔ b < a :=
lt_iff_lt_of_le_iff_le (inv_le_inv_of_neg hb ha)

lemma inv_lt_of_neg (ha : a < 0) (hb : b < 0) : a⁻¹ < b ↔ b⁻¹ < a :=
lt_iff_lt_of_le_iff_le (le_inv_of_neg hb ha)

lemma lt_inv_of_neg (ha : a < 0) (hb : b < 0) : a < b⁻¹ ↔ b < a⁻¹ :=
lt_iff_lt_of_le_iff_le (inv_le_of_neg hb ha)

lemma inv_lt_one (ha : 1 < a) : a⁻¹ < 1 :=
by rwa [inv_lt ((@zero_lt_one α _ _).trans ha) zero_lt_one, inv_one]

lemma one_lt_inv (h₁ : 0 < a) (h₂ : a < 1) : 1 < a⁻¹ :=
by rwa [lt_inv (@zero_lt_one α _ _) h₁, inv_one]

lemma inv_le_one (ha : 1 ≤ a) : a⁻¹ ≤ 1 :=
by rwa [inv_le ((@zero_lt_one α _ _).trans_le ha) zero_lt_one, inv_one]

lemma one_le_inv (h₁ : 0 < a) (h₂ : a ≤ 1) : 1 ≤ a⁻¹ :=
by rwa [le_inv (@zero_lt_one α _ _) h₁, inv_one]

lemma inv_lt_one_iff_of_pos (h₀ : 0 < a) : a⁻¹ < 1 ↔ 1 < a :=
⟨λ h₁, inv_inv₀ a ▸ one_lt_inv (inv_pos.2 h₀) h₁, inv_lt_one⟩

lemma inv_lt_one_iff : a⁻¹ < 1 ↔ a ≤ 0 ∨ 1 < a :=
begin
  cases le_or_lt a 0 with ha ha,
  { simp [ha, (inv_nonpos.2 ha).trans_lt zero_lt_one] },
  { simp only [ha.not_le, false_or, inv_lt_one_iff_of_pos ha] }
end

lemma one_lt_inv_iff : 1 < a⁻¹ ↔ 0 < a ∧ a < 1 :=
⟨λ h, ⟨inv_pos.1 (zero_lt_one.trans h), inv_inv₀ a ▸ inv_lt_one h⟩, and_imp.2 one_lt_inv⟩

lemma inv_le_one_iff : a⁻¹ ≤ 1 ↔ a ≤ 0 ∨ 1 ≤ a :=
begin
  rcases em (a = 1) with (rfl|ha),
  { simp [le_rfl] },
  { simp only [ne.le_iff_lt (ne.symm ha), ne.le_iff_lt (mt inv_eq_one₀.1 ha), inv_lt_one_iff] }
end

lemma one_le_inv_iff : 1 ≤ a⁻¹ ↔ 0 < a ∧ a ≤ 1 :=
⟨λ h, ⟨inv_pos.1 (zero_lt_one.trans_le h), inv_inv₀ a ▸ inv_le_one h⟩, and_imp.2 one_le_inv⟩

/-!
### Relating two divisions.
-/

@[mono] lemma div_le_div_of_le (hc : 0 ≤ c) (h : a ≤ b) : a / c ≤ b / c :=
begin
  rw [div_eq_mul_one_div a c, div_eq_mul_one_div b c],
  exact mul_le_mul_of_nonneg_right h (one_div_nonneg.2 hc)
end

-- Not a `mono` lemma b/c `div_le_div` is strictly more general
lemma div_le_div_of_le_left (ha : 0 ≤ a) (hc : 0 < c) (h : c ≤ b) : a / b ≤ a / c :=
begin
  rw [div_eq_mul_inv, div_eq_mul_inv],
  exact mul_le_mul_of_nonneg_left ((inv_le_inv (hc.trans_le h) hc).mpr h) ha
end

lemma div_le_div_of_le_of_nonneg (hab : a ≤ b) (hc : 0 ≤ c) : a / c ≤ b / c :=
div_le_div_of_le hc hab

lemma div_le_div_of_nonpos_of_le (hc : c ≤ 0) (h : b ≤ a) : a / c ≤ b / c :=
begin
  rw [div_eq_mul_one_div a c, div_eq_mul_one_div b c],
  exact mul_le_mul_of_nonpos_right h (one_div_nonpos.2 hc)
end

lemma div_lt_div_of_lt (hc : 0 < c) (h : a < b) : a / c < b / c :=
begin
  rw [div_eq_mul_one_div a c, div_eq_mul_one_div b c],
  exact mul_lt_mul_of_pos_right h (one_div_pos.2 hc)
end

lemma div_lt_div_of_neg_of_lt (hc : c < 0) (h : b < a) : a / c < b / c :=
begin
  rw [div_eq_mul_one_div a c, div_eq_mul_one_div b c],
  exact mul_lt_mul_of_neg_right h (one_div_neg.2 hc)
end

lemma div_le_div_right (hc : 0 < c) : a / c ≤ b / c ↔ a ≤ b :=
⟨le_imp_le_of_lt_imp_lt $ div_lt_div_of_lt hc, div_le_div_of_le $ hc.le⟩

lemma div_le_div_right_of_neg (hc : c < 0) : a / c ≤ b / c ↔ b ≤ a :=
⟨le_imp_le_of_lt_imp_lt $ div_lt_div_of_neg_of_lt hc, div_le_div_of_nonpos_of_le $ hc.le⟩

lemma div_lt_div_right (hc : 0 < c) : a / c < b / c ↔ a < b :=
lt_iff_lt_of_le_iff_le $ div_le_div_right hc

lemma div_lt_div_right_of_neg (hc : c < 0) : a / c < b / c ↔ b < a :=
lt_iff_lt_of_le_iff_le $ div_le_div_right_of_neg hc

lemma div_lt_div_left (ha : 0 < a) (hb : 0 < b) (hc : 0 < c) : a / b < a / c ↔ c < b :=
by simp only [div_eq_mul_inv, mul_lt_mul_left ha, inv_lt_inv hb hc]

lemma div_le_div_left (ha : 0 < a) (hb : 0 < b) (hc : 0 < c) : a / b ≤ a / c ↔ c ≤ b :=
le_iff_le_iff_lt_iff_lt.2 (div_lt_div_left ha hc hb)

lemma div_lt_div_iff (b0 : 0 < b) (d0 : 0 < d) :
  a / b < c / d ↔ a * d < c * b :=
by rw [lt_div_iff d0, div_mul_eq_mul_div, div_lt_iff b0]

lemma div_le_div_iff (b0 : 0 < b) (d0 : 0 < d) : a / b ≤ c / d ↔ a * d ≤ c * b :=
by rw [le_div_iff d0, div_mul_eq_mul_div, div_le_iff b0]

@[mono] lemma div_le_div (hc : 0 ≤ c) (hac : a ≤ c) (hd : 0 < d) (hbd : d ≤ b) : a / b ≤ c / d :=
by { rw div_le_div_iff (hd.trans_le hbd) hd, exact mul_le_mul hac hbd hd.le hc }

lemma div_lt_div (hac : a < c) (hbd : d ≤ b) (c0 : 0 ≤ c) (d0 : 0 < d) :
  a / b < c / d :=
(div_lt_div_iff (d0.trans_le hbd) d0).2 (mul_lt_mul hac hbd d0 c0)

lemma div_lt_div' (hac : a ≤ c) (hbd : d < b) (c0 : 0 < c) (d0 : 0 < d) :
  a / b < c / d :=
(div_lt_div_iff (d0.trans hbd) d0).2 (mul_lt_mul' hac hbd d0.le c0)

lemma div_lt_div_of_lt_left (hb : 0 < b) (h : b < a) (hc : 0 < c) : c / a < c / b :=
(div_lt_div_left hc (hb.trans h) hb).mpr h

/-!
### Relating one division and involving `1`
-/

lemma one_le_div (hb : 0 < b) : 1 ≤ a / b ↔ b ≤ a :=
by rw [le_div_iff hb, one_mul]

lemma div_le_one (hb : 0 < b) : a / b ≤ 1 ↔ a ≤ b :=
by rw [div_le_iff hb, one_mul]

lemma one_lt_div (hb : 0 < b) : 1 < a / b ↔ b < a :=
by rw [lt_div_iff hb, one_mul]

lemma div_lt_one (hb : 0 < b) : a / b < 1 ↔ a < b :=
by rw [div_lt_iff hb, one_mul]

lemma one_le_div_of_neg (hb : b < 0) : 1 ≤ a / b ↔ a ≤ b :=
by rw [le_div_iff_of_neg hb, one_mul]

lemma div_le_one_of_neg (hb : b < 0) : a / b ≤ 1 ↔ b ≤ a :=
by rw [div_le_iff_of_neg hb, one_mul]

lemma one_lt_div_of_neg (hb : b < 0) : 1 < a / b ↔ a < b :=
by rw [lt_div_iff_of_neg hb, one_mul]

lemma div_lt_one_of_neg (hb : b < 0) : a / b < 1 ↔ b < a :=
by rw [div_lt_iff_of_neg hb, one_mul]

lemma one_div_le (ha : 0 < a) (hb : 0 < b) : 1 / a ≤ b ↔ 1 / b ≤ a :=
by simpa using inv_le ha hb

lemma one_div_lt (ha : 0 < a) (hb : 0 < b) : 1 / a < b ↔ 1 / b < a :=
by simpa using inv_lt ha hb

lemma le_one_div (ha : 0 < a) (hb : 0 < b) : a ≤ 1 / b ↔ b ≤ 1 / a :=
by simpa using le_inv ha hb

lemma lt_one_div (ha : 0 < a) (hb : 0 < b) : a < 1 / b ↔ b < 1 / a :=
by simpa using lt_inv ha hb

lemma one_div_le_of_neg (ha : a < 0) (hb : b < 0) : 1 / a ≤ b ↔ 1 / b ≤ a :=
by simpa using inv_le_of_neg ha hb

lemma one_div_lt_of_neg (ha : a < 0) (hb : b < 0) : 1 / a < b ↔ 1 / b < a :=
by simpa using inv_lt_of_neg ha hb

lemma le_one_div_of_neg (ha : a < 0) (hb : b < 0) : a ≤ 1 / b ↔ b ≤ 1 / a :=
by simpa using le_inv_of_neg ha hb

lemma lt_one_div_of_neg (ha : a < 0) (hb : b < 0) : a < 1 / b ↔ b < 1 / a :=
by simpa using lt_inv_of_neg ha hb

lemma one_lt_div_iff : 1 < a / b ↔ 0 < b ∧ b < a ∨ b < 0 ∧ a < b :=
begin
  rcases lt_trichotomy b 0 with (hb|rfl|hb),
  { simp [hb, hb.not_lt, one_lt_div_of_neg] },
  { simp [lt_irrefl, zero_le_one] },
  { simp [hb, hb.not_lt, one_lt_div] }
end

lemma one_le_div_iff : 1 ≤ a / b ↔ 0 < b ∧ b ≤ a ∨ b < 0 ∧ a ≤ b :=
begin
  rcases lt_trichotomy b 0 with (hb|rfl|hb),
  { simp [hb, hb.not_lt, one_le_div_of_neg] },
  { simp [lt_irrefl, zero_lt_one.not_le, zero_lt_one] },
  { simp [hb, hb.not_lt, one_le_div] }
end

lemma div_lt_one_iff : a / b < 1 ↔ 0 < b ∧ a < b ∨ b = 0 ∨ b < 0 ∧ b < a :=
begin
  rcases lt_trichotomy b 0 with (hb|rfl|hb),
  { simp [hb, hb.not_lt, hb.ne, div_lt_one_of_neg] },
  { simp [zero_lt_one], },
  { simp [hb, hb.not_lt, div_lt_one, hb.ne.symm] }
end

lemma div_le_one_iff : a / b ≤ 1 ↔ 0 < b ∧ a ≤ b ∨ b = 0 ∨ b < 0 ∧ b ≤ a :=
begin
  rcases lt_trichotomy b 0 with (hb|rfl|hb),
  { simp [hb, hb.not_lt, hb.ne, div_le_one_of_neg] },
  { simp [zero_le_one], },
  { simp [hb, hb.not_lt, div_le_one, hb.ne.symm] }
end

/-!
### Relating two divisions, involving `1`
-/
lemma one_div_le_one_div_of_le (ha : 0 < a) (h : a ≤ b) : 1 / b ≤ 1 / a :=
by simpa using inv_le_inv_of_le ha h

lemma one_div_lt_one_div_of_lt (ha : 0 < a) (h : a < b) : 1 / b < 1 / a :=
by rwa [lt_div_iff' ha, ← div_eq_mul_one_div, div_lt_one (ha.trans h)]

lemma one_div_le_one_div_of_neg_of_le (hb : b < 0) (h : a ≤ b) : 1 / b ≤ 1 / a :=
by rwa [div_le_iff_of_neg' hb, ← div_eq_mul_one_div, div_le_one_of_neg (h.trans_lt hb)]

lemma one_div_lt_one_div_of_neg_of_lt (hb : b < 0) (h : a < b) : 1 / b < 1 / a :=
by rwa [div_lt_iff_of_neg' hb, ← div_eq_mul_one_div, div_lt_one_of_neg (h.trans hb)]

lemma le_of_one_div_le_one_div (ha : 0 < a) (h : 1 / a ≤ 1 / b) : b ≤ a :=
le_imp_le_of_lt_imp_lt (one_div_lt_one_div_of_lt ha) h

lemma lt_of_one_div_lt_one_div (ha : 0 < a) (h : 1 / a < 1 / b) : b < a :=
lt_imp_lt_of_le_imp_le (one_div_le_one_div_of_le ha) h

lemma le_of_neg_of_one_div_le_one_div (hb : b < 0) (h : 1 / a ≤ 1 / b) : b ≤ a :=
le_imp_le_of_lt_imp_lt (one_div_lt_one_div_of_neg_of_lt hb) h

lemma lt_of_neg_of_one_div_lt_one_div (hb : b < 0) (h : 1 / a < 1 / b) : b < a :=
lt_imp_lt_of_le_imp_le (one_div_le_one_div_of_neg_of_le hb) h

/-- For the single implications with fewer assumptions, see `one_div_le_one_div_of_le` and
  `le_of_one_div_le_one_div` -/
lemma one_div_le_one_div (ha : 0 < a) (hb : 0 < b) : 1 / a ≤ 1 / b ↔ b ≤ a :=
div_le_div_left zero_lt_one ha hb

/-- For the single implications with fewer assumptions, see `one_div_lt_one_div_of_lt` and
  `lt_of_one_div_lt_one_div` -/
lemma one_div_lt_one_div (ha : 0 < a) (hb : 0 < b) : 1 / a < 1 / b ↔ b < a :=
div_lt_div_left zero_lt_one ha hb

/-- For the single implications with fewer assumptions, see `one_div_lt_one_div_of_neg_of_lt` and
  `lt_of_one_div_lt_one_div` -/
lemma one_div_le_one_div_of_neg (ha : a < 0) (hb : b < 0) : 1 / a ≤ 1 / b ↔ b ≤ a :=
by simpa [one_div] using inv_le_inv_of_neg ha hb

/-- For the single implications with fewer assumptions, see `one_div_lt_one_div_of_lt` and
  `lt_of_one_div_lt_one_div` -/
lemma one_div_lt_one_div_of_neg (ha : a < 0) (hb : b < 0) : 1 / a < 1 / b ↔ b < a :=
lt_iff_lt_of_le_iff_le (one_div_le_one_div_of_neg hb ha)

lemma one_lt_one_div (h1 : 0 < a) (h2 : a < 1) : 1 < 1 / a :=
by rwa [lt_one_div (@zero_lt_one α _ _) h1, one_div_one]

lemma one_le_one_div (h1 : 0 < a) (h2 : a ≤ 1) : 1 ≤ 1 / a :=
by rwa [le_one_div (@zero_lt_one α _ _) h1, one_div_one]

lemma one_div_lt_neg_one (h1 : a < 0) (h2 : -1 < a) : 1 / a < -1 :=
suffices 1 / a < 1 / -1, by rwa one_div_neg_one_eq_neg_one at this,
one_div_lt_one_div_of_neg_of_lt h1 h2

lemma one_div_le_neg_one (h1 : a < 0) (h2 : -1 ≤ a) : 1 / a ≤ -1 :=
suffices 1 / a ≤ 1 / -1, by rwa one_div_neg_one_eq_neg_one at this,
one_div_le_one_div_of_neg_of_le h1 h2

/-!
### Results about halving.

The equalities also hold in fields of characteristic `0`. -/
lemma add_halves (a : α) : a / 2 + a / 2 = a :=
by rw [div_add_div_same, ← two_mul, mul_div_cancel_left a two_ne_zero]

lemma sub_self_div_two (a : α) : a - a / 2 = a / 2 :=
suffices a / 2 + a / 2 - a / 2 = a / 2, by rwa add_halves at this,
by rw [add_sub_cancel]

lemma div_two_sub_self (a : α) : a / 2 - a = - (a / 2) :=
suffices a / 2 - (a / 2 + a / 2) = - (a / 2), by rwa add_halves at this,
by rw [sub_add_eq_sub_sub, sub_self, zero_sub]

lemma add_self_div_two (a : α) : (a + a) / 2 = a :=
by rw [← mul_two, mul_div_cancel a two_ne_zero]

lemma half_pos (h : 0 < a) : 0 < a / 2 := div_pos h zero_lt_two

lemma one_half_pos : (0:α) < 1 / 2 := half_pos zero_lt_one

lemma div_two_lt_of_pos (h : 0 < a) : a / 2 < a :=
by { rw [div_lt_iff (@zero_lt_two α _ _)], exact lt_mul_of_one_lt_right h one_lt_two }

lemma half_lt_self : 0 < a → a / 2 < a := div_two_lt_of_pos

lemma half_le_self (ha_nonneg : 0 ≤ a) : a / 2 ≤ a :=
begin
  by_cases h0 : a = 0,
  { simp [h0], },
  { rw ← ne.def at h0,
    exact (half_lt_self (lt_of_le_of_ne ha_nonneg h0.symm)).le, },
end

lemma one_half_lt_one : (1 / 2 : α) < 1 := half_lt_self zero_lt_one

lemma add_sub_div_two_lt (h : a < b) : a + (b - a) / 2 < b :=
begin
  rwa [← div_sub_div_same, sub_eq_add_neg, add_comm (b/2), ← add_assoc, ← sub_eq_add_neg,
    ← lt_sub_iff_add_lt, sub_self_div_two, sub_self_div_two, div_lt_div_right (@zero_lt_two α _ _)]
end

lemma left_lt_add_div_two : a < (a + b) / 2 ↔ a < b := by simp [lt_div_iff, mul_two]

lemma add_div_two_lt_right : (a + b) / 2 < b ↔ a < b := by simp [div_lt_iff, mul_two]

/--  An inequality involving `2`. -/
lemma sub_one_div_inv_le_two (a2 : 2 ≤ a) :
  (1 - 1 / a)⁻¹ ≤ 2 :=
begin
  -- Take inverses on both sides to obtain `2⁻¹ ≤ 1 - 1 / a`
  refine trans (inv_le_inv_of_le (inv_pos.mpr zero_lt_two) _) (inv_inv₀ (2 : α)).le,
  -- move `1 / a` to the left and `1 - 1 / 2 = 1 / 2` to the right to obtain `1 / a ≤ ⅟ 2`
  refine trans ((le_sub_iff_add_le.mpr ((_ : _ + 2⁻¹ = _ ).le))) ((sub_le_sub_iff_left 1).mpr _),
  { -- show 2⁻¹ + 2⁻¹ = 1
    exact trans (two_mul _).symm (mul_inv_cancel two_ne_zero) },
  { -- take inverses on both sides and use the assumption `2 ≤ a`.
    exact (one_div a).le.trans (inv_le_inv_of_le zero_lt_two a2) }
end

/-!
### Miscellaneous lemmas
-/

/-- Pullback a `linear_ordered_field` under an injective map.
See note [reducible non-instances]. -/
@[reducible]
def function.injective.linear_ordered_field {β : Type*}
  [has_zero β] [has_one β] [has_add β] [has_mul β] [has_neg β] [has_sub β] [has_inv β] [has_div β]
  (f : β → α) (hf : function.injective f) (zero : f 0 = 0) (one : f 1 = 1)
  (add : ∀ x y, f (x + y) = f x + f y) (mul : ∀ x y, f (x * y) = f x * f y)
  (neg : ∀ x, f (-x) = -f x) (sub : ∀ x y, f (x - y) = f x - f y)
  (inv : ∀ x, f (x⁻¹) = (f x)⁻¹) (div : ∀ x y, f (x / y) = f x / f y) :
  linear_ordered_field β :=
{ ..hf.linear_ordered_ring f zero one add mul neg sub,
  ..hf.field f zero one add mul neg sub inv div}

lemma mul_sub_mul_div_mul_neg_iff (hc : c ≠ 0) (hd : d ≠ 0) :
  (a * d - b * c) / (c * d) < 0 ↔ a / c < b / d :=
by rw [mul_comm b c, ← div_sub_div _ _ hc hd, sub_lt_zero]

alias mul_sub_mul_div_mul_neg_iff ↔ div_lt_div_of_mul_sub_mul_div_neg mul_sub_mul_div_mul_neg

lemma mul_sub_mul_div_mul_nonpos_iff (hc : c ≠ 0) (hd : d ≠ 0) :
      (a * d - b * c) / (c * d) ≤ 0 ↔ a / c ≤ b / d :=
by rw [mul_comm b c, ← div_sub_div _ _ hc hd, sub_nonpos]

alias mul_sub_mul_div_mul_nonpos_iff ↔
  div_le_div_of_mul_sub_mul_div_nonpos mul_sub_mul_div_mul_nonpos

lemma mul_le_mul_of_mul_div_le (h : a * (b / c) ≤ d) (hc : 0 < c) : b * a ≤ d * c :=
begin
  rw [← mul_div_assoc] at h,
  rwa [mul_comm b, ← div_le_iff hc],
end

lemma div_mul_le_div_mul_of_div_le_div (h : a / b ≤ c / d) (he : 0 ≤ e) :
  a / (b * e) ≤ c / (d * e) :=
begin
  rw [div_mul_eq_div_mul_one_div, div_mul_eq_div_mul_one_div],
  exact mul_le_mul_of_nonneg_right h (one_div_nonneg.2 he)
end

lemma exists_add_lt_and_pos_of_lt (h : b < a) : ∃ c : α, b + c < a ∧ 0 < c :=
⟨(a - b) / 2, add_sub_div_two_lt h, div_pos (sub_pos_of_lt h) zero_lt_two⟩

lemma exists_pos_mul_lt {a : α} (h : 0 < a) (b : α) : ∃ c : α, 0 < c ∧ b * c < a :=
begin
  have : 0 < a / max (b + 1) 1, from div_pos h (lt_max_iff.2 (or.inr zero_lt_one)),
  refine ⟨a / max (b + 1) 1, this, _⟩,
  rw [← lt_div_iff this, div_div_cancel' h.ne'],
  exact lt_max_iff.2 (or.inl $ lt_add_one _)
end

lemma le_of_forall_sub_le (h : ∀ ε > 0, b - ε ≤ a) : b ≤ a :=
begin
  contrapose! h,
  simpa only [and_comm ((0 : α) < _), lt_sub_iff_add_lt, gt_iff_lt]
    using exists_add_lt_and_pos_of_lt h,
end

lemma monotone.div_const {β : Type*} [preorder β] {f : β → α} (hf : monotone f)
  {c : α} (hc : 0 ≤ c) : monotone (λ x, (f x) / c) :=
by simpa only [div_eq_mul_inv] using hf.mul_const (inv_nonneg.2 hc)

lemma strict_mono.div_const {β : Type*} [preorder β] {f : β → α} (hf : strict_mono f)
  {c : α} (hc : 0 < c) :
  strict_mono (λ x, (f x) / c) :=
by simpa only [div_eq_mul_inv] using hf.mul_const (inv_pos.2 hc)

@[priority 100] -- see Note [lower instance priority]
instance linear_ordered_field.to_densely_ordered : densely_ordered α :=
{ dense := λ a₁ a₂ h, ⟨(a₁ + a₂) / 2,
  calc a₁ = (a₁ + a₁) / 2 : (add_self_div_two a₁).symm
      ... < (a₁ + a₂) / 2 : div_lt_div_of_lt zero_lt_two (add_lt_add_left h _),
  calc (a₁ + a₂) / 2 < (a₂ + a₂) / 2 : div_lt_div_of_lt zero_lt_two (add_lt_add_right h _)
                 ... = a₂            : add_self_div_two a₂⟩ }

lemma mul_self_inj_of_nonneg (a0 : 0 ≤ a) (b0 : 0 ≤ b) : a * a = b * b ↔ a = b :=
mul_self_eq_mul_self_iff.trans $ or_iff_left_of_imp $
  λ h, by { subst a, have : b = 0 := le_antisymm (neg_nonneg.1 a0) b0, rw [this, neg_zero] }

lemma min_div_div_right {c : α} (hc : 0 ≤ c) (a b : α) : min (a / c) (b / c) = (min a b) / c :=
eq.symm $ monotone.map_min (λ x y, div_le_div_of_le hc)

lemma max_div_div_right {c : α} (hc : 0 ≤ c) (a b : α) : max (a / c) (b / c) = (max a b) / c :=
eq.symm $ monotone.map_max (λ x y, div_le_div_of_le hc)

lemma min_div_div_right_of_nonpos {c : α} (hc : c ≤ 0) (a b : α) :
  min (a / c) (b / c) = (max a b) / c :=
eq.symm $ @monotone.map_max α (order_dual α) _ _ _ _ _ (λ x y, div_le_div_of_nonpos_of_le hc)

lemma max_div_div_right_of_nonpos {c : α} (hc : c ≤ 0) (a b : α) :
  max (a / c) (b / c) = (min a b) / c :=
eq.symm $ @monotone.map_min α (order_dual α) _ _ _ _ _ (λ x y, div_le_div_of_nonpos_of_le hc)

lemma abs_div (a b : α) : |a / b| = |a| / |b| :=
(abs_hom : monoid_with_zero_hom α α).map_div a b

lemma abs_one_div (a : α) : |1 / a| = 1 / |a| :=
by rw [abs_div, abs_one]

lemma abs_inv (a : α) : |a⁻¹| = (|a|)⁻¹ :=
(abs_hom : monoid_with_zero_hom α α).map_inv a

-- TODO: add lemmas with `a⁻¹`.
lemma one_div_strict_anti_on : strict_anti_on (λ x : α, 1 / x) (set.Ioi 0) :=
λ x x1 y y1 xy, (one_div_lt_one_div (set.mem_Ioi.mp y1) (set.mem_Ioi.mp x1)).mpr xy

lemma one_div_pow_le_one_div_pow_of_le (a1 : 1 ≤ a) {m n : ℕ} (mn : m ≤ n) :
  1 / a ^ n ≤ 1 / a ^ m :=
by refine (one_div_le_one_div _ _).mpr (pow_le_pow a1 mn);
  exact pow_pos (zero_lt_one.trans_le a1) _

lemma one_div_pow_lt_one_div_pow_of_lt (a1 : 1 < a) {m n : ℕ} (mn : m < n) :
  1 / a ^ n < 1 / a ^ m :=
by refine (one_div_lt_one_div _ _).mpr (pow_lt_pow a1 mn);
  exact pow_pos (trans zero_lt_one a1) _

lemma one_div_pow_mono (a1 : 1 ≤ a) : monotone (λ n : ℕ, order_dual.to_dual 1 / a ^ n) :=
λ m n, one_div_pow_le_one_div_pow_of_le a1

lemma one_div_pow_strict_mono (a1 : 1 < a) : strict_mono (λ n : ℕ, order_dual.to_dual 1 / a ^ n) :=
λ m n, one_div_pow_lt_one_div_pow_of_lt a1

<<<<<<< HEAD
/-! ### Results about `has_lub` and `has_glb` -/

lemma is_lub_mul {s : set α} (hc : 0 ≤ a) (hs : is_lub s b) :
  is_lub {x | ∃ y ∈ s, a * y = x} (a * b) :=
begin
  rcases lt_or_eq_of_le hc with hc | rfl,
  { rw ← (order_iso.mul_left₀ _ hc).is_lub_image' at hs,
    convert hs using 1,
    ext x,
    simp },
  { convert is_lub_singleton using 1,
    ext x,
    have : s.nonempty ∧ 0 = x ↔ x = 0 := by rw [and_iff_right hs.nonempty, eq_comm],
    simpa using this },
end

lemma is_glb_mul {s : set α} (hc : 0 ≤ a) (hs : is_glb s b) :
  is_glb {x | ∃ y ∈ s, a * y = x} (a * b) :=
begin
  rcases lt_or_eq_of_le hc with hc | rfl,
  { rw ← (order_iso.mul_left₀ _ hc).is_glb_image' at hs,
    convert hs using 1,
    ext x,
    simp },
  { convert is_glb_singleton using 1,
    ext y,
    have : s.nonempty ∧ 0 = y ↔ y = 0 := by rw [and_iff_right hs.nonempty, eq_comm],
    simpa using this },
end

=======
/-! ### Results about `is_lub` and `is_glb` -/

lemma is_lub.mul_left {s : set α} (ha : 0 ≤ a) (hs : is_lub s b) :
  is_lub ((λ b, a * b) '' s) (a * b) :=
begin
  rcases lt_or_eq_of_le ha with ha | rfl,
  { exact (order_iso.mul_left₀ _ ha).is_lub_image'.2 hs, },
  { simp_rw zero_mul,
    rw hs.nonempty.image_const,
    exact is_lub_singleton },
end

lemma is_lub.mul_right {s : set α} (ha : 0 ≤ a) (hs : is_lub s b) :
  is_lub ((λ b, b * a) '' s) (b * a) :=
by simpa [mul_comm] using hs.mul_left ha

lemma is_glb.mul_left {s : set α} (ha : 0 ≤ a) (hs : is_glb s b) :
  is_glb ((λ b, a * b) '' s) (a * b) :=
begin
  rcases lt_or_eq_of_le ha with ha | rfl,
  { exact (order_iso.mul_left₀ _ ha).is_glb_image'.2 hs, },
  { simp_rw zero_mul,
    rw hs.nonempty.image_const,
    exact is_glb_singleton },
end

lemma is_glb.mul_right {s : set α} (ha : 0 ≤ a) (hs : is_glb s b) :
  is_glb ((λ b, b * a) '' s) (b * a) :=
by simpa [mul_comm] using hs.mul_left ha

>>>>>>> 35b67fd9
end linear_ordered_field<|MERGE_RESOLUTION|>--- conflicted
+++ resolved
@@ -726,38 +726,6 @@
 lemma one_div_pow_strict_mono (a1 : 1 < a) : strict_mono (λ n : ℕ, order_dual.to_dual 1 / a ^ n) :=
 λ m n, one_div_pow_lt_one_div_pow_of_lt a1
 
-<<<<<<< HEAD
-/-! ### Results about `has_lub` and `has_glb` -/
-
-lemma is_lub_mul {s : set α} (hc : 0 ≤ a) (hs : is_lub s b) :
-  is_lub {x | ∃ y ∈ s, a * y = x} (a * b) :=
-begin
-  rcases lt_or_eq_of_le hc with hc | rfl,
-  { rw ← (order_iso.mul_left₀ _ hc).is_lub_image' at hs,
-    convert hs using 1,
-    ext x,
-    simp },
-  { convert is_lub_singleton using 1,
-    ext x,
-    have : s.nonempty ∧ 0 = x ↔ x = 0 := by rw [and_iff_right hs.nonempty, eq_comm],
-    simpa using this },
-end
-
-lemma is_glb_mul {s : set α} (hc : 0 ≤ a) (hs : is_glb s b) :
-  is_glb {x | ∃ y ∈ s, a * y = x} (a * b) :=
-begin
-  rcases lt_or_eq_of_le hc with hc | rfl,
-  { rw ← (order_iso.mul_left₀ _ hc).is_glb_image' at hs,
-    convert hs using 1,
-    ext x,
-    simp },
-  { convert is_glb_singleton using 1,
-    ext y,
-    have : s.nonempty ∧ 0 = y ↔ y = 0 := by rw [and_iff_right hs.nonempty, eq_comm],
-    simpa using this },
-end
-
-=======
 /-! ### Results about `is_lub` and `is_glb` -/
 
 lemma is_lub.mul_left {s : set α} (ha : 0 ≤ a) (hs : is_lub s b) :
@@ -788,5 +756,4 @@
   is_glb ((λ b, b * a) '' s) (b * a) :=
 by simpa [mul_comm] using hs.mul_left ha
 
->>>>>>> 35b67fd9
 end linear_ordered_field