--- conflicted
+++ resolved
@@ -317,12 +317,9 @@
   [set_like.has_graded_one A] : graded_monoid.ghas_one (λ i, A i) :=
 { one := ⟨1, set_like.has_graded_one.one_mem⟩ }
 
-<<<<<<< HEAD
-=======
 @[simp] lemma set_like.coe_ghas_one {S : Type*} [set_like S R] [has_one R] [has_zero ι] (A : ι → S)
   [set_like.has_graded_one A] : ↑(@graded_monoid.ghas_one.one _ (λ i, A i) _ _) = (1 : R) := rfl
 
->>>>>>> 94783bef
 /-- A version of `graded_monoid.ghas_one` for internally graded objects. -/
 class set_like.has_graded_mul {S : Type*} [set_like S R] [has_mul R] [has_add ι]
   (A : ι → S) : Prop :=
@@ -333,19 +330,14 @@
   graded_monoid.ghas_mul (λ i, A i) :=
 { mul := λ i j a b, ⟨(a * b : R), set_like.has_graded_mul.mul_mem a.prop b.prop⟩ }
 
-<<<<<<< HEAD
-=======
 @[simp] lemma set_like.coe_ghas_mul {S : Type*} [set_like S R] [has_mul R] [has_add ι] (A : ι → S)
   [set_like.has_graded_mul A] {i j : ι} (x : A i) (y : A j) :
     ↑(@graded_monoid.ghas_mul.mul _ (λ i, A i) _ _ _ _ x y) = (x * y : R) := rfl
 
->>>>>>> 94783bef
 /-- A version of `graded_monoid.gmonoid` for internally graded objects. -/
 class set_like.graded_monoid {S : Type*} [set_like S R] [monoid R] [add_monoid ι]
   (A : ι → S) extends set_like.has_graded_one A, set_like.has_graded_mul A : Prop
 
-<<<<<<< HEAD
-=======
 namespace set_like.graded_monoid
 variables {S : Type*} [set_like S R] [monoid R] [add_monoid ι]
 variables {A : ι → S} [set_like.graded_monoid A]
@@ -376,7 +368,6 @@
 
 end set_like.graded_monoid
 
->>>>>>> 94783bef
 /-- Build a `gmonoid` instance for a collection of subobjects. -/
 instance set_like.gmonoid {S : Type*} [set_like S R] [monoid R] [add_monoid ι] (A : ι → S)
   [set_like.graded_monoid A] :
@@ -385,27 +376,16 @@
   mul_one := λ ⟨i, a, h⟩, sigma.subtype_ext (add_zero _) (mul_one _),
   mul_assoc := λ ⟨i, a, ha⟩ ⟨j, b, hb⟩ ⟨k, c, hc⟩,
     sigma.subtype_ext (add_assoc _ _ _) (mul_assoc _ _ _),
-<<<<<<< HEAD
-  gnpow := λ n i a, ⟨a ^ n, begin
-    induction n,
-    { rw [pow_zero, zero_nsmul], exact set_like.has_graded_one.one_mem },
-    { rw [pow_succ', succ_nsmul'], exact set_like.has_graded_mul.mul_mem n_ih a.prop },
-  end⟩,
-=======
   gnpow := λ n i a, ⟨a ^ n, set_like.graded_monoid.pow_mem n a.prop⟩,
->>>>>>> 94783bef
   gnpow_zero' := λ n, sigma.subtype_ext (zero_nsmul _) (pow_zero _),
   gnpow_succ' := λ n a, sigma.subtype_ext (succ_nsmul _ _) (pow_succ _ _),
   ..set_like.ghas_one A,
   ..set_like.ghas_mul A }
 
-<<<<<<< HEAD
-=======
 @[simp] lemma set_like.coe_gnpow {S : Type*} [set_like S R] [monoid R] [add_monoid ι] (A : ι → S)
   [set_like.graded_monoid A] {i : ι} (x : A i) (n : ℕ) :
     ↑(@graded_monoid.gmonoid.gnpow _ (λ i, A i) _ _ n _ x) = (x ^ n : R) := rfl
 
->>>>>>> 94783bef
 /-- Build a `gcomm_monoid` instance for a collection of subobjects. -/
 instance set_like.gcomm_monoid {S : Type*} [set_like S R] [comm_monoid R] [add_comm_monoid ι]
   (A : ι → S) [set_like.graded_monoid A] :
