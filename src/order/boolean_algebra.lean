/-
Copyright (c) 2017 Johannes Hölzl. All rights reserved.
Released under Apache 2.0 license as described in the file LICENSE.
Authors: Johannes Hölzl, Bryan Gin-ge Chen
-/
import order.bounded_lattice
/-!
# (Generalized) Boolean algebras

A Boolean algebra is a bounded distributive lattice with a complement operator. Boolean algebras
generalize the (classical) logic of propositions and the lattice of subsets of a set.

Generalized Boolean algebras may be less familiar, but they are essentially Boolean algebras which
do not necessarily have a top element (`⊤`) (and hence not all elements may have complements). One
example in mathlib is `finset α`, the type of all finite subsets of an arbitrary
(not-necessarily-finite) type `α`.

`generalized_boolean_algebra α` is defined to be a distributive lattice with bottom (`⊥`) admitting
a *relative* complement operator, written using "set difference" notation as `x \ y` (`sdiff x y`).
For convenience, the `boolean_algebra` type class is defined to extend `generalized_boolean_algebra`
so that it is also bundled with a `\` operator.

(A terminological point: `x \ y` is the complement of `y` relative to the interval `[⊥, x]`. We do
not yet have relative complements for arbitrary intervals, as we do not even have lattice
intervals.)

## Main declarations

* `has_compl`: a type class for the complement operator
* `generalized_boolean_algebra`: a type class for generalized Boolean algebras
* `boolean_algebra.core`: a type class with the minimal assumptions for a Boolean algebras
* `boolean_algebra`: the main type class for Boolean algebras; it extends both
  `generalized_boolean_algebra` and `boolean_algebra.core`. An instance of `boolean_algebra` can be
  obtained from one of `boolean_algebra.core` using `boolean_algebra.of_core`.
* `Prop.boolean_algebra`: the Boolean algebra instance on `Prop`

## Implementation notes

The `sup_inf_sdiff` and `inf_inf_sdiff` axioms for the relative complement operator in
`generalized_boolean_algebra` are taken from
[Wikipedia](https://en.wikipedia.org/wiki/Boolean_algebra_(structure)#Generalizations).

[Stone's paper introducing generalized Boolean algebras][Stone1935] does not define a relative
complement operator `a \ b` for all `a`, `b`. Instead, the postulates there amount to an assumption
that for all `a, b : α` where `a ≤ b`, the equations `x ⊔ a = b` and `x ⊓ a = ⊥` have a solution
`x`. `disjoint.sdiff_unique` proves that this `x` is in fact `b \ a`.

## Notations

* `xᶜ` is notation for `compl x`
* `x \ y` is notation for `sdiff x y`.

## References

* <https://en.wikipedia.org/wiki/Boolean_algebra_(structure)#Generalizations>
* [*Postulates for Boolean Algebras and Generalized Boolean Algebras*, M.H. Stone][Stone1935]
* [*Lattice Theory: Foundation*, George Grätzer][Gratzer2011]

## Tags

generalized Boolean algebras, Boolean algebras, lattices, sdiff, compl
-/
set_option old_structure_cmd true

universes u v
variables {α : Type u} {w x y z : α}

/-!
### Generalized Boolean algebras

Some of the lemmas in this section are from:

* [*Lattice Theory: Foundation*, George Grätzer][Gratzer2011]
* <https://ncatlab.org/nlab/show/relative+complement>
* <https://people.math.gatech.edu/~mccuan/courses/4317/symmetricdifference.pdf>

-/

export has_sdiff (sdiff)

/-- A generalized Boolean algebra is a distributive lattice with `⊥` and a relative complement
operation `\` (called `sdiff`, after "set difference") satisfying `(a ⊓ b) ⊔ (a \ b) = a` and
`(a ⊓ b) ⊓ (a \ b) = b`, i.e. `a \ b` is the complement of `b` in `a`.

This is a generalization of Boolean algebras which applies to `finset α` for arbitrary
(not-necessarily-`fintype`) `α`. -/
<<<<<<< HEAD
@[protect_proj, ancestor semilattice_sup_bot semilattice_inf_bot distrib_lattice has_sdiff]
class generalized_boolean_algebra (α : Type u) extends semilattice_sup_bot α, semilattice_inf_bot α,
  distrib_lattice α, has_sdiff α :=
(sup_inf_sdiff : ∀a b:α, (a ⊓ b) ⊔ (a \ b) = a)
(inf_inf_sdiff : ∀a b:α, (a ⊓ b) ⊓ (a \ b) = ⊥)

@[protect_proj, ancestor set_semilattice_union_empty set_semilattice_inter_empty
  distrib_set_lattice has_ssdiff]
class generalized_set_boolean_algebra (α : Type u)
  extends set_semilattice_union_empty α, set_semilattice_inter_empty α,
  distrib_set_lattice α, has_sdiff α :=
(union_inter_ssdiff : ∀a b:α, (a ∩ b) ∪ (a \ b) = a)
(inter_inter_ssdiff : ∀a b:α, (a ∩ b) ∩ (a \ b) = ∅)

attribute [to_set_notation] generalized_boolean_algebra
attribute [to_set_notation generalized_set_boolean_algebra.to_has_sdiff]
  generalized_boolean_algebra.to_has_sdiff

-- We might want a `is_compl_of` predicate generalizing `is_compl`,
=======
class generalized_boolean_algebra (α : Type u) extends distrib_lattice_bot α, has_sdiff α :=
(sup_inf_sdiff : ∀a b:α, (a ⊓ b) ⊔ (a \ b) = a)
(inf_inf_sdiff : ∀a b:α, (a ⊓ b) ⊓ (a \ b) = ⊥)

-- We might want a `is_compl_of` predicate (for relative complements) generalizing `is_compl`,
>>>>>>> 18256711
-- however we'd need another type class for lattices with bot, and all the API for that.

section generalized_boolean_algebra
variables [generalized_boolean_algebra α]

@[simp, to_set_notation] theorem sup_inf_sdiff (x y : α) : (x ⊓ y) ⊔ (x \ y) = x :=
generalized_boolean_algebra.sup_inf_sdiff _ _
@[simp, to_set_notation] theorem inf_inf_sdiff (x y : α) : (x ⊓ y) ⊓ (x \ y) = ⊥ :=
generalized_boolean_algebra.inf_inf_sdiff _ _

@[simp, to_set_notation] theorem sup_sdiff_inf (x y : α) : (x \ y) ⊔ (x ⊓ y) = x :=
by rw [sup_comm, sup_inf_sdiff]
@[simp, to_set_notation] theorem inf_sdiff_inf (x y : α) : (x \ y) ⊓ (x ⊓ y) = ⊥ :=
by rw [inf_comm, inf_inf_sdiff]

@[to_set_notation] theorem disjoint_inf_sdiff : disjoint (x ⊓ y) (x \ y) := (inf_inf_sdiff x y).le

-- TODO: in distributive lattices, relative complements are unique when they exist
@[to_set_notation] theorem sdiff_unique (s : (x ⊓ y) ⊔ z = x) (i : (x ⊓ y) ⊓ z = ⊥) : x \ y = z :=
begin
  conv_rhs at s { rw [←sup_inf_sdiff x y, sup_comm] },
  rw sup_comm at s,
  conv_rhs at i { rw [←inf_inf_sdiff x y, inf_comm] },
  rw inf_comm at i,
  exact (eq_of_inf_eq_sup_eq i s).symm,
end

@[to_set_notation] theorem sdiff_symm (hy : y ≤ x) (hz : z ≤ x) (H : x \ y = z) : x \ z = y :=
have hyi : x ⊓ y = y := inf_eq_right.2 hy,
have hzi : x ⊓ z = z := inf_eq_right.2 hz,
eq_of_inf_eq_sup_eq
  (begin
    have ixy := inf_inf_sdiff x y,
    rw [H, hyi] at ixy,
    have ixz := inf_inf_sdiff x z,
    rwa [hzi, inf_comm, ←ixy] at ixz,
  end)
  (begin
    have sxz := sup_inf_sdiff x z,
    rw [hzi, sup_comm] at sxz,
    rw sxz,
    symmetry,
    have sxy := sup_inf_sdiff x y,
    rwa [H, hyi] at sxy,
  end)

@[to_set_notation] lemma sdiff_le : x \ y ≤ x :=
calc x \ y ≤ (x ⊓ y) ⊔ (x \ y) : le_sup_right
       ... = x                 : sup_inf_sdiff x y

@[simp, to_set_notation] lemma bot_sdiff : ⊥ \ x = ⊥ := le_bot_iff.1 sdiff_le

@[to_set_notation] lemma inf_sdiff_right : x ⊓ (x \ y) = x \ y :=
by rw [inf_of_le_right (@sdiff_le _ x y _)]
@[to_set_notation] lemma inf_sdiff_left : (x \ y) ⊓ x = x \ y := by rw [inf_comm, inf_sdiff_right]

-- cf. `is_compl_top_bot`
@[simp, to_set_notation] lemma sdiff_self : x \ x = ⊥ :=
by rw [←inf_inf_sdiff, inf_idem, inf_of_le_right (@sdiff_le _ x x _)]

@[simp, to_set_notation] theorem sup_sdiff_self_right : x ⊔ (y \ x) = x ⊔ y :=
calc x ⊔ (y \ x) = (x ⊔ (x ⊓ y)) ⊔ (y \ x) : by rw sup_inf_self
             ... = x ⊔ ((y ⊓ x) ⊔ (y \ x)) : by ac_refl
             ... = x ⊔ y                   : by rw sup_inf_sdiff

@[simp, to_set_notation] theorem sup_sdiff_self_left : (y \ x) ⊔ x = y ⊔ x :=
by rw [sup_comm, sup_sdiff_self_right, sup_comm]

@[to_set_notation] lemma sup_sdiff_symm : x ⊔ (y \ x) = y ⊔ (x \ y) :=
by rw [sup_sdiff_self_right, sup_sdiff_self_right, sup_comm]

@[to_set_notation] lemma sup_sdiff_of_le (h : x ≤ y) : x ⊔ (y \ x) = y :=
by conv_rhs { rw [←sup_inf_sdiff y x, inf_eq_right.2 h] }

@[simp, to_set_notation] lemma sup_sdiff_left : x ⊔ (x \ y) = x :=
by { rw sup_eq_left, exact sdiff_le }

@[to_set_notation] lemma sup_sdiff_right : (x \ y) ⊔ x = x := by rw [sup_comm, sup_sdiff_left]

@[simp, to_set_notation] lemma sdiff_inf_sdiff : x \ y ⊓ (y \ x) = ⊥ :=
eq.symm $
  calc ⊥ = (x ⊓ y) ⊓ (x \ y)                           : by rw inf_inf_sdiff
     ... = (x ⊓ (y ⊓ x ⊔ y \ x)) ⊓ (x \ y)             : by rw sup_inf_sdiff
     ... = (x ⊓ (y ⊓ x) ⊔ x ⊓ (y \ x)) ⊓ (x \ y)       : by rw inf_sup_left
     ... = (y ⊓ (x ⊓ x) ⊔ x ⊓ (y \ x)) ⊓ (x \ y)       : by ac_refl
     ... = (y ⊓ x ⊔ x ⊓ (y \ x)) ⊓ (x \ y)             : by rw inf_idem
     ... = (x ⊓ y ⊓ (x \ y)) ⊔ (x ⊓ (y \ x) ⊓ (x \ y)) : by rw [inf_sup_right, @inf_comm _ _ x y]
     ... = x ⊓ (y \ x) ⊓ (x \ y)                       : by rw [inf_inf_sdiff, bot_sup_eq]
     ... = x ⊓ (x \ y) ⊓ (y \ x)                       : by ac_refl
     ... = (x \ y) ⊓ (y \ x)                           : by rw inf_sdiff_right

@[to_set_notation] lemma disjoint_sdiff_sdiff : disjoint (x \ y) (y \ x) := sdiff_inf_sdiff.le

@[to_set_notation] theorem le_sup_sdiff : y ≤ x ⊔ (y \ x) :=
by { rw [sup_sdiff_self_right], exact le_sup_right }

@[to_set_notation] theorem le_sdiff_sup : y ≤ (y \ x) ⊔ x :=
by { rw [sup_comm], exact le_sup_sdiff }

@[simp, to_set_notation] theorem inf_sdiff_self_right : x ⊓ (y \ x) = ⊥ :=
calc x ⊓ (y \ x) = ((x ⊓ y) ⊔ (x \ y)) ⊓ (y \ x)         : by rw sup_inf_sdiff
             ... = (x ⊓ y) ⊓ (y \ x) ⊔ (x \ y) ⊓ (y \ x) : by rw inf_sup_right
             ... = ⊥         : by rw [@inf_comm _ _ x y, inf_inf_sdiff, sdiff_inf_sdiff, bot_sup_eq]

<<<<<<< HEAD
@[simp, to_set_notation] theorem inf_sdiff_self_left : (y \ x) ⊓ x = ⊥ :=
by rw [inf_comm, inf_sdiff_self_right]

@[to_set_notation] theorem disjoint_sdiff : disjoint x (y \ x) := inf_sdiff_self_right.le
=======
theorem disjoint_sdiff_self_left : disjoint (y \ x) x := inf_sdiff_self_left.le
theorem disjoint_sdiff_self_right : disjoint x (y \ x) := inf_sdiff_self_right.le

lemma disjoint.disjoint_sdiff_left (h : disjoint x y) : disjoint (x \ z) y := h.mono_left sdiff_le
lemma disjoint.disjoint_sdiff_right (h : disjoint x y) : disjoint x (y \ z) := h.mono_right sdiff_le
>>>>>>> 18256711

/- TODO: if we had a typeclass for distributive lattices with `⊥`, we could make an alternative
constructor for `generalized_boolean_algebra` using `disjoint x (y \ x)` and `x ⊔ (y \ x) = y` as
axioms. -/
@[to_set_notation] theorem disjoint.sdiff_eq_of_sup_eq (hi : disjoint x z) (hs : x ⊔ z = y) :
  y \ x = z :=
have h : y ⊓ x = x := inf_eq_right.2 $ le_sup_left.trans hs.le,
sdiff_unique (by rw [h, hs]) (by rw [h, hi.eq_bot])

@[to_set_notation] lemma disjoint.sup_sdiff_cancel_left (h : disjoint x y) : (x ⊔ y) \ x = y :=
h.sdiff_eq_of_sup_eq rfl

@[to_set_notation] lemma disjoint.sup_sdiff_cancel_right (h : disjoint x y) : (x ⊔ y) \ y = x :=
h.symm.sdiff_eq_of_sup_eq sup_comm

@[to_set_notation] protected theorem disjoint.sdiff_unique (hd : disjoint x z) (hz : z ≤ y)
  (hs : y ≤ x ⊔ z) :
  y \ x = z :=
sdiff_unique
  (begin
    rw ←inf_eq_right at hs,
    rwa [sup_inf_right, inf_sup_right, @sup_comm _ _ x, inf_sup_self, inf_comm, @sup_comm _ _ z,
      hs, sup_eq_left],
  end)
  (by rw [inf_assoc, hd.eq_bot, inf_bot_eq])

-- cf. `is_compl.disjoint_left_iff` and `is_compl.disjoint_right_iff`
@[to_set_notation] lemma disjoint_sdiff_iff_le (hz : z ≤ y) (hx : x ≤ y) :
  disjoint z (y \ x) ↔ z ≤ x :=
⟨λ H, le_of_inf_le_sup_le
    (le_trans H bot_le)
    (begin
      rw sup_sdiff_of_le hx,
      refine le_trans (sup_le_sup_left sdiff_le z) _,
      rw sup_eq_right.2 hz,
    end),
 λ H, disjoint_sdiff_self_right.mono_left H⟩

-- cf. `is_compl.le_left_iff` and `is_compl.le_right_iff`
@[to_set_notation] lemma le_iff_disjoint_sdiff (hz : z ≤ y) (hx : x ≤ y) :
  z ≤ x ↔ disjoint z (y \ x) :=
(disjoint_sdiff_iff_le hz hx).symm

-- cf. `is_compl.inf_left_eq_bot_iff` and `is_compl.inf_right_eq_bot_iff`
@[to_set_notation] lemma inf_sdiff_eq_bot_iff (hz : z ≤ y) (hx : x ≤ y) :
  z ⊓ (y \ x) = ⊥ ↔ z ≤ x :=
by { rw ←disjoint_iff, exact disjoint_sdiff_iff_le hz hx }

-- cf. `is_compl.left_le_iff` and `is_compl.right_le_iff`
@[to_set_notation] lemma le_iff_eq_sup_sdiff (hz : z ≤ y) (hx : x ≤ y) : x ≤ z ↔ y = z ⊔ (y \ x) :=
⟨λ H,
  begin
    apply le_antisymm,
    { conv_lhs { rw ←sup_inf_sdiff y x, },
      apply sup_le_sup_right,
      rwa inf_eq_right.2 hx, },
    { apply le_trans,
      { apply sup_le_sup_right hz, },
      { rw sup_sdiff_left, } }
  end,
 λ H,
  begin
    conv_lhs at H { rw ←sup_sdiff_of_le hx, },
    refine le_of_inf_le_sup_le _ H.le,
    rw inf_sdiff_self_right,
    exact bot_le,
  end⟩

-- cf. `set.union_diff_cancel'`
@[to_set_notation] lemma sup_sdiff_cancel' (hx : x ≤ z) (hz : z ≤ y) : z ⊔ (y \ x) = y :=
((le_iff_eq_sup_sdiff hz (hx.trans hz)).1 hx).symm

-- cf. `is_compl.sup_inf`
@[to_set_notation] lemma sdiff_sup : y \ (x ⊔ z) = (y \ x) ⊓ (y \ z) :=
sdiff_unique
  (calc y ⊓ (x ⊔ z) ⊔ y \ x ⊓ (y \ z) =
        (y ⊓ (x ⊔ z) ⊔ y \ x) ⊓ (y ⊓ (x ⊔ z) ⊔ (y \ z))         : by rw sup_inf_left
  ... = (y ⊓ x ⊔ y ⊓ z ⊔ y \ x) ⊓ (y ⊓ x ⊔ y ⊓ z ⊔ (y \ z))     : by rw @inf_sup_left _ _ y
  ... = (y ⊓ z ⊔ (y ⊓ x ⊔ y \ x)) ⊓ (y ⊓ x ⊔ (y ⊓ z ⊔ (y \ z))) : by ac_refl
  ... = (y ⊓ z ⊔ y) ⊓ (y ⊓ x ⊔ y)                             : by rw [sup_inf_sdiff, sup_inf_sdiff]
  ... = (y ⊔ y ⊓ z) ⊓ (y ⊔ y ⊓ x)                               : by ac_refl
  ... = y                                            : by rw [sup_inf_self, sup_inf_self, inf_idem])
  (calc y ⊓ (x ⊔ z) ⊓ ((y \ x) ⊓ (y \ z)) =
        (y ⊓ x ⊔ y ⊓ z) ⊓ ((y \ x) ⊓ (y \ z))                             : by rw inf_sup_left
  ... = ((y ⊓ x) ⊓ ((y \ x) ⊓ (y \ z))) ⊔ ((y ⊓ z) ⊓ ((y \ x) ⊓ (y \ z))) : by rw inf_sup_right
  ... = ((y ⊓ x) ⊓ (y \ x) ⊓ (y \ z)) ⊔ ((y \ x) ⊓ ((y \ z) ⊓ (y ⊓ z)))   : by ac_refl
  ... = ⊥ : by rw [inf_inf_sdiff, bot_inf_eq, bot_sup_eq, @inf_comm _ _ (y \ z), inf_inf_sdiff,
              inf_bot_eq])

-- cf. `is_compl.inf_sup`
@[to_set_notation] lemma sdiff_inf : y \ (x ⊓ z) = y \ x ⊔ y \ z :=
sdiff_unique
  (calc y ⊓ (x ⊓ z) ⊔ (y \ x ⊔ y \ z) =
        (z ⊓ (y ⊓ x)) ⊔ (y \ x ⊔ y \ z)                     : by ac_refl
  ... = (z ⊔ (y \ x ⊔ y \ z)) ⊓ ((y ⊓ x) ⊔ (y \ x ⊔ y \ z)) : by rw sup_inf_right
  ... = (y \ x ⊔ (y \ z ⊔ z)) ⊓ (y ⊓ x ⊔ (y \ x ⊔ y \ z))   : by ac_refl
  ... = (y ⊔ z) ⊓ ((y ⊓ x) ⊔ (y \ x ⊔ y \ z)) :
                                            by rw [sup_sdiff_self_left, ←sup_assoc, sup_sdiff_right]
  ... = (y ⊔ z) ⊓ y                              : by rw [←sup_assoc, sup_inf_sdiff, sup_sdiff_left]
  ... = y                                                   : by rw [inf_comm, inf_sup_self])
  (calc y ⊓ (x ⊓ z) ⊓ ((y \ x) ⊔ (y \ z)) =
        (y ⊓ (x ⊓ z) ⊓ (y \ x)) ⊔ (y ⊓ (x ⊓ z) ⊓ (y \ z)) : by rw inf_sup_left
  ... = z ⊓ (y ⊓ x ⊓ (y \ x)) ⊔ z ⊓ (y ⊓ x) ⊓ (y \ z)     : by ac_refl
  ... = z ⊓ (y ⊓ x) ⊓ (y \ z)                        : by rw [inf_inf_sdiff, inf_bot_eq, bot_sup_eq]
  ... = x ⊓ ((y ⊓ z) ⊓ (y \ z))                           : by ac_refl
  ... = ⊥                                                 : by rw [inf_inf_sdiff, inf_bot_eq])

@[simp, to_set_notation] lemma sdiff_inf_self_right : y \ (x ⊓ y) = y \ x :=
by rw [sdiff_inf, sdiff_self, sup_bot_eq]

@[simp, to_set_notation] lemma sdiff_inf_self_left : y \ (y ⊓ x) = y \ x :=
by rw [inf_comm, sdiff_inf_self_right]

@[to_set_notation] lemma sdiff_eq_sdiff_iff_inf_eq_inf : y \ x = y \ z ↔ y ⊓ x = y ⊓ z :=
⟨λ h, eq_of_inf_eq_sup_eq
  (by rw [inf_inf_sdiff, h, inf_inf_sdiff])
  (by rw [sup_inf_sdiff, h, sup_inf_sdiff]),
 λ h, by rw [←sdiff_inf_self_right, ←@sdiff_inf_self_right _ z y, inf_comm, h, inf_comm]⟩

@[to_set_notation] theorem disjoint.sdiff_eq_left (h : disjoint x y) : x \ y = x :=
by conv_rhs { rw [←sup_inf_sdiff x y, h.eq_bot, bot_sup_eq] }

@[to_set_notation] theorem disjoint.sdiff_eq_right (h : disjoint x y) : y \ x = y :=
h.symm.sdiff_eq_left

-- cf. `is_compl_bot_top`
@[simp, to_set_notation] theorem sdiff_bot : x \ ⊥ = x := disjoint_bot_right.sdiff_eq_left

@[to_set_notation] theorem sdiff_eq_self_iff_disjoint : x \ y = x ↔ disjoint y x :=
calc x \ y = x ↔ x \ y = x \ ⊥ : by rw sdiff_bot
           ... ↔ x ⊓ y = x ⊓ ⊥ : sdiff_eq_sdiff_iff_inf_eq_inf
           ... ↔ disjoint y x  : by rw [inf_bot_eq, inf_comm, disjoint_iff]

@[to_set_notation] theorem sdiff_eq_self_iff_disjoint' : x \ y = x ↔ disjoint x y :=
by rw [sdiff_eq_self_iff_disjoint, disjoint.comm]

lemma sdiff_lt (hx : y ≤ x) (hy : y ≠ ⊥) :
  x \ y < x :=
begin
  refine sdiff_le.lt_of_ne (λ h, hy _),
  rw [sdiff_eq_self_iff_disjoint', disjoint_iff] at h,
  rw [←h, inf_eq_right.mpr hx],
end

-- cf. `is_compl.antimono`
@[to_set_notation] lemma sdiff_le_sdiff_self (h : z ≤ x) : w \ x ≤ w \ z :=
le_of_inf_le_sup_le
  (calc (w \ x) ⊓ (w ⊓ z) ≤ (w \ x) ⊓ (w ⊓ x) : inf_le_inf le_rfl (inf_le_inf le_rfl h)
              ... = ⊥                         : by rw [inf_comm, inf_inf_sdiff]
              ... ≤ (w \ z) ⊓ (w ⊓ z)         : bot_le)
  (calc w \ x ⊔ (w ⊓ z) ≤ w \ x ⊔ (w ⊓ x)   : sup_le_sup le_rfl (inf_le_inf le_rfl h)
                    ... ≤ w                 : by rw [sup_comm, sup_inf_sdiff]
                    ... = (w \ z) ⊔ (w ⊓ z) : by rw [sup_comm, sup_inf_sdiff])

@[to_set_notation] lemma sdiff_le_iff : y \ x ≤ z ↔ y ≤ x ⊔ z :=
⟨λ h, le_of_inf_le_sup_le
  (le_of_eq
    (calc y ⊓ (y \ x) = y \ x                         : inf_sdiff_right
                  ... = (x ⊓ (y \ x)) ⊔ (z ⊓ (y \ x)) :
                                          by rw [inf_eq_right.2 h, inf_sdiff_self_right, bot_sup_eq]
                  ... = (x ⊔ z) ⊓ (y \ x)             : inf_sup_right.symm))
  (calc y ⊔ y \ x = y                 : sup_sdiff_left
              ... ≤ y ⊔ (x ⊔ z)       : le_sup_left
              ... = ((y \ x) ⊔ x) ⊔ z : by rw [←sup_assoc, ←@sup_sdiff_self_left _ x y]
              ... = x ⊔ z ⊔ y \ x     : by ac_refl),
 λ h, le_of_inf_le_sup_le
  (calc y \ x ⊓ x = ⊥     : inf_sdiff_self_left
              ... ≤ z ⊓ x : bot_le)
  (calc y \ x ⊔ x = y ⊔ x       : sup_sdiff_self_left
              ... ≤ (x ⊔ z) ⊔ x : sup_le_sup_right h x
              ... ≤ z ⊔ x       : by rw [sup_assoc, sup_comm, sup_assoc, sup_idem])⟩

@[to_set_notation] lemma sdiff_eq_bot_iff : y \ x = ⊥ ↔ y ≤ x :=
by rw [←le_bot_iff, sdiff_le_iff, sup_bot_eq]

@[to_set_notation] lemma sdiff_le_comm : x \ y ≤ z ↔ x \ z ≤ y :=
by rw [sdiff_le_iff, sup_comm, sdiff_le_iff]

@[to_set_notation] lemma sdiff_le_self_sdiff (h : w ≤ y) : w \ x ≤ y \ x :=
le_of_inf_le_sup_le
  (calc (w \ x) ⊓ (w ⊓ x) = ⊥                 : by rw [inf_comm, inf_inf_sdiff]
                      ... ≤ (y \ x) ⊓ (w ⊓ x) : bot_le)
  (calc w \ x ⊔ (w ⊓ x) = w                       : by rw [sup_comm, sup_inf_sdiff]
                    ... ≤ (y ⊓ (y \ x)) ⊔ w       : le_sup_right
                    ... = (y ⊓ (y \ x)) ⊔ (y ⊓ w) : by rw inf_eq_right.2 h
                    ... = y ⊓ ((y \ x) ⊔ w)       : by rw inf_sup_left
                    ... = ((y \ x) ⊔ (y ⊓ x)) ⊓ ((y \ x) ⊔ w) :
                                                by rw [@sup_comm _ _ (y \ x) (y ⊓ x), sup_inf_sdiff]
                    ... = (y \ x) ⊔ ((y ⊓ x) ⊓ w) : by rw ←sup_inf_left
                    ... = (y \ x) ⊔ ((w ⊓ y) ⊓ x) : by ac_refl
                    ... = (y \ x) ⊔ (w ⊓ x)       : by rw inf_eq_left.2 h)

@[to_set_notation] theorem sdiff_le_sdiff (h₁ : w ≤ y) (h₂ : z ≤ x) : w \ x ≤ y \ z :=
calc w \ x ≤ w \ z : sdiff_le_sdiff_self h₂
       ... ≤ y \ z : sdiff_le_self_sdiff h₁

@[to_set_notation] lemma sup_inf_inf_sdiff : (x ⊓ y) ⊓ z ⊔ (y \ z) = (x ⊓ y) ⊔ (y \ z) :=
calc (x ⊓ y) ⊓ z ⊔ (y \ z) = x ⊓ (y ⊓ z) ⊔ (y \ z) : by rw inf_assoc
                       ... = (x ⊔ (y \ z)) ⊓ y     : by rw [sup_inf_right, sup_inf_sdiff]
                       ... = (x ⊓ y) ⊔ (y \ z)     : by rw [inf_sup_right, inf_sdiff_left]

@[simp, to_set_notation] lemma inf_sdiff_sup_left : (x \ z) ⊓ (x ⊔ y) = x \ z :=
by rw [inf_sup_left, inf_sdiff_left, sup_inf_self]

@[simp, to_set_notation] lemma inf_sdiff_sup_right : (x \ z) ⊓ (y ⊔ x) = x \ z :=
by rw [sup_comm, inf_sdiff_sup_left]

@[to_set_notation] lemma sdiff_sdiff_right : x \ (y \ z) = (x \ y) ⊔ (x ⊓ y ⊓ z) :=
begin
  rw [sup_comm, inf_comm, ←inf_assoc, sup_inf_inf_sdiff],
  apply sdiff_unique,
  { calc x ⊓ (y \ z) ⊔ (z ⊓ x ⊔ x \ y) =
          (x ⊔ (z ⊓ x ⊔ x \ y)) ⊓ (y \ z ⊔ (z ⊓ x ⊔ x \ y)) : by rw sup_inf_right
    ... = (x ⊔ x ⊓ z ⊔ x \ y) ⊓ (y \ z ⊔ (x ⊓ z ⊔ x \ y))   : by ac_refl
    ... = x ⊓ (y \ z ⊔ x ⊓ z ⊔ x \ y)             : by rw [sup_inf_self, sup_sdiff_left, ←sup_assoc]
    ... = x ⊓ (y \ z ⊓ (z ⊔ y) ⊔ x ⊓ (z ⊔ y) ⊔ x \ y) :
                           by rw [sup_inf_left, sup_sdiff_self_left, inf_sup_right, @sup_comm _ _ y]
    ... = x ⊓ (y \ z ⊔ (x ⊓ z ⊔ x ⊓ y) ⊔ x \ y) :
                                                by rw [inf_sdiff_sup_right, @inf_sup_left _ _ x z y]
    ... = x ⊓ (y \ z ⊔ (x ⊓ z ⊔ (x ⊓ y ⊔ x \ y)))           : by ac_refl
    ... = x ⊓ (y \ z ⊔ (x ⊔ x ⊓ z))                   : by rw [sup_inf_sdiff, @sup_comm _ _ (x ⊓ z)]
    ... = x                                        : by rw [sup_inf_self, sup_comm, inf_sup_self] },
  { calc x ⊓ (y \ z) ⊓ (z ⊓ x ⊔ x \ y) =
          x ⊓ (y \ z) ⊓ (z ⊓ x) ⊔ x ⊓ (y \ z) ⊓ (x \ y) : by rw inf_sup_left
    ... = x ⊓ (y \ z ⊓ z ⊓ x) ⊔ x ⊓ (y \ z) ⊓ (x \ y)   : by ac_refl
    ... = x ⊓ (y \ z) ⊓ (x \ y) :    by rw [inf_sdiff_self_left, bot_inf_eq, inf_bot_eq, bot_sup_eq]
    ... = x ⊓ (y \ z ⊓ y) ⊓ (x \ y)                     : by conv_lhs { rw ←inf_sdiff_left }
    ... = x ⊓ (y \ z ⊓ (y ⊓ (x \ y)))                   : by ac_refl
    ... = ⊥                                 : by rw [inf_sdiff_self_right, inf_bot_eq, inf_bot_eq] }
end

@[to_set_notation] lemma sdiff_sdiff_right' : x \ (y \ z) = (x \ y) ⊔ (x ⊓ z) :=
calc  x \ (y \ z) = (x \ y) ⊔ (x ⊓ y ⊓ z) : sdiff_sdiff_right
              ... = z ⊓ x ⊓ y ⊔ (x \ y)   : by ac_refl
              ... = (x \ y) ⊔ (x ⊓ z)     : by rw [sup_inf_inf_sdiff, sup_comm, inf_comm]

@[simp, to_set_notation] lemma sdiff_sdiff_right_self : x \ (x \ y) = x ⊓ y :=
by rw [sdiff_sdiff_right, inf_idem, sdiff_self, bot_sup_eq]

@[to_set_notation] lemma sdiff_sdiff_eq_self (h : y ≤ x) : x \ (x \ y) = y :=
by rw [sdiff_sdiff_right_self, inf_of_le_right h]

@[to_set_notation] lemma sdiff_sdiff_left : (x \ y) \ z = x \ (y ⊔ z) :=
begin
  rw sdiff_sup,
  apply sdiff_unique,
  { rw [←inf_sup_left, sup_sdiff_self_right, inf_sdiff_sup_right] },
  { rw [inf_assoc, @inf_comm _ _ z, inf_assoc, inf_sdiff_self_left, inf_bot_eq, inf_bot_eq] }
end

@[to_set_notation] lemma sdiff_sdiff_left' : (x \ y) \ z = (x \ y) ⊓ (x \ z) :=
by rw [sdiff_sdiff_left, sdiff_sup]

@[to_set_notation] lemma sdiff_sdiff_comm : (x \ y) \ z = (x \ z) \ y :=
by rw [sdiff_sdiff_left, sup_comm, sdiff_sdiff_left]

@[simp, to_set_notation] lemma sdiff_idem : x \ y \ y = x \ y := by rw [sdiff_sdiff_left, sup_idem]

<<<<<<< HEAD
@[to_set_notation] lemma sdiff_sdiff_sup_sdiff :
  z \ (x \ y ⊔ y \ x) = z ⊓ (z \ x ⊔ y) ⊓ (z \ y ⊔ x) :=
=======
@[simp] lemma sdiff_sdiff_self : x \ y \ x = ⊥ := by rw [sdiff_sdiff_comm, sdiff_self, bot_sdiff]

lemma sdiff_sdiff_sup_sdiff : z \ (x \ y ⊔ y \ x) = z ⊓ (z \ x ⊔ y) ⊓ (z \ y ⊔ x) :=
>>>>>>> 18256711
calc z \ (x \ y ⊔ y \ x) = (z \ x ⊔ z ⊓ x ⊓ y) ⊓ (z \ y ⊔ z ⊓ y ⊓ x) :
                                             by rw [sdiff_sup, sdiff_sdiff_right, sdiff_sdiff_right]
... = z ⊓ (z \ x ⊔ y) ⊓ (z \ y ⊔ z ⊓ y ⊓ x) : by rw [sup_inf_left, sup_comm, sup_inf_sdiff]
... = z ⊓ (z \ x ⊔ y) ⊓ (z ⊓ (z \ y ⊔ x)) :
                                          by rw [sup_inf_left, @sup_comm _ _ (z \ y), sup_inf_sdiff]
... = z ⊓ z ⊓ (z \ x ⊔ y) ⊓ (z \ y ⊔ x)     : by ac_refl
... = z ⊓ (z \ x ⊔ y) ⊓ (z \ y ⊔ x)         : by rw inf_idem

@[to_set_notation] lemma sdiff_sdiff_sup_sdiff' :
  z \ (x \ y ⊔ y \ x) = z ⊓ x ⊓ y ⊔ ((z \ x) ⊓ (z \ y)) :=
calc z \ (x \ y ⊔ y \ x) =
      z \ (x \ y) ⊓ (z \ (y \ x))               : sdiff_sup
... = (z \ x ⊔ z ⊓ x ⊓ y) ⊓ (z \ y ⊔ z ⊓ y ⊓ x) : by rw [sdiff_sdiff_right, sdiff_sdiff_right]
... = (z \ x ⊔ z ⊓ y ⊓ x) ⊓ (z \ y ⊔ z ⊓ y ⊓ x) : by ac_refl
... = (z \ x) ⊓ (z \ y) ⊔ z ⊓ y ⊓ x             : sup_inf_right.symm
... = z ⊓ x ⊓ y ⊔ ((z \ x) ⊓ (z \ y))           : by ac_refl

@[to_set_notation] lemma sup_sdiff : (x ⊔ y) \ z = (x \ z) ⊔ (y \ z) :=
sdiff_unique
  (calc (x ⊔ y) ⊓ z ⊔ (x \ z ⊔ y \ z) =
        (x ⊓ z ⊔ y ⊓ z) ⊔ (x \ z ⊔ y \ z) : by rw inf_sup_right
  ... = x ⊓ z ⊔ x \ z ⊔ y \ z ⊔ y ⊓ z     : by ac_refl
  ... = x ⊔ (y ⊓ z ⊔ y \ z)               : by rw [sup_inf_sdiff, sup_assoc, @sup_comm _ _ (y \ z)]
  ... = x ⊔ y                             : by rw sup_inf_sdiff)
  (calc (x ⊔ y) ⊓ z ⊓ (x \ z ⊔ y \ z) =
        (x ⊓ z ⊔ y ⊓ z) ⊓ (x \ z ⊔ y \ z)                       : by rw inf_sup_right
  ... = (x ⊓ z ⊔ y ⊓ z) ⊓ (x \ z) ⊔ ((x ⊓ z ⊔ y ⊓ z) ⊓ (y \ z)) :
                                                           by rw [@inf_sup_left _ _ (x ⊓ z ⊔ y ⊓ z)]
  ... = (y ⊓ z ⊓ (x \ z)) ⊔ ((x ⊓ z ⊔ y ⊓ z) ⊓ (y \ z)) :
                                                    by rw [inf_sup_right, inf_inf_sdiff, bot_sup_eq]
  ... = (x ⊓ z ⊔ y ⊓ z) ⊓ (y \ z)  : by rw [inf_assoc, inf_sdiff_self_right, inf_bot_eq, bot_sup_eq]
  ... = x ⊓ z ⊓ (y \ z)                           : by rw [inf_sup_right, inf_inf_sdiff, sup_bot_eq]
  ... = ⊥                                     : by rw [inf_assoc, inf_sdiff_self_right, inf_bot_eq])

@[to_set_notation] lemma sup_sdiff_right_self : (x ⊔ y) \ y = x \ y :=
by rw [sup_sdiff, sdiff_self, sup_bot_eq]

@[to_set_notation] lemma sup_sdiff_left_self : (x ⊔ y) \ x = y \ x :=
by rw [sup_comm, sup_sdiff_right_self]

@[to_set_notation] lemma inf_sdiff : (x ⊓ y) \ z = (x \ z) ⊓ (y \ z) :=
sdiff_unique
  (calc (x ⊓ y) ⊓ z ⊔ ((x \ z) ⊓ (y \ z)) =
        ((x ⊓ y) ⊓ z ⊔ (x \ z)) ⊓ ((x ⊓ y) ⊓ z ⊔ (y \ z)) : by rw [sup_inf_left]
  ... = (x ⊓ y ⊓ (z ⊔ x) ⊔ x \ z) ⊓ (x ⊓ y ⊓ z ⊔ y \ z) :
                     by rw [sup_inf_right, sup_sdiff_self_right, inf_sup_right, inf_sdiff_sup_right]
  ... = (y ⊓ (x ⊓ (x ⊔ z)) ⊔ x \ z) ⊓ (x ⊓ y ⊓ z ⊔ y \ z) : by ac_refl
  ... = ((y ⊓ x) ⊔ (x \ z)) ⊓ ((x ⊓ y) ⊔ (y \ z))         : by rw [inf_sup_self, sup_inf_inf_sdiff]
  ... = (x ⊓ y) ⊔ ((x \ z) ⊓ (y \ z))                     : by rw [@inf_comm _ _ y, sup_inf_left]
  ... = x ⊓ y                                        : sup_eq_left.2 (inf_le_inf sdiff_le sdiff_le))
  (calc (x ⊓ y) ⊓ z ⊓ ((x \ z) ⊓ (y \ z)) =
        x ⊓ y ⊓ (z ⊓ (x \ z)) ⊓ (y \ z) : by ac_refl
  ... = ⊥                               : by rw [inf_sdiff_self_right, inf_bot_eq, bot_inf_eq])

@[to_set_notation] lemma inf_sdiff_assoc : (x ⊓ y) \ z = x ⊓ (y \ z) :=
sdiff_unique
  (calc x ⊓ y ⊓ z ⊔ x ⊓ (y \ z) = x ⊓ (y ⊓ z) ⊔ x ⊓ (y \ z) : by rw inf_assoc
                            ... = x ⊓ ((y ⊓ z) ⊔ y \ z)     : inf_sup_left.symm
                            ... = x ⊓ y                     : by rw sup_inf_sdiff)
  (calc x ⊓ y ⊓ z ⊓ (x ⊓ (y \ z)) = x ⊓ x ⊓ ((y ⊓ z) ⊓ (y \ z)) : by ac_refl
                              ... = ⊥                           : by rw [inf_inf_sdiff, inf_bot_eq])

@[to_set_notation] lemma sup_eq_sdiff_sup_sdiff_sup_inf : x ⊔ y = (x \ y) ⊔ (y \ x) ⊔ (x ⊓ y) :=
eq.symm $
  calc (x \ y) ⊔ (y \ x) ⊔ (x ⊓ y) =
        ((x \ y) ⊔ (y \ x) ⊔ x) ⊓ ((x \ y) ⊔ (y \ x) ⊔ y)   : by rw sup_inf_left
  ... = ((x \ y) ⊔ x ⊔ (y \ x)) ⊓ ((x \ y) ⊔ ((y \ x) ⊔ y)) : by ac_refl
  ... = (x ⊔ (y \ x)) ⊓ ((x \ y) ⊔ y)                     : by rw [sup_sdiff_right, sup_sdiff_right]
  ... = x ⊔ y                          : by rw [sup_sdiff_self_right, sup_sdiff_self_left, inf_idem]

instance pi.generalized_boolean_algebra {α : Type u} {β : Type v} [generalized_boolean_algebra β] :
  generalized_boolean_algebra (α → β) :=
by pi_instance

end generalized_boolean_algebra

/-!
### Boolean algebras
-/


/-- Set / lattice complement -/
@[notation_class] class has_compl (α : Type*) := (compl : α → α)

export has_compl (compl)

postfix `ᶜ`:(max+1) := compl

/-- This class contains the core axioms of a Boolean algebra. The `boolean_algebra` class extends
both this class and `generalized_boolean_algebra`, see Note [forgetful inheritance]. -/
@[protect_proj, ancestor bounded_distrib_lattice has_compl]
class boolean_algebra.core (α : Type u) extends bounded_distrib_lattice α, has_compl α :=
(inf_compl_le_bot : ∀x:α, x ⊓ xᶜ ≤ ⊥)
(top_le_sup_compl : ∀x:α, ⊤ ≤ x ⊔ xᶜ)

@[protect_proj, ancestor bounded_distrib_set_lattice has_compl]
class set_boolean_algebra.core (α : Type u) extends bounded_distrib_set_lattice α, has_compl α :=
(inter_compl_subset_empty : ∀x:α, x ∩ xᶜ ⊆ ∅)
(univ_subset_union_compl : ∀x:α, has_univ.univ ⊆ x ∪ xᶜ)

attribute [to_set_notation set_boolean_algebra.core] boolean_algebra.core

section boolean_algebra_core
variables [boolean_algebra.core α]

@[simp, to_set_notation] theorem inf_compl_eq_bot : x ⊓ xᶜ = ⊥ :=
bot_unique $ boolean_algebra.core.inf_compl_le_bot x

@[simp, to_set_notation] theorem compl_inf_eq_bot : xᶜ ⊓ x = ⊥ :=
eq.trans inf_comm inf_compl_eq_bot

@[simp, to_set_notation] theorem sup_compl_eq_top : x ⊔ xᶜ = ⊤ :=
top_unique $ boolean_algebra.core.top_le_sup_compl x

@[simp, to_set_notation] theorem compl_sup_eq_top : xᶜ ⊔ x = ⊤ :=
eq.trans sup_comm sup_compl_eq_top

@[to_set_notation] theorem is_compl_compl : is_compl x xᶜ :=
is_compl.of_eq inf_compl_eq_bot sup_compl_eq_top

@[to_set_notation] theorem is_compl.eq_compl (h : is_compl x y) : x = yᶜ :=
h.left_unique is_compl_compl.symm

@[to_set_notation] theorem is_compl.compl_eq (h : is_compl x y) : xᶜ = y :=
(h.right_unique is_compl_compl).symm

<<<<<<< HEAD
@[to_set_notation] theorem disjoint_compl_right : disjoint x xᶜ := is_compl_compl.disjoint
@[to_set_notation] theorem disjoint_compl_left : disjoint xᶜ x := disjoint_compl_right.symm
=======
theorem eq_compl_iff_is_compl : x = yᶜ ↔ is_compl x y :=
⟨λ h, by { rw h, exact is_compl_compl.symm }, is_compl.eq_compl⟩

theorem compl_eq_iff_is_compl : xᶜ = y ↔ is_compl x y :=
⟨λ h, by { rw ←h, exact is_compl_compl }, is_compl.compl_eq⟩

theorem disjoint_compl_right : disjoint x xᶜ := is_compl_compl.disjoint
theorem disjoint_compl_left : disjoint xᶜ x := disjoint_compl_right.symm
>>>>>>> 18256711

@[to_set_notation] theorem compl_unique (i : x ⊓ y = ⊥) (s : x ⊔ y = ⊤) : xᶜ = y :=
(is_compl.of_eq i s).compl_eq

@[simp, to_set_notation] theorem compl_top : ⊤ᶜ = (⊥:α) :=
is_compl_top_bot.compl_eq

@[simp, to_set_notation] theorem compl_bot : ⊥ᶜ = (⊤:α) :=
is_compl_bot_top.compl_eq

@[simp, to_set_notation] theorem compl_compl (x : α) : xᶜᶜ = x :=
is_compl_compl.symm.compl_eq

<<<<<<< HEAD
@[to_set_notation] theorem compl_injective : function.injective (compl : α → α) :=
function.involutive.injective compl_compl
=======
@[simp] theorem compl_involutive : function.involutive (compl : α → α) := compl_compl

theorem compl_bijective : function.bijective (compl : α → α) :=
compl_involutive.bijective

theorem compl_injective : function.injective (compl : α → α) :=
compl_involutive.injective
>>>>>>> 18256711

@[simp, to_set_notation] theorem compl_inj_iff : xᶜ = yᶜ ↔ x = y :=
compl_injective.eq_iff

@[to_set_notation] theorem is_compl.compl_eq_iff (h : is_compl x y) : zᶜ = y ↔ z = x :=
h.compl_eq ▸ compl_inj_iff

@[simp, to_set_notation] theorem compl_eq_top : xᶜ = ⊤ ↔ x = ⊥ :=
is_compl_bot_top.compl_eq_iff

@[simp, to_set_notation] theorem compl_eq_bot : xᶜ = ⊥ ↔ x = ⊤ :=
is_compl_top_bot.compl_eq_iff

@[simp, to_set_notation] theorem compl_inf : (x ⊓ y)ᶜ = xᶜ ⊔ yᶜ :=
(is_compl_compl.inf_sup is_compl_compl).compl_eq

@[simp, to_set_notation] theorem compl_sup : (x ⊔ y)ᶜ = xᶜ ⊓ yᶜ :=
(is_compl_compl.sup_inf is_compl_compl).compl_eq

@[to_set_notation] theorem compl_le_compl (h : y ≤ x) : xᶜ ≤ yᶜ :=
is_compl_compl.antimono is_compl_compl h

@[simp, to_set_notation] theorem compl_le_compl_iff_le : yᶜ ≤ xᶜ ↔ x ≤ y :=
⟨assume h, by have h := compl_le_compl h; simp at h; assumption,
  compl_le_compl⟩

@[to_set_notation] theorem le_compl_of_le_compl (h : y ≤ xᶜ) : x ≤ yᶜ :=
by simpa only [compl_compl] using compl_le_compl h

@[to_set_notation] theorem compl_le_of_compl_le (h : yᶜ ≤ x) : xᶜ ≤ y :=
by simpa only [compl_compl] using compl_le_compl h

@[to_set_notation] theorem le_compl_iff_le_compl : y ≤ xᶜ ↔ x ≤ yᶜ :=
⟨le_compl_of_le_compl, le_compl_of_le_compl⟩

@[to_set_notation] theorem compl_le_iff_compl_le : xᶜ ≤ y ↔ yᶜ ≤ x :=
⟨compl_le_of_compl_le, compl_le_of_compl_le⟩

namespace boolean_algebra

@[priority 100]
instance : is_complemented α := ⟨λ x, ⟨xᶜ, is_compl_compl⟩⟩

end boolean_algebra

end boolean_algebra_core

/-- A Boolean algebra is a bounded distributive lattice with
a complement operator `ᶜ` such that `x ⊓ xᶜ = ⊥` and `x ⊔ xᶜ = ⊤`.
For convenience, it must also provide a set difference operation `\`
satisfying `x \ y = x ⊓ yᶜ`.

This is a generalization of (classical) logic of propositions, or
the powerset lattice. -/
-- Lean complains about metavariables in the type if the universe is not specified
@[protect_proj, ancestor generalized_boolean_algebra boolean_algebra.core]
class boolean_algebra (α : Type u) extends generalized_boolean_algebra α, boolean_algebra.core α :=
(sdiff_eq : ∀x y:α, x \ y = x ⊓ yᶜ)
-- TODO: is there a way to automatically fill in the proofs of sup_inf_sdiff and inf_inf_sdiff given
-- everything in `boolean_algebra.core` and `sdiff_eq`? The following doesn't work:
-- (sup_inf_sdiff := λ a b, by rw [sdiff_eq, ←inf_sup_left, sup_compl_eq_top, inf_top_eq])

@[protect_proj, ancestor generalized_set_boolean_algebra set_boolean_algebra.core]
class set_boolean_algebra (α : Type u) extends generalized_set_boolean_algebra α,
  set_boolean_algebra.core α :=
(ssdiff_eq : ∀ s t : α, s \ t = s ∩ tᶜ)

attribute [to_set_notation] boolean_algebra

/-- Create a `boolean_algebra` instance from a `boolean_algebra.core` instance, defining `x \ y` to
be `x ⊓ yᶜ`.

For some types, it may be more convenient to create the `boolean_algebra` instance by hand in order
to have a simpler `sdiff` operation. -/
@[to_set_notation set_boolean_algebra.of_core] def boolean_algebra.of_core
  (B : boolean_algebra.core α) :
  boolean_algebra α :=
{ sdiff := λ x y, x ⊓ yᶜ,
  sdiff_eq := λ _ _, rfl,
  sup_inf_sdiff := λ a b, by rw [←inf_sup_left, sup_compl_eq_top, inf_top_eq],
  inf_inf_sdiff := λ a b, by rw [inf_left_right_swap, @inf_assoc _ _ a, compl_inf_eq_bot,
    inf_bot_eq, bot_inf_eq],
  ..B }

section boolean_algebra
variables [boolean_algebra α]

@[to_set_notation] theorem sdiff_eq : x \ y = x ⊓ yᶜ := boolean_algebra.sdiff_eq x y

@[to_set_notation] theorem sdiff_compl : x \ yᶜ = x ⊓ y := by rw [sdiff_eq, compl_compl]

@[to_set_notation] theorem top_sdiff : ⊤ \ x = xᶜ := by rw [sdiff_eq, top_inf_eq]

@[simp, to_set_notation] theorem sdiff_top : x \ ⊤ = ⊥ := by rw [sdiff_eq, compl_top, inf_bot_eq]

@[simp] lemma sup_inf_inf_compl : (x ⊓ y) ⊔ (x ⊓ yᶜ) = x :=
by rw [← sdiff_eq, sup_inf_sdiff _ _]

end boolean_algebra

instance Prop.boolean_algebra : boolean_algebra Prop :=
boolean_algebra.of_core
{ compl := not,
  inf_compl_le_bot := λ p ⟨Hp, Hpc⟩, Hpc Hp,
  top_le_sup_compl := λ p H, classical.em p,
  .. Prop.bounded_distrib_lattice }

instance pi.boolean_algebra {ι : Type u} {α : ι → Type v} [∀ i, boolean_algebra (α i)] :
  boolean_algebra (Π i, α i) :=
by refine_struct { sdiff := λ x y i, x i \ y i, compl := λ x i, (x i)ᶜ, .. pi.bounded_lattice };
  tactic.pi_instance_derive_field<|MERGE_RESOLUTION|>--- conflicted
+++ resolved
@@ -84,18 +84,14 @@
 
 This is a generalization of Boolean algebras which applies to `finset α` for arbitrary
 (not-necessarily-`fintype`) `α`. -/
-<<<<<<< HEAD
-@[protect_proj, ancestor semilattice_sup_bot semilattice_inf_bot distrib_lattice has_sdiff]
-class generalized_boolean_algebra (α : Type u) extends semilattice_sup_bot α, semilattice_inf_bot α,
-  distrib_lattice α, has_sdiff α :=
+@[protect_proj, ancestor distrib_lattice_bot has_sdiff]
+class generalized_boolean_algebra (α : Type u) extends distrib_lattice_bot α, has_sdiff α :=
 (sup_inf_sdiff : ∀a b:α, (a ⊓ b) ⊔ (a \ b) = a)
 (inf_inf_sdiff : ∀a b:α, (a ⊓ b) ⊓ (a \ b) = ⊥)
 
-@[protect_proj, ancestor set_semilattice_union_empty set_semilattice_inter_empty
-  distrib_set_lattice has_ssdiff]
+@[protect_proj, ancestor distrib_set_lattice_empty has_ssdiff]
 class generalized_set_boolean_algebra (α : Type u)
-  extends set_semilattice_union_empty α, set_semilattice_inter_empty α,
-  distrib_set_lattice α, has_sdiff α :=
+  extends distrib_set_lattice_empty α, has_sdiff α :=
 (union_inter_ssdiff : ∀a b:α, (a ∩ b) ∪ (a \ b) = a)
 (inter_inter_ssdiff : ∀a b:α, (a ∩ b) ∩ (a \ b) = ∅)
 
@@ -103,14 +99,7 @@
 attribute [to_set_notation generalized_set_boolean_algebra.to_has_sdiff]
   generalized_boolean_algebra.to_has_sdiff
 
--- We might want a `is_compl_of` predicate generalizing `is_compl`,
-=======
-class generalized_boolean_algebra (α : Type u) extends distrib_lattice_bot α, has_sdiff α :=
-(sup_inf_sdiff : ∀a b:α, (a ⊓ b) ⊔ (a \ b) = a)
-(inf_inf_sdiff : ∀a b:α, (a ⊓ b) ⊓ (a \ b) = ⊥)
-
 -- We might want a `is_compl_of` predicate (for relative complements) generalizing `is_compl`,
->>>>>>> 18256711
 -- however we'd need another type class for lattices with bot, and all the API for that.
 
 section generalized_boolean_algebra
@@ -215,18 +204,17 @@
              ... = (x ⊓ y) ⊓ (y \ x) ⊔ (x \ y) ⊓ (y \ x) : by rw inf_sup_right
              ... = ⊥         : by rw [@inf_comm _ _ x y, inf_inf_sdiff, sdiff_inf_sdiff, bot_sup_eq]
 
-<<<<<<< HEAD
 @[simp, to_set_notation] theorem inf_sdiff_self_left : (y \ x) ⊓ x = ⊥ :=
 by rw [inf_comm, inf_sdiff_self_right]
 
-@[to_set_notation] theorem disjoint_sdiff : disjoint x (y \ x) := inf_sdiff_self_right.le
-=======
-theorem disjoint_sdiff_self_left : disjoint (y \ x) x := inf_sdiff_self_left.le
-theorem disjoint_sdiff_self_right : disjoint x (y \ x) := inf_sdiff_self_right.le
-
-lemma disjoint.disjoint_sdiff_left (h : disjoint x y) : disjoint (x \ z) y := h.mono_left sdiff_le
-lemma disjoint.disjoint_sdiff_right (h : disjoint x y) : disjoint x (y \ z) := h.mono_right sdiff_le
->>>>>>> 18256711
+@[to_set_notation] theorem disjoint_sdiff_self_left : disjoint (y \ x) x := inf_sdiff_self_left.le
+@[to_set_notation] theorem disjoint_sdiff_self_right : disjoint x (y \ x) :=
+inf_sdiff_self_right.le
+
+@[to_set_notation] lemma disjoint.disjoint_sdiff_left (h : disjoint x y) : disjoint (x \ z) y :=
+h.mono_left sdiff_le
+@[to_set_notation] lemma disjoint.disjoint_sdiff_right (h : disjoint x y) : disjoint x (y \ z) :=
+h.mono_right sdiff_le
 
 /- TODO: if we had a typeclass for distributive lattices with `⊥`, we could make an alternative
 constructor for `generalized_boolean_algebra` using `disjoint x (y \ x)` and `x ⊔ (y \ x) = y` as
@@ -485,14 +473,11 @@
 
 @[simp, to_set_notation] lemma sdiff_idem : x \ y \ y = x \ y := by rw [sdiff_sdiff_left, sup_idem]
 
-<<<<<<< HEAD
+@[simp, to_set_notation] lemma sdiff_sdiff_self : x \ y \ x = ⊥ :=
+by rw [sdiff_sdiff_comm, sdiff_self, bot_sdiff]
+
 @[to_set_notation] lemma sdiff_sdiff_sup_sdiff :
   z \ (x \ y ⊔ y \ x) = z ⊓ (z \ x ⊔ y) ⊓ (z \ y ⊔ x) :=
-=======
-@[simp] lemma sdiff_sdiff_self : x \ y \ x = ⊥ := by rw [sdiff_sdiff_comm, sdiff_self, bot_sdiff]
-
-lemma sdiff_sdiff_sup_sdiff : z \ (x \ y ⊔ y \ x) = z ⊓ (z \ x ⊔ y) ⊓ (z \ y ⊔ x) :=
->>>>>>> 18256711
 calc z \ (x \ y ⊔ y \ x) = (z \ x ⊔ z ⊓ x ⊓ y) ⊓ (z \ y ⊔ z ⊓ y ⊓ x) :
                                              by rw [sdiff_sup, sdiff_sdiff_right, sdiff_sdiff_right]
 ... = z ⊓ (z \ x ⊔ y) ⊓ (z \ y ⊔ z ⊓ y ⊓ x) : by rw [sup_inf_left, sup_comm, sup_inf_sdiff]
@@ -619,19 +604,14 @@
 @[to_set_notation] theorem is_compl.compl_eq (h : is_compl x y) : xᶜ = y :=
 (h.right_unique is_compl_compl).symm
 
-<<<<<<< HEAD
+@[to_set_notation] theorem eq_compl_iff_is_compl : x = yᶜ ↔ is_compl x y :=
+⟨λ h, by { rw h, exact is_compl_compl.symm }, is_compl.eq_compl⟩
+
+@[to_set_notation] theorem compl_eq_iff_is_compl : xᶜ = y ↔ is_compl x y :=
+⟨λ h, by { rw ←h, exact is_compl_compl }, is_compl.compl_eq⟩
+
 @[to_set_notation] theorem disjoint_compl_right : disjoint x xᶜ := is_compl_compl.disjoint
 @[to_set_notation] theorem disjoint_compl_left : disjoint xᶜ x := disjoint_compl_right.symm
-=======
-theorem eq_compl_iff_is_compl : x = yᶜ ↔ is_compl x y :=
-⟨λ h, by { rw h, exact is_compl_compl.symm }, is_compl.eq_compl⟩
-
-theorem compl_eq_iff_is_compl : xᶜ = y ↔ is_compl x y :=
-⟨λ h, by { rw ←h, exact is_compl_compl }, is_compl.compl_eq⟩
-
-theorem disjoint_compl_right : disjoint x xᶜ := is_compl_compl.disjoint
-theorem disjoint_compl_left : disjoint xᶜ x := disjoint_compl_right.symm
->>>>>>> 18256711
 
 @[to_set_notation] theorem compl_unique (i : x ⊓ y = ⊥) (s : x ⊔ y = ⊤) : xᶜ = y :=
 (is_compl.of_eq i s).compl_eq
@@ -645,18 +625,14 @@
 @[simp, to_set_notation] theorem compl_compl (x : α) : xᶜᶜ = x :=
 is_compl_compl.symm.compl_eq
 
-<<<<<<< HEAD
+@[simp, to_set_notation] theorem compl_involutive : function.involutive (compl : α → α) :=
+compl_compl
+
+@[to_set_notation] theorem compl_bijective : function.bijective (compl : α → α) :=
+compl_involutive.bijective
+
 @[to_set_notation] theorem compl_injective : function.injective (compl : α → α) :=
 function.involutive.injective compl_compl
-=======
-@[simp] theorem compl_involutive : function.involutive (compl : α → α) := compl_compl
-
-theorem compl_bijective : function.bijective (compl : α → α) :=
-compl_involutive.bijective
-
-theorem compl_injective : function.injective (compl : α → α) :=
-compl_involutive.injective
->>>>>>> 18256711
 
 @[simp, to_set_notation] theorem compl_inj_iff : xᶜ = yᶜ ↔ x = y :=
 compl_injective.eq_iff
