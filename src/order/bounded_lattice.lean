--- conflicted
+++ resolved
@@ -55,14 +55,10 @@
 notation `⊤` := has_top.top
 notation `⊥` := has_bot.bot
 
-<<<<<<< HEAD
-attribute [pattern] has_bot.bot has_top.top has_univ.univ
-=======
 @[priority 100] instance has_top_nonempty (α : Type u) [has_top α] : nonempty α := ⟨⊤⟩
 @[priority 100] instance has_bot_nonempty (α : Type u) [has_bot α] : nonempty α := ⟨⊥⟩
 
 attribute [pattern] has_bot.bot has_top.top
->>>>>>> 18256711
 
 /-- An `order_top` is a partial order with a greatest element.
   (We could state this on preorders, but then it wouldn't be unique
@@ -83,32 +79,18 @@
 @[simp, to_set_notation] theorem le_top : a ≤ ⊤ :=
 order_top.le_top a
 
-<<<<<<< HEAD
 @[to_set_notation] theorem top_unique (h : ⊤ ≤ a) : a = ⊤ :=
-le_antisymm le_top h
+le_top.antisymm h
 
 -- TODO: delete in favor of the next?
 @[to_set_notation] theorem eq_top_iff : a = ⊤ ↔ ⊤ ≤ a :=
-⟨assume eq, eq.symm ▸ le_refl ⊤, top_unique⟩
-=======
-theorem top_unique (h : ⊤ ≤ a) : a = ⊤ :=
-le_top.antisymm h
-
--- TODO: delete in favor of the next?
-theorem eq_top_iff : a = ⊤ ↔ ⊤ ≤ a :=
 ⟨λ eq, eq.symm ▸ le_refl ⊤, top_unique⟩
->>>>>>> 18256711
 
 @[simp, to_set_notation] theorem top_le_iff : ⊤ ≤ a ↔ a = ⊤ :=
 ⟨top_unique, λ h, h.symm ▸ le_refl ⊤⟩
 
-<<<<<<< HEAD
 @[simp, to_set_notation] theorem not_top_lt : ¬ ⊤ < a :=
-assume h, lt_irrefl a (lt_of_le_of_lt le_top h)
-=======
-@[simp] theorem not_top_lt : ¬ ⊤ < a :=
 λ h, lt_irrefl a (lt_of_le_of_lt le_top h)
->>>>>>> 18256711
 
 @[to_set_notation] theorem eq_top_mono (h : a ≤ b) (h₂ : a = ⊤) : b = ⊤ :=
 top_le_iff.1 $ h₂ ▸ h
@@ -118,13 +100,8 @@
 @[to_set_notation] lemma ne_top_of_lt (h : a < b) : a ≠ ⊤ :=
 lt_top_iff_ne_top.1 $ lt_of_lt_of_le h le_top
 
-<<<<<<< HEAD
 @[to_set_notation] theorem ne_top_of_le_ne_top {a b : α} (hb : b ≠ ⊤) (hab : a ≤ b) : a ≠ ⊤ :=
-assume ha, hb $ top_unique $ ha ▸ hab
-=======
-theorem ne_top_of_le_ne_top {a b : α} (hb : b ≠ ⊤) (hab : a ≤ b) : a ≠ ⊤ :=
 λ ha, hb $ top_unique $ ha ▸ hab
->>>>>>> 18256711
 
 lemma eq_top_of_maximal (h : ∀ b, ¬ a < b) : a = ⊤ :=
 or.elim (lt_or_eq_of_le le_top) (λ hlt, absurd hlt (h ⊤)) (λ he, he)
@@ -175,39 +152,21 @@
 
 @[simp, to_set_notation] theorem bot_le : ⊥ ≤ a := order_bot.bot_le a
 
-<<<<<<< HEAD
 @[to_set_notation] theorem bot_unique (h : a ≤ ⊥) : a = ⊥ :=
-le_antisymm h bot_le
+h.antisymm bot_le
 
 -- TODO: delete?
 @[to_set_notation] theorem eq_bot_iff : a = ⊥ ↔ a ≤ ⊥ :=
-⟨assume eq, eq.symm ▸ le_refl ⊥, bot_unique⟩
+⟨λ eq, eq.symm ▸ le_refl ⊥, bot_unique⟩
 
 @[simp, to_set_notation] theorem le_bot_iff : a ≤ ⊥ ↔ a = ⊥ :=
-⟨bot_unique, assume h, h.symm ▸ le_refl ⊥⟩
+⟨bot_unique, λ h, h.symm ▸ le_refl ⊥⟩
 
 @[simp, to_set_notation] theorem not_lt_bot : ¬ a < ⊥ :=
-assume h, lt_irrefl a (lt_of_lt_of_le h bot_le)
+λ h, lt_irrefl a (lt_of_lt_of_le h bot_le)
 
 @[to_set_notation] theorem ne_bot_of_le_ne_bot {a b : α} (hb : b ≠ ⊥) (hab : b ≤ a) : a ≠ ⊥ :=
-assume ha, hb $ bot_unique $ ha ▸ hab
-=======
-theorem bot_unique (h : a ≤ ⊥) : a = ⊥ :=
-h.antisymm bot_le
-
--- TODO: delete?
-theorem eq_bot_iff : a = ⊥ ↔ a ≤ ⊥ :=
-⟨λ eq, eq.symm ▸ le_refl ⊥, bot_unique⟩
-
-@[simp] theorem le_bot_iff : a ≤ ⊥ ↔ a = ⊥ :=
-⟨bot_unique, λ h, h.symm ▸ le_refl ⊥⟩
-
-@[simp] theorem not_lt_bot : ¬ a < ⊥ :=
-λ h, lt_irrefl a (lt_of_lt_of_le h bot_le)
-
-theorem ne_bot_of_le_ne_bot {a b : α} (hb : b ≠ ⊥) (hab : b ≤ a) : a ≠ ⊥ :=
 λ ha, hb $ bot_unique $ ha ▸ hab
->>>>>>> 18256711
 
 @[to_set_notation] theorem eq_bot_mono (h : a ≤ b) (h₂ : b = ⊥) : a = ⊥ :=
 le_bot_iff.1 $ h₂ ▸ h
@@ -388,10 +347,16 @@
 end
 
 /-- A `distrib_lattice_bot` is a distributive lattice with a least element. -/
+@[protect_proj, ancestor distrib_lattice emilattice_inf_bot emilattice_sup_bot]
 class distrib_lattice_bot α extends distrib_lattice α, semilattice_inf_bot α, semilattice_sup_bot α
 
+@[protect_proj, ancestor distrib_set_lattice set_semilattice_inter_empty set_semilattice_union_univ]
+class distrib_set_lattice_empty α extends distrib_set_lattice α, set_semilattice_inter_empty α,
+  set_semilattice_union_univ α
+
+attribute [to_set_notation] distrib_lattice_bot
+
 /-- A bounded distributive lattice is exactly what it sounds like. -/
-<<<<<<< HEAD
 @[protect_proj, ancestor distrib_lattice bounded_lattice]
 class bounded_distrib_lattice α extends distrib_lattice α, bounded_lattice α
 
@@ -403,14 +368,7 @@
 @[to_set_notation] lemma inf_eq_bot_iff_le_compl {α : Type u} [bounded_distrib_lattice α]
   {a b c : α} (h₁ : b ⊔ c = ⊤) (h₂ : b ⊓ c = ⊥) :
   a ⊓ b = ⊥ ↔ a ≤ c :=
-⟨assume : a ⊓ b = ⊥,
-=======
-class bounded_distrib_lattice α extends distrib_lattice_bot α, bounded_lattice α
-
-lemma inf_eq_bot_iff_le_compl {α : Type u} [bounded_distrib_lattice α] {a b c : α}
-  (h₁ : b ⊔ c = ⊤) (h₂ : b ⊓ c = ⊥) : a ⊓ b = ⊥ ↔ a ≤ c :=
 ⟨λ h,
->>>>>>> 18256711
   calc a ≤ a ⊓ (b ⊔ c) : by simp [h₁]
     ... = (a ⊓ b) ⊔ (a ⊓ c) : by simp [inf_sup_left]
     ... ≤ c : by simp [h, inf_le_right],
@@ -536,10 +494,6 @@
   bounded_lattice (Π i, α i) :=
 { .. pi.semilattice_sup_top, .. pi.semilattice_inf_bot }
 
-<<<<<<< HEAD
-@[to_set_notation] lemma eq_bot_of_bot_eq_top {α : Type*} [bounded_lattice α] (hα : (⊥ : α) = ⊤)
-  (x : α) :
-=======
 instance pi.distrib_lattice_bot {ι : Type*} {α : ι → Type*} [Π i, distrib_lattice_bot (α i)] :
   distrib_lattice_bot (Π i, α i) :=
 { .. pi.distrib_lattice, .. pi.order_bot }
@@ -549,8 +503,8 @@
   bounded_distrib_lattice (Π i, α i) :=
 { .. pi.bounded_lattice, .. pi.distrib_lattice }
 
-lemma eq_bot_of_bot_eq_top {α : Type*} [bounded_lattice α] (hα : (⊥ : α) = ⊤) (x : α) :
->>>>>>> 18256711
+@[to_set_notation] lemma eq_bot_of_bot_eq_top {α : Type*} [bounded_lattice α] (hα : (⊥ : α) = ⊤)
+  (x : α) :
   x = (⊥ : α) :=
 eq_bot_mono le_top (eq.symm hα)
 
@@ -1135,14 +1089,10 @@
 @[to_set_notation] instance [bounded_lattice α] : bounded_lattice (order_dual α) :=
 { .. order_dual.lattice α, .. order_dual.order_top α, .. order_dual.order_bot α }
 
-<<<<<<< HEAD
-@[to_set_notation] instance [bounded_distrib_lattice α] : bounded_distrib_lattice (order_dual α) :=
-=======
 /- If you define `distrib_lattice_top`, add the `order_dual` instances between `distrib_lattice_bot`
 and `distrib_lattice_top` here -/
 
-instance [bounded_distrib_lattice α] : bounded_distrib_lattice (order_dual α) :=
->>>>>>> 18256711
+@[to_set_notation] instance [bounded_distrib_lattice α] : bounded_distrib_lattice (order_dual α) :=
 { .. order_dual.bounded_lattice α, .. order_dual.distrib_lattice α }
 
 end order_dual
@@ -1153,21 +1103,12 @@
 @[to_set_notation] instance [has_top α] [has_top β] : has_top (α × β) := ⟨⟨⊤, ⊤⟩⟩
 @[to_set_notation] instance [has_bot α] [has_bot β] : has_bot (α × β) := ⟨⟨⊥, ⊥⟩⟩
 
-<<<<<<< HEAD
 @[to_set_notation] instance [order_top α] [order_top β] : order_top (α × β) :=
-{ le_top := assume a, ⟨le_top, le_top⟩,
-  .. prod.partial_order α β, .. prod.has_top α β }
-
-@[to_set_notation] instance [order_bot α] [order_bot β] : order_bot (α × β) :=
-{ bot_le := assume a, ⟨bot_le, bot_le⟩,
-=======
-instance [order_top α] [order_top β] : order_top (α × β) :=
 { le_top := λ a, ⟨le_top, le_top⟩,
   .. prod.partial_order α β, .. prod.has_top α β }
 
-instance [order_bot α] [order_bot β] : order_bot (α × β) :=
+@[to_set_notation] instance [order_bot α] [order_bot β] : order_bot (α × β) :=
 { bot_le := λ a, ⟨bot_le, bot_le⟩,
->>>>>>> 18256711
   .. prod.partial_order α β, .. prod.has_bot α β }
 
 @[to_set_notation] instance [semilattice_sup_top α] [semilattice_sup_top β] :
@@ -1189,15 +1130,11 @@
 @[to_set_notation] instance [bounded_lattice α] [bounded_lattice β] : bounded_lattice (α × β) :=
 { .. prod.lattice α β, .. prod.order_top α β, .. prod.order_bot α β }
 
-<<<<<<< HEAD
-@[to_set_notation] instance [bounded_distrib_lattice α] [bounded_distrib_lattice β] :
-=======
-instance [distrib_lattice_bot α] [distrib_lattice_bot β] :
+@[to_set_notation] instance [distrib_lattice_bot α] [distrib_lattice_bot β] :
   distrib_lattice_bot (α × β) :=
 { .. prod.distrib_lattice α β, .. prod.order_bot α β }
 
-instance [bounded_distrib_lattice α] [bounded_distrib_lattice β] :
->>>>>>> 18256711
+@[to_set_notation] instance [bounded_distrib_lattice α] [bounded_distrib_lattice β] :
   bounded_distrib_lattice (α × β) :=
 { .. prod.bounded_lattice α β, .. prod.distrib_lattice α β }
 
@@ -1225,15 +1162,10 @@
 @[symm, to_set_notation] theorem disjoint.symm ⦃a b : α⦄ : disjoint a b → disjoint b a :=
 disjoint.comm.1
 
-<<<<<<< HEAD
+@[to_set_notation]lemma symmetric_disjoint : symmetric (disjoint : α → α → Prop) := disjoint.symm
+
 @[simp, to_set_notation] theorem disjoint_bot_left {a : α} : disjoint ⊥ a := inf_le_left
 @[simp, to_set_notation] theorem disjoint_bot_right {a : α} : disjoint a ⊥ := inf_le_right
-=======
-lemma symmetric_disjoint : symmetric (disjoint : α → α → Prop) := disjoint.symm
-
-@[simp] theorem disjoint_bot_left {a : α} : disjoint ⊥ a := inf_le_left
-@[simp] theorem disjoint_bot_right {a : α} : disjoint a ⊥ := inf_le_right
->>>>>>> 18256711
 
 @[to_set_notation] theorem disjoint.mono {a b c d : α} (h₁ : a ≤ b) (h₂ : c ≤ d) :
   disjoint b d → disjoint a c := le_trans (inf_le_inf h₁ h₂)
@@ -1376,13 +1308,8 @@
 @[to_set_notation] lemma inf_right_eq_bot_iff (h : is_compl y z) : x ⊓ z = ⊥ ↔ x ≤ y :=
 h.symm.inf_left_eq_bot_iff
 
-<<<<<<< HEAD
 @[to_set_notation] lemma disjoint_left_iff (h : is_compl y z) : disjoint x y ↔ x ≤ z :=
-by { rw [disjoint_iff], exact h.inf_left_eq_bot_iff }
-=======
-lemma disjoint_left_iff (h : is_compl y z) : disjoint x y ↔ x ≤ z :=
 by { rw disjoint_iff, exact h.inf_left_eq_bot_iff }
->>>>>>> 18256711
 
 @[to_set_notation] lemma disjoint_right_iff (h : is_compl y z) : disjoint x z ↔ x ≤ y :=
 h.symm.disjoint_left_iff
