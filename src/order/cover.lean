/-
Copyright (c) 2021 Yaël Dillies. All rights reserved.
Released under Apache 2.0 license as described in the file LICENSE.
Authors: Yaël Dillies, Violeta Hernández Palacios, Grayson Burton, Floris van Doorn
-/
import data.set.intervals.ord_connected

/-!
# The covering relation

This file defines the covering relation in an order. `b` is said to cover `a` if `a < b` and there
<<<<<<< HEAD
is no element in between.
=======
is no element in between. We say that `b` weakly covers `a` if `a ≤ b` and there is no element
between `a` and `b`. In a partial order this is equivalent to `a ⋖ b ∨ a = b`, in a preorder this
is equivalent to `a ⋖ b ∨ (a ≤ b ∧ b ≤ a)`
>>>>>>> 394dec32

## Notation

* `a ⋖ b` means that `b` covers `a`.
* `a ⩿ b` means that `b` weakly covers `a`.
-/

open set order_dual

variables {α β : Type*}

section weakly_covers

section preorder
variables [preorder α] [preorder β] {a b c: α}

/-- `wcovby a b` means that `a = b` or `b` covers `a`.
This means that `a ≤ b` and there is no element in between.
-/
def wcovby (a b : α) : Prop := a ≤ b ∧ ∀ ⦃c⦄, a < c → ¬ c < b

infix ` ⩿ `:50 := wcovby

lemma wcovby.le (h : a ⩿ b) : a ≤ b := h.1

lemma wcovby.refl (a : α) : a ⩿ a := ⟨le_rfl, λ c hc, hc.not_lt⟩
lemma wcovby.rfl : a ⩿ a := wcovby.refl a

protected lemma eq.wcovby (h : a = b) : a ⩿ b := h ▸ wcovby.rfl

lemma wcovby_of_le_of_le (h1 : a ≤ b) (h2 : b ≤ a) : a ⩿ b :=
⟨h1, λ c hac hcb, (hac.trans hcb).not_le h2⟩

alias wcovby_of_le_of_le ← has_le.le.wcovby_of_le

lemma wcovby.wcovby_iff_le (hab : a ⩿ b) : b ⩿ a ↔ b ≤ a :=
⟨λ h, h.le, λ h, h.wcovby_of_le hab.le⟩

lemma wcovby_of_eq_or_eq (hab : a ≤ b) (h : ∀ c, a ≤ c → c ≤ b → c = a ∨ c = b) : a ⩿ b :=
⟨hab, λ c ha hb, (h c ha.le hb.le).elim ha.ne' hb.ne⟩

/-- If `a ≤ b`, then `b` does not cover `a` iff there's an element in between. -/
lemma not_wcovby_iff (h : a ≤ b) : ¬ a ⩿ b ↔ ∃ c, a < c ∧ c < b :=
by simp_rw [wcovby, h, true_and, not_forall, exists_prop, not_not]

instance wcovby.is_refl : is_refl α (⩿) := ⟨wcovby.refl⟩

lemma wcovby.Ioo_eq (h : a ⩿ b) : Ioo a b = ∅ :=
eq_empty_iff_forall_not_mem.2 $ λ x hx, h.2 hx.1 hx.2

lemma wcovby.of_image (f : α ↪o β) (h : f a ⩿ f b) : a ⩿ b :=
⟨f.le_iff_le.mp h.le, λ c hac hcb, h.2 (f.lt_iff_lt.mpr hac) (f.lt_iff_lt.mpr hcb)⟩

lemma wcovby.image (f : α ↪o β) (hab : a ⩿ b) (h : (range f).ord_connected) : f a ⩿ f b :=
begin
  refine ⟨f.monotone hab.le, λ c ha hb, _⟩,
  obtain ⟨c, rfl⟩ := h.out (mem_range_self _) (mem_range_self _) ⟨ha.le, hb.le⟩,
  rw f.lt_iff_lt at ha hb,
  exact hab.2 ha hb,
end

lemma set.ord_connected.apply_wcovby_apply_iff (f : α ↪o β) (h : (range f).ord_connected) :
  f a ⩿ f b ↔ a ⩿ b :=
⟨λ h2, h2.of_image f, λ hab, hab.image f h⟩

@[simp] lemma apply_wcovby_apply_iff {E : Type*} [order_iso_class E α β] (e : E) :
  e a ⩿ e b ↔ a ⩿ b :=
(ord_connected_range (e : α ≃o β)).apply_wcovby_apply_iff ((e : α ≃o β) : α ↪o β)

@[simp] lemma to_dual_wcovby_to_dual_iff : to_dual b ⩿ to_dual a ↔ a ⩿ b :=
and_congr_right' $ forall_congr $ λ c, forall_swap

@[simp] lemma of_dual_wcovby_of_dual_iff {a b : order_dual α} :
  of_dual a ⩿ of_dual b ↔ b ⩿ a :=
and_congr_right' $ forall_congr $ λ c, forall_swap

alias to_dual_wcovby_to_dual_iff ↔ _ wcovby.to_dual
alias of_dual_wcovby_of_dual_iff ↔ _ wcovby.of_dual

end preorder

section partial_order
variables [partial_order α] {a b c : α}

lemma wcovby.eq_or_eq (h : a ⩿ b) (h2 : a ≤ c) (h3 : c ≤ b) : c = a ∨ c = b :=
begin
  rcases h2.eq_or_lt with h2|h2, { exact or.inl h2.symm },
  rcases h3.eq_or_lt with h3|h3, { exact or.inr h3 },
  exact (h.2 h2 h3).elim
end

lemma wcovby.le_and_le_iff (h : a ⩿ b) : a ≤ c ∧ c ≤ b ↔ c = a ∨ c = b :=
begin
  refine ⟨λ h2, h.eq_or_eq h2.1 h2.2, _⟩, rintro (rfl|rfl), exacts [⟨le_rfl, h.le⟩, ⟨h.le, le_rfl⟩]
end

lemma wcovby.Icc_eq (h : a ⩿ b) : Icc a b = {a, b} :=
by { ext c, exact h.le_and_le_iff }

lemma wcovby.Ico_subset (h : a ⩿ b) : Ico a b ⊆ {a} :=
by rw [← Icc_diff_right, h.Icc_eq, diff_singleton_subset_iff, pair_comm]

lemma wcovby.Ioc_subset (h : a ⩿ b) : Ioc a b ⊆ {b} :=
by rw [← Icc_diff_left, h.Icc_eq, diff_singleton_subset_iff]

end partial_order

end weakly_covers

section has_lt
variables [has_lt α] {a b : α}

/-- `covby a b` means that `b` covers `a`: `a < b` and there is no element in between. -/
def covby (a b : α) : Prop := a < b ∧ ∀ ⦃c⦄, a < c → ¬ c < b

infix ` ⋖ `:50 := covby

lemma covby.lt (h : a ⋖ b) : a < b := h.1

/-- If `a < b`, then `b` does not cover `a` iff there's an element in between. -/
lemma not_covby_iff (h : a < b) : ¬a ⋖ b ↔ ∃ c, a < c ∧ c < b :=
by simp_rw [covby, h, true_and, not_forall, exists_prop, not_not]

alias not_covby_iff ↔ exists_lt_lt_of_not_covby _
alias exists_lt_lt_of_not_covby ← has_lt.lt.exists_lt_lt

/-- In a dense order, nothing covers anything. -/
lemma not_covby [densely_ordered α] : ¬ a ⋖ b :=
λ h, let ⟨c, hc⟩ := exists_between h.1 in h.2 hc.1 hc.2

lemma densely_ordered_iff_forall_not_covby : densely_ordered α ↔ ∀ a b : α, ¬ a ⋖ b :=
⟨λ h a b, @not_covby _ _ _ _ h, λ h, ⟨λ a b hab, exists_lt_lt_of_not_covby hab $ h _ _⟩⟩

@[simp] lemma to_dual_covby_to_dual_iff : to_dual b ⋖ to_dual a ↔ a ⋖ b :=
and_congr_right' $ forall_congr $ λ c, forall_swap

@[simp] lemma of_dual_covby_of_dual_iff {a b : order_dual α} :
  of_dual a ⋖ of_dual b ↔ b ⋖ a :=
and_congr_right' $ forall_congr $ λ c, forall_swap

alias to_dual_covby_to_dual_iff ↔ _ covby.to_dual
alias of_dual_covby_of_dual_iff ↔ _ covby.of_dual

end has_lt

section preorder
variables [preorder α] [preorder β] {a b : α}

lemma covby.le (h : a ⋖ b) : a ≤ b := h.1.le
protected lemma covby.ne (h : a ⋖ b) : a ≠ b := h.lt.ne
lemma covby.ne' (h : a ⋖ b) : b ≠ a := h.lt.ne'

protected lemma covby.wcovby (h : a ⋖ b) : a ⩿ b := ⟨h.le, h.2⟩
lemma wcovby.covby_of_not_le (h : a ⩿ b) (h2 : ¬ b ≤ a) : a ⋖ b := ⟨h.le.lt_of_not_le h2, h.2⟩
lemma wcovby.covby_of_lt (h : a ⩿ b) (h2 : a < b) : a ⋖ b := ⟨h2, h.2⟩

lemma covby_iff_wcovby_and_lt : a ⋖ b ↔ a ⩿ b ∧ a < b :=
⟨λ h, ⟨h.wcovby, h.lt⟩, λ h, h.1.covby_of_lt h.2⟩

lemma covby_iff_wcovby_and_not_le : a ⋖ b ↔ a ⩿ b ∧ ¬ b ≤ a :=
⟨λ h, ⟨h.wcovby, h.lt.not_le⟩, λ h, h.1.covby_of_not_le h.2⟩

lemma wcovby_iff_covby_or_le_and_le : a ⩿ b ↔ a ⋖ b ∨ (a ≤ b ∧ b ≤ a) :=
⟨λ h, or_iff_not_imp_right.mpr $ λ h', h.covby_of_not_le $ λ hba, h' ⟨h.le, hba⟩,
  λ h', h'.elim (λ h, h.wcovby) (λ h, h.1.wcovby_of_le h.2)⟩

instance : is_nonstrict_strict_order α (⩿) (⋖) :=
⟨λ a b, covby_iff_wcovby_and_not_le.trans $ and_congr_right $ λ h, h.wcovby_iff_le.not.symm⟩

instance covby.is_irrefl : is_irrefl α (⋖) := ⟨λ a ha, ha.ne rfl⟩

lemma covby.Ioo_eq (h : a ⋖ b) : Ioo a b = ∅ :=
h.wcovby.Ioo_eq

lemma covby.of_image (f : α ↪o β) (h : f a ⋖ f b) : a ⋖ b :=
⟨f.lt_iff_lt.mp h.lt, λ c hac hcb, h.2 (f.lt_iff_lt.mpr hac) (f.lt_iff_lt.mpr hcb)⟩

lemma covby.image (f : α ↪o β) (hab : a ⋖ b) (h : (range f).ord_connected) : f a ⋖ f b :=
(hab.wcovby.image f h).covby_of_lt $ f.strict_mono hab.lt

lemma set.ord_connected.apply_covby_apply_iff (f : α ↪o β) (h : (range f).ord_connected) :
  f a ⋖ f b ↔ a ⋖ b :=
⟨covby.of_image f, λ hab, hab.image f h⟩

@[simp] lemma apply_covby_apply_iff {E : Type*} [order_iso_class E α β] (e : E) :
  e a ⋖ e b ↔ a ⋖ b :=
(ord_connected_range (e : α ≃o β)).apply_covby_apply_iff ((e : α ≃o β) : α ↪o β)

end preorder

section partial_order
variables [partial_order α] {a b : α}

lemma wcovby.covby_of_ne (h : a ⩿ b) (h2 : a ≠ b) : a ⋖ b := ⟨h.le.lt_of_ne h2, h.2⟩

lemma covby_iff_wcovby_and_ne : a ⋖ b ↔ a ⩿ b ∧ a ≠ b :=
⟨λ h, ⟨h.wcovby, h.ne⟩, λ h, h.1.covby_of_ne h.2⟩

lemma wcovby_iff_covby_or_eq : a ⩿ b ↔ a ⋖ b ∨ a = b :=
by rw [le_antisymm_iff, wcovby_iff_covby_or_le_and_le]

lemma covby.Ico_eq (h : a ⋖ b) : Ico a b = {a} :=
by rw [←Ioo_union_left h.lt, h.Ioo_eq, empty_union]

lemma covby.Ioc_eq (h : a ⋖ b) : Ioc a b = {b} :=
by rw [←Ioo_union_right h.lt, h.Ioo_eq, empty_union]

lemma covby.Icc_eq (h : a ⋖ b) : Icc a b = {a, b} :=
h.wcovby.Icc_eq

end partial_order

section linear_order

variables [linear_order α] {a b : α}

lemma covby.Ioi_eq (h : a ⋖ b) : Ioi a = Ici b :=
by rw [← Ioo_union_Ici_eq_Ioi h.lt, h.Ioo_eq, empty_union]

lemma covby.Iio_eq (h : a ⋖ b) : Iio b = Iic a :=
by rw [← Iic_union_Ioo_eq_Iio h.lt, h.Ioo_eq, union_empty]

end linear_order

namespace set

lemma wcovby_insert (x : α) (s : set α) : s ⩿ insert x s :=
begin
  refine wcovby_of_eq_or_eq (subset_insert x s) (λ t hst h2t, _),
  by_cases h : x ∈ t,
  { exact or.inr (subset_antisymm h2t $ insert_subset.mpr ⟨h, hst⟩) },
  { refine or.inl (subset_antisymm _ hst),
    rwa [← diff_singleton_eq_self h, diff_singleton_subset_iff] }
end

lemma covby_insert {x : α} {s : set α} (hx : x ∉ s) : s ⋖ insert x s :=
(wcovby_insert x s).covby_of_lt $ ssubset_insert hx

end set<|MERGE_RESOLUTION|>--- conflicted
+++ resolved
@@ -9,13 +9,9 @@
 # The covering relation
 
 This file defines the covering relation in an order. `b` is said to cover `a` if `a < b` and there
-<<<<<<< HEAD
-is no element in between.
-=======
 is no element in between. We say that `b` weakly covers `a` if `a ≤ b` and there is no element
 between `a` and `b`. In a partial order this is equivalent to `a ⋖ b ∨ a = b`, in a preorder this
 is equivalent to `a ⋖ b ∨ (a ≤ b ∧ b ≤ a)`
->>>>>>> 394dec32
 
 ## Notation
 
