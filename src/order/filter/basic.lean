/-
Copyright (c) 2017 Johannes Hölzl. All rights reserved.
Released under Apache 2.0 license as described in the file LICENSE.
Authors: Johannes Hölzl, Jeremy Avigad
-/
import control.traversable.instances
import data.set.finite
import order.copy
import tactic.monotonicity

/-!
# Theory of filters on sets

## Main definitions

* `filter` : filters on a set;
* `at_top`, `at_bot`, `cofinite`, `principal` : specific filters;
* `map`, `comap`, `prod` : operations on filters;
* `tendsto` : limit with respect to filters;
* `eventually` : `f.eventually p` means `{x | p x} ∈ f`;
* `frequently` : `f.frequently p` means `{x | ¬p x} ∉ f`;
* `filter_upwards [h₁, ..., hₙ]` : takes a list of proofs `hᵢ : sᵢ ∈ f`, and replaces a goal `s ∈ f`
  with `∀ x, x ∈ s₁ → ... → x ∈ sₙ → x ∈ s`;
* `ne_bot f` : an utility class stating that `f` is a non-trivial filter.

Filters on a type `X` are sets of sets of `X` satisfying three conditions. They are mostly used to
abstract two related kinds of ideas:
* *limits*, including finite or infinite limits of sequences, finite or infinite limits of functions
  at a point or at infinity, etc...
* *things happening eventually*, including things happening for large enough `n : ℕ`, or near enough
  a point `x`, or for close enough pairs of points, or things happening almost everywhere in the
  sense of measure theory. Dually, filters can also express the idea of *things happening often*:
  for arbitrarily large `n`, or at a point in any neighborhood of given a point etc...

In this file, we define the type `filter X` of filters on `X`, and endow it with a complete lattice
structure. This structure is lifted from the lattice structure on `set (set X)` using the Galois
insertion which maps a filter to its elements in one direction, and an arbitrary set of sets to
the smallest filter containing it in the other direction.
We also prove `filter` is a monadic functor, with a push-forward operation
`filter.map` and a pull-back operation `filter.comap` that form a Galois connections for the
order on filters.
Finally we describe a product operation `filter X → filter Y → filter (X × Y)`.

The examples of filters appearing in the description of the two motivating ideas are:
* `(at_top : filter ℕ)` : made of sets of `ℕ` containing `{n | n ≥ N}` for some `N`
* `𝓝 x` : made of neighborhoods of `x` in a topological space (defined in topology.basic)
* `𝓤 X` : made of entourages of a uniform space (those space are generalizations of metric spaces
  defined in topology.uniform_space.basic)
* `μ.ae` : made of sets whose complement has zero measure with respect to `μ` (defined in
  `measure_theory.measure_space`)

The general notion of limit of a map with respect to filters on the source and target types
is `filter.tendsto`. It is defined in terms of the order and the push-forward operation.
The predicate "happening eventually" is `filter.eventually`, and "happening often" is
`filter.frequently`, whose definitions are immediate after `filter` is defined (but they come
rather late in this file in order to immediately relate them to the lattice structure).

For instance, anticipating on topology.basic, the statement: "if a sequence `u` converges to
some `x` and `u n` belongs to a set `M` for `n` large enough then `x` is in the closure of
`M`" is formalized as: `tendsto u at_top (𝓝 x) → (∀ᶠ n in at_top, u n ∈ M) → x ∈ closure M`,
which is a special case of `mem_closure_of_tendsto` from topology.basic.

## Notations

* `∀ᶠ x in f, p x` : `f.eventually p`;
* `∃ᶠ x in f, p x` : `f.frequently p`;
* `f =ᶠ[l] g` : `∀ᶠ x in l, f x = g x`;
* `f ≤ᶠ[l] g` : `∀ᶠ x in l, f x ≤ g x`;
* `f ×ᶠ g` : `filter.prod f g`, localized in `filter`;
* `𝓟 s` : `principal s`, localized in `filter`.

## References

*  [N. Bourbaki, *General Topology*][bourbaki1966]

Important note: Bourbaki requires that a filter on `X` cannot contain all sets of `X`, which
we do *not* require. This gives `filter X` better formal properties, in particular a bottom element
`⊥` for its lattice structure, at the cost of including the assumption
`[ne_bot f]` in a number of lemmas and definitions.
-/

open function set order

universes u v w x y

open_locale classical

/-- A filter `F` on a type `α` is a collection of sets of `α` which contains the whole `α`,
is upwards-closed, and is stable under intersection. We do not forbid this collection to be
all sets of `α`. -/
structure filter (α : Type*) :=
(sets                   : set (set α))
(univ_sets              : set.univ ∈ sets)
(sets_of_superset {x y} : x ∈ sets → x ⊆ y → y ∈ sets)
(inter_sets {x y}       : x ∈ sets → y ∈ sets → x ∩ y ∈ sets)

/-- If `F` is a filter on `α`, and `U` a subset of `α` then we can write `U ∈ F` as on paper. -/
instance {α : Type*}: has_mem (set α) (filter α) := ⟨λ U F, U ∈ F.sets⟩

namespace filter
variables {α : Type u} {f g : filter α} {s t : set α}

@[simp] protected lemma mem_mk {t : set (set α)} {h₁ h₂ h₃} : s ∈ mk t h₁ h₂ h₃ ↔ s ∈ t := iff.rfl

@[simp] protected lemma mem_sets : s ∈ f.sets ↔ s ∈ f := iff.rfl

instance inhabited_mem : inhabited {s : set α // s ∈ f} := ⟨⟨univ, f.univ_sets⟩⟩

lemma filter_eq : ∀ {f g : filter α}, f.sets = g.sets → f = g
| ⟨a, _, _, _⟩ ⟨._, _, _, _⟩ rfl := rfl

lemma filter_eq_iff : f = g ↔ f.sets = g.sets :=
⟨congr_arg _, filter_eq⟩

protected lemma ext_iff : f = g ↔ ∀ s, s ∈ f ↔ s ∈ g :=
by simp only [filter_eq_iff, ext_iff, filter.mem_sets]

@[ext]
protected lemma ext : (∀ s, s ∈ f ↔ s ∈ g) → f = g :=
filter.ext_iff.2

/-- An extensionality lemma that is useful for filters with good lemmas about `sᶜ ∈ f` (e.g.,
`filter.comap`, `filter.coprod`, `filter.Coprod`, `filter.cofinite`). -/
protected lemma coext (h : ∀ s, sᶜ ∈ f ↔ sᶜ ∈ g) : f = g :=
filter.ext $ compl_surjective.forall.2 h

@[simp] lemma univ_mem : univ ∈ f :=
f.univ_sets

lemma mem_of_superset {x y : set α} (hx : x ∈ f) (hxy : x ⊆ y) : y ∈ f :=
f.sets_of_superset hx hxy

lemma inter_mem {s t : set α} (hs : s ∈ f) (ht : t ∈ f) : s ∩ t ∈ f :=
f.inter_sets hs ht

@[simp] lemma inter_mem_iff {s t : set α} : s ∩ t ∈ f ↔ s ∈ f ∧ t ∈ f :=
⟨λ h, ⟨mem_of_superset h (inter_subset_left s t),
  mem_of_superset h (inter_subset_right s t)⟩, and_imp.2 inter_mem⟩

lemma diff_mem {s t : set α} (hs : s ∈ f) (ht : tᶜ ∈ f) : s \ t ∈ f :=
inter_mem hs ht

lemma univ_mem' (h : ∀ a, a ∈ s) : s ∈ f :=
mem_of_superset univ_mem (λ x _, h x)

lemma mp_mem (hs : s ∈ f) (h : {x | x ∈ s → x ∈ t} ∈ f) : t ∈ f :=
mem_of_superset (inter_mem hs h) $ λ x ⟨h₁, h₂⟩, h₂ h₁

lemma congr_sets (h : {x | x ∈ s ↔ x ∈ t} ∈ f) : s ∈ f ↔ t ∈ f :=
⟨λ hs, mp_mem hs (mem_of_superset h (λ x, iff.mp)),
 λ hs, mp_mem hs (mem_of_superset h (λ x, iff.mpr))⟩

@[simp] lemma bInter_mem {β : Type v} {s : β → set α} {is : set β} (hf : finite is) :
  (⋂ i ∈ is, s i) ∈ f ↔ ∀ i ∈ is, s i ∈ f :=
finite.induction_on hf (by simp) (λ i s hi _ hs, by simp [hs])

@[simp] lemma bInter_finset_mem {β : Type v} {s : β → set α} (is : finset β) :
  (⋂ i ∈ is, s i) ∈ f ↔ ∀ i ∈ is, s i ∈ f :=
bInter_mem is.finite_to_set

alias bInter_finset_mem ← finset.Inter_mem_sets
attribute [protected] finset.Inter_mem_sets

@[simp] lemma sInter_mem {s : set (set α)} (hfin : finite s) :
  ⋂₀ s ∈ f ↔ ∀ U ∈ s, U ∈ f :=
by rw [sInter_eq_bInter, bInter_mem hfin]

@[simp] lemma Inter_mem {β : Type v} {s : β → set α} [fintype β] :
  (⋂ i, s i) ∈ f ↔ ∀ i, s i ∈ f :=
by simpa using bInter_mem finite_univ

lemma exists_mem_subset_iff : (∃ t ∈ f, t ⊆ s) ↔ s ∈ f :=
⟨λ ⟨t, ht, ts⟩, mem_of_superset ht ts, λ hs, ⟨s, hs, subset.rfl⟩⟩

lemma monotone_mem {f : filter α} : monotone (λ s, s ∈ f) :=
λ s t hst h, mem_of_superset h hst

lemma exists_mem_and_iff {P : set α → Prop} {Q : set α → Prop} (hP : antitone P) (hQ : antitone Q) :
  (∃ u ∈ f, P u) ∧ (∃ u ∈ f, Q u) ↔ (∃ u ∈ f, P u ∧ Q u) :=
begin
  split,
  { rintro ⟨⟨u, huf, hPu⟩, v, hvf, hQv⟩, exact ⟨u ∩ v, inter_mem huf hvf,
    hP (inter_subset_left _ _) hPu, hQ (inter_subset_right _ _) hQv⟩ },
  { rintro ⟨u, huf, hPu, hQu⟩, exact ⟨⟨u, huf, hPu⟩, u, huf, hQu⟩ }
end

lemma forall_in_swap {β : Type*} {p : set α → β → Prop} :
  (∀ (a ∈ f) b, p a b) ↔ ∀ b (a ∈ f), p a b :=
set.forall_in_swap

end filter

namespace tactic.interactive

open tactic
setup_tactic_parser

/--
`filter_upwards [h₁, ⋯, hₙ]` replaces a goal of the form `s ∈ f` and terms
`h₁ : t₁ ∈ f, ⋯, hₙ : tₙ ∈ f` with `∀ x, x ∈ t₁ → ⋯ → x ∈ tₙ → x ∈ s`.
The list is an optional parameter, `[]` being its default value.

`filter_upwards [h₁, ⋯, hₙ] with a₁ a₂ ⋯ aₖ` is a short form for
`{ filter_upwards [h₁, ⋯, hₙ], intros a₁ a₂ ⋯ aₖ }`.

`filter_upwards [h₁, ⋯, hₙ] using e` is a short form for
`{ filter_upwards [h1, ⋯, hn], exact e }`.

Combining both shortcuts is done by writing `filter_upwards [h₁, ⋯, hₙ] with a₁ a₂ ⋯ aₖ using e`.
Note that in this case, the `aᵢ` terms can be used in `e`.
-/
meta def filter_upwards
  (s : parse types.pexpr_list?)
  (wth : parse with_ident_list?)
  (tgt : parse (tk "using" *> texpr)?) : tactic unit :=
do
  (s.get_or_else []).reverse.mmap (λ e, eapplyc `filter.mp_mem >> eapply e),
  eapplyc `filter.univ_mem',
  `[dsimp only [set.mem_set_of_eq]],
  let wth := wth.get_or_else [],
  if ¬wth.empty then intros wth else skip,
  match tgt with
  | some e := exact e
  | none   := skip
  end

add_tactic_doc
{ name := "filter_upwards",
  category := doc_category.tactic,
  decl_names := [`tactic.interactive.filter_upwards],
  tags := ["goal management", "lemma application"] }

end tactic.interactive

namespace filter
variables {α : Type u} {β : Type v} {γ : Type w} {ι : Sort x}

section principal

/-- The principal filter of `s` is the collection of all supersets of `s`. -/
def principal (s : set α) : filter α :=
{ sets             := {t | s ⊆ t},
  univ_sets        := subset_univ s,
  sets_of_superset := λ x y hx, subset.trans hx,
  inter_sets       := λ x y, subset_inter }

localized "notation `𝓟` := filter.principal" in filter

instance : inhabited (filter α) :=
⟨𝓟 ∅⟩

@[simp] lemma mem_principal {s t : set α} : s ∈ 𝓟 t ↔ t ⊆ s := iff.rfl

lemma mem_principal_self (s : set α) : s ∈ 𝓟 s := subset.rfl

end principal

open_locale filter

section join

/-- The join of a filter of filters is defined by the relation `s ∈ join f ↔ {t | s ∈ t} ∈ f`. -/
def join (f : filter (filter α)) : filter α :=
{ sets             := {s | {t : filter α | s ∈ t} ∈ f},
  univ_sets        := by simp only [mem_set_of_eq, univ_sets, ← filter.mem_sets, set_of_true],
  sets_of_superset := λ x y hx xy,
    mem_of_superset hx $ λ f h, mem_of_superset h xy,
  inter_sets       := λ x y hx hy,
    mem_of_superset (inter_mem hx hy) $ λ f ⟨h₁, h₂⟩, inter_mem h₁ h₂ }

@[simp] lemma mem_join {s : set α} {f : filter (filter α)} :
  s ∈ join f ↔ {t | s ∈ t} ∈ f := iff.rfl

end join

section lattice

instance : partial_order (filter α) :=
{ le            := λ f g, ∀ ⦃U : set α⦄, U ∈ g → U ∈ f,
  le_antisymm   := λ a b h₁ h₂, filter_eq $ subset.antisymm h₂ h₁,
  le_refl       := λ a, subset.rfl,
  le_trans      := λ a b c h₁ h₂, subset.trans h₂ h₁ }

theorem le_def {f g : filter α} : f ≤ g ↔ ∀ x ∈ g, x ∈ f := iff.rfl

/-- `generate_sets g s`: `s` is in the filter closure of `g`. -/
inductive generate_sets (g : set (set α)) : set α → Prop
| basic {s : set α}      : s ∈ g → generate_sets s
| univ                   : generate_sets univ
| superset {s t : set α} : generate_sets s → s ⊆ t → generate_sets t
| inter {s t : set α}    : generate_sets s → generate_sets t → generate_sets (s ∩ t)

/-- `generate g` is the largest filter containing the sets `g`. -/
def generate (g : set (set α)) : filter α :=
{ sets             := generate_sets g,
  univ_sets        := generate_sets.univ,
  sets_of_superset := λ x y, generate_sets.superset,
  inter_sets       := λ s t, generate_sets.inter }

lemma sets_iff_generate {s : set (set α)} {f : filter α} : f ≤ filter.generate s ↔ s ⊆ f.sets :=
iff.intro
  (λ h u hu, h $ generate_sets.basic $ hu)
  (λ h u hu, hu.rec_on h univ_mem
    (λ x y _ hxy hx, mem_of_superset hx hxy)
    (λ x y _ _ hx hy, inter_mem hx hy))

lemma mem_generate_iff {s : set $ set α} {U : set α} :
  U ∈ generate s ↔ ∃ t ⊆ s, finite t ∧ ⋂₀ t ⊆ U :=
begin
  split ; intro h,
  { induction h with V V_in V W V_in hVW hV V W V_in W_in hV hW,
    { use {V},
      simp [V_in] },
    { use ∅,
      simp [subset.refl, univ] },
    { rcases hV with ⟨t, hts, htfin, hinter⟩,
      exact ⟨t, hts, htfin, hinter.trans hVW⟩ },
    { rcases hV with ⟨t, hts, htfin, htinter⟩,
      rcases hW with ⟨z, hzs, hzfin, hzinter⟩,
      refine ⟨t ∪ z, union_subset hts hzs, htfin.union hzfin, _⟩,
      rw sInter_union,
      exact inter_subset_inter htinter hzinter } },
  { rcases h with ⟨t, ts, tfin, h⟩,
    apply generate_sets.superset _ h,
    revert ts,
    apply finite.induction_on tfin,
    { intro h,
      rw sInter_empty,
      exact generate_sets.univ },
    { intros V r hV rfin hinter h,
      cases insert_subset.mp h with V_in r_sub,
      rw [insert_eq V r, sInter_union],
      apply generate_sets.inter _ (hinter r_sub),
      rw sInter_singleton,
      exact generate_sets.basic V_in } },
end

/-- `mk_of_closure s hs` constructs a filter on `α` whose elements set is exactly
`s : set (set α)`, provided one gives the assumption `hs : (generate s).sets = s`. -/
protected def mk_of_closure (s : set (set α)) (hs : (generate s).sets = s) : filter α :=
{ sets             := s,
  univ_sets        := hs ▸ (univ_mem : univ ∈ generate s),
  sets_of_superset := λ x y, hs ▸ (mem_of_superset : x ∈ generate s → x ⊆ y → y ∈ generate s),
  inter_sets       := λ x y, hs ▸ (inter_mem : x ∈ generate s → y ∈ generate s →
                        x ∩ y ∈ generate s) }

lemma mk_of_closure_sets {s : set (set α)} {hs : (generate s).sets = s} :
  filter.mk_of_closure s hs = generate s :=
filter.ext $ λ u,
show u ∈ (filter.mk_of_closure s hs).sets ↔ u ∈ (generate s).sets, from hs.symm ▸ iff.rfl

/-- Galois insertion from sets of sets into filters. -/
def gi_generate (α : Type*) :
  @galois_insertion (set (set α)) (order_dual (filter α)) _ _ filter.generate filter.sets :=
{ gc        := λ s f, sets_iff_generate,
  le_l_u    := λ f u h, generate_sets.basic h,
  choice    := λ s hs, filter.mk_of_closure s (le_antisymm hs $ sets_iff_generate.1 $ le_rfl),
  choice_eq := λ s hs, mk_of_closure_sets }

/-- The infimum of filters is the filter generated by intersections
  of elements of the two filters. -/
instance : has_inf (filter α) := ⟨λf g : filter α,
{ sets             := {s | ∃ (a ∈ f) (b ∈ g), s = a ∩ b },
  univ_sets        := ⟨_, univ_mem, _, univ_mem, by simp⟩,
  sets_of_superset := begin
    rintro x y ⟨a, ha, b, hb, rfl⟩ xy,
    refine ⟨a ∪ y, mem_of_superset ha (subset_union_left a y),
            b ∪ y, mem_of_superset hb (subset_union_left b y), _⟩,
    rw [← inter_union_distrib_right, union_eq_self_of_subset_left xy]
  end,
  inter_sets       := begin
    rintro x y ⟨a, ha, b, hb, rfl⟩ ⟨c, hc, d, hd, rfl⟩,
    refine ⟨a ∩ c, inter_mem ha hc, b ∩ d, inter_mem hb hd, _⟩,
    ac_refl
  end }⟩

lemma mem_inf_iff {f g : filter α} {s : set α} :
  s ∈ f ⊓ g ↔ ∃ t₁ ∈ f, ∃ t₂ ∈ g, s = t₁ ∩ t₂ := iff.rfl

lemma mem_inf_of_left {f g : filter α} {s : set α} (h : s ∈ f) : s ∈ f ⊓ g :=
⟨s, h, univ, univ_mem, (inter_univ s).symm⟩

lemma mem_inf_of_right {f g : filter α} {s : set α} (h : s ∈ g) : s ∈ f ⊓ g :=
⟨univ, univ_mem, s, h, (univ_inter s).symm⟩

lemma inter_mem_inf {α : Type u} {f g : filter α} {s t : set α}
  (hs : s ∈ f) (ht : t ∈ g) : s ∩ t ∈ f ⊓ g :=
⟨s, hs, t, ht, rfl⟩

lemma mem_inf_of_inter {f g : filter α} {s t u : set α} (hs : s ∈ f) (ht : t ∈ g) (h : s ∩ t ⊆ u) :
  u ∈ f ⊓ g :=
mem_of_superset (inter_mem_inf hs ht) h

lemma mem_inf_iff_superset {f g : filter α} {s : set α} :
  s ∈ f ⊓ g ↔ ∃ t₁ ∈ f, ∃ t₂ ∈ g, t₁ ∩ t₂ ⊆ s :=
⟨λ ⟨t₁, h₁, t₂, h₂, eq⟩, ⟨t₁, h₁, t₂, h₂, eq ▸ subset.rfl⟩,
  λ ⟨t₁, h₁, t₂, h₂, sub⟩, mem_inf_of_inter h₁ h₂ sub⟩

instance : has_top (filter α) :=
⟨{ sets            := {s | ∀ x, x ∈ s},
  univ_sets        := λ x, mem_univ x,
  sets_of_superset := λ x y hx hxy a, hxy (hx a),
  inter_sets       := λ x y hx hy a, mem_inter (hx _) (hy _) }⟩

lemma mem_top_iff_forall {s : set α} : s ∈ (⊤ : filter α) ↔ (∀ x, x ∈ s) :=
iff.rfl

@[simp] lemma mem_top {s : set α} : s ∈ (⊤ : filter α) ↔ s = univ :=
by rw [mem_top_iff_forall, eq_univ_iff_forall]

section complete_lattice

/- We lift the complete lattice along the Galois connection `generate` / `sets`. Unfortunately,
  we want to have different definitional equalities for the lattice operations. So we define them
  upfront and change the lattice operations for the complete lattice instance. -/

private def original_complete_lattice : complete_lattice (filter α) :=
@order_dual.complete_lattice _ (gi_generate α).lift_complete_lattice

local attribute [instance] original_complete_lattice

instance : complete_lattice (filter α) := original_complete_lattice.copy
  /- le  -/ filter.partial_order.le rfl
  /- top -/ (filter.has_top).1
  (top_unique $ λ s hs, by simp [mem_top.1 hs])
  /- bot -/ _ rfl
  /- sup -/ _ rfl
  /- inf -/ (filter.has_inf).1
  begin
    ext f g : 2,
    exact le_antisymm
      (le_inf (λ s, mem_inf_of_left) (λ s, mem_inf_of_right))
      (begin
        rintro s ⟨a, ha, b, hb, rfl⟩,
        exact inter_sets _ (@inf_le_left (filter α) _ _ _ _ ha)
                           (@inf_le_right (filter α) _ _ _ _ hb)
       end)
  end
  /- Sup -/ (join ∘ 𝓟) (by { ext s x, exact mem_Inter₂.symm.trans
    (set.ext_iff.1 (sInter_image _ _) x).symm})
  /- Inf -/ _ rfl

end complete_lattice

/-- A filter is `ne_bot` if it is not equal to `⊥`, or equivalently the empty set
does not belong to the filter. Bourbaki include this assumption in the definition
of a filter but we prefer to have a `complete_lattice` structure on filter, so
we use a typeclass argument in lemmas instead. -/
class ne_bot (f : filter α) : Prop := (ne' : f ≠ ⊥)

lemma ne_bot_iff {f : filter α} : ne_bot f ↔ f ≠ ⊥ := ⟨λ h, h.1, λ h, ⟨h⟩⟩

lemma ne_bot.ne {f : filter α} (hf : ne_bot f) : f ≠ ⊥ := ne_bot.ne'

@[simp] lemma not_ne_bot {α : Type*} {f : filter α} : ¬ f.ne_bot ↔ f = ⊥ :=
not_iff_comm.1 ne_bot_iff.symm

lemma ne_bot.mono {f g : filter α} (hf : ne_bot f) (hg : f ≤ g) : ne_bot g :=
⟨ne_bot_of_le_ne_bot hf.1 hg⟩

lemma ne_bot_of_le {f g : filter α} [hf : ne_bot f] (hg : f ≤ g) : ne_bot g :=
hf.mono hg

@[simp] lemma sup_ne_bot {f g : filter α} : ne_bot (f ⊔ g) ↔ ne_bot f ∨ ne_bot g :=
by simp [ne_bot_iff, not_and_distrib]

lemma bot_sets_eq : (⊥ : filter α).sets = univ := rfl

lemma sup_sets_eq {f g : filter α} : (f ⊔ g).sets = f.sets ∩ g.sets :=
(gi_generate α).gc.u_inf

lemma Sup_sets_eq {s : set (filter α)} : (Sup s).sets = (⋂ f ∈ s, (f : filter α).sets) :=
(gi_generate α).gc.u_Inf

lemma supr_sets_eq {f : ι → filter α} : (supr f).sets = (⋂ i, (f i).sets) :=
(gi_generate α).gc.u_infi

lemma generate_empty : filter.generate ∅ = (⊤ : filter α) :=
(gi_generate α).gc.l_bot

lemma generate_univ : filter.generate univ = (⊥ : filter α) :=
mk_of_closure_sets.symm

lemma generate_union {s t : set (set α)} :
  filter.generate (s ∪ t) = filter.generate s ⊓ filter.generate t :=
(gi_generate α).gc.l_sup

lemma generate_Union {s : ι → set (set α)} :
  filter.generate (⋃ i, s i) = (⨅ i, filter.generate (s i)) :=
(gi_generate α).gc.l_supr

@[simp] lemma mem_bot {s : set α} : s ∈ (⊥ : filter α) :=
trivial

@[simp] lemma mem_sup {f g : filter α} {s : set α} :
  s ∈ f ⊔ g ↔ s ∈ f ∧ s ∈ g :=
iff.rfl

lemma union_mem_sup {f g : filter α} {s t : set α} (hs : s ∈ f) (ht : t ∈ g) :
  s ∪ t ∈ f ⊔ g :=
⟨mem_of_superset hs (subset_union_left s t), mem_of_superset ht (subset_union_right s t)⟩

@[simp] lemma mem_Sup {x : set α} {s : set (filter α)} :
  x ∈ Sup s ↔ (∀ f ∈ s, x ∈ (f : filter α)) :=
iff.rfl

@[simp] lemma mem_supr {x : set α} {f : ι → filter α} :
  x ∈ supr f ↔ (∀ i, x ∈ f i) :=
by simp only [← filter.mem_sets, supr_sets_eq, iff_self, mem_Inter]

@[simp] lemma supr_ne_bot {f : ι → filter α} : (⨆ i, f i).ne_bot ↔ ∃ i, (f i).ne_bot :=
by simp [ne_bot_iff]

lemma infi_eq_generate (s : ι → filter α) : infi s = generate (⋃ i, (s i).sets) :=
show generate _ = generate _, from congr_arg _ $ congr_arg Sup $ (range_comp _ _).symm

lemma mem_infi_of_mem {f : ι → filter α} (i : ι) : ∀ {s}, s ∈ f i → s ∈ ⨅ i, f i :=
show (⨅ i, f i) ≤ f i, from infi_le _ _

lemma mem_infi_of_Inter {ι} {s : ι → filter α} {U : set α} {I : set ι} (I_fin : finite I)
  {V : I → set α} (hV : ∀ i, V i ∈ s i) (hU : (⋂ i, V i) ⊆ U) : U ∈ ⨅ i, s i :=
begin
  haveI := I_fin.fintype,
  refine mem_of_superset (Inter_mem.2 $ λ i, _) hU,
  exact mem_infi_of_mem i (hV _)
end

lemma mem_infi {ι} {s : ι → filter α} {U : set α} : (U ∈ ⨅ i, s i) ↔
  ∃ I : set ι, finite I ∧ ∃ V : I → set α, (∀ i, V i ∈ s i) ∧ U = ⋂ i, V i :=
begin
  split,
  { rw [infi_eq_generate, mem_generate_iff],
    rintro ⟨t, tsub, tfin, tinter⟩,
    rcases eq_finite_Union_of_finite_subset_Union tfin tsub with ⟨I, Ifin, σ, σfin, σsub, rfl⟩,
    rw sInter_Union at tinter,
    set V := λ i, U ∪ ⋂₀ σ i with hV,
    have V_in : ∀ i, V i ∈ s i,
    { rintro i,
      have : (⋂₀ σ i) ∈ s i,
      { rw sInter_mem (σfin _),
        apply σsub },
      exact mem_of_superset this (subset_union_right _ _) },
    refine ⟨I, Ifin, V, V_in, _⟩,
    rwa [hV, ← union_Inter, union_eq_self_of_subset_right] },
  { rintro ⟨I, Ifin, V, V_in, rfl⟩,
    exact mem_infi_of_Inter Ifin V_in subset.rfl }
end

lemma mem_infi' {ι} {s : ι → filter α} {U : set α} : (U ∈ ⨅ i, s i) ↔
  ∃ I : set ι, finite I ∧ ∃ V : ι → set α, (∀ i, V i ∈ s i) ∧
    (∀ i ∉ I, V i = univ) ∧ (U = ⋂ i ∈ I, V i) ∧ U = ⋂ i, V i :=
begin
  simp only [mem_infi, set_coe.forall', bInter_eq_Inter],
  refine ⟨_, λ ⟨I, If, V, hVs, _, hVU, _⟩, ⟨I, If, λ i, V i, λ i, hVs i, hVU⟩⟩,
  rintro ⟨I, If, V, hV, rfl⟩,
  refine ⟨I, If, λ i, if hi : i ∈ I then V ⟨i, hi⟩ else univ, λ i, _, λ i hi, _, _⟩,
  { split_ifs, exacts [hV _, univ_mem] },
  { exact dif_neg hi },
  { simp only [Inter_dite, bInter_eq_Inter, dif_pos (subtype.coe_prop _), subtype.coe_eta,
      Inter_univ, inter_univ, eq_self_iff_true, true_and] }
end

lemma exists_Inter_of_mem_infi {ι : Type*} {α : Type*} {f : ι → filter α} {s}
  (hs : s ∈ ⨅ i, f i) : ∃ t : ι → set α, (∀ i, t i ∈ f i) ∧ s = ⋂ i, t i :=
let ⟨I, If, V, hVs, hV', hVU, hVU'⟩ := mem_infi'.1 hs in ⟨V, hVs, hVU'⟩

lemma mem_infi_of_fintype {ι : Type*} [fintype ι] {α : Type*} {f : ι → filter α} (s) :
  s ∈ (⨅ i, f i) ↔ ∃ t : ι → set α, (∀ i, t i ∈ f i) ∧ s = ⋂ i, t i :=
begin
  refine ⟨exists_Inter_of_mem_infi, _⟩,
  rintro ⟨t, ht, rfl⟩,
  exact Inter_mem.2 (λ i, mem_infi_of_mem i (ht i))
end

@[simp] lemma le_principal_iff {s : set α} {f : filter α} : f ≤ 𝓟 s ↔ s ∈ f :=
show (∀ {t}, s ⊆ t → t ∈ f) ↔ s ∈ f,
  from ⟨λ h, h (subset.refl s), λ hs t ht, mem_of_superset hs ht⟩

lemma principal_mono {s t : set α} : 𝓟 s ≤ 𝓟 t ↔ s ⊆ t :=
by simp only [le_principal_iff, iff_self, mem_principal]

@[mono] lemma monotone_principal : monotone (𝓟 : set α → filter α) :=
λ _ _, principal_mono.2

@[simp] lemma principal_eq_iff_eq {s t : set α} : 𝓟 s = 𝓟 t ↔ s = t :=
by simp only [le_antisymm_iff, le_principal_iff, mem_principal]; refl

@[simp] lemma join_principal_eq_Sup {s : set (filter α)} : join (𝓟 s) = Sup s := rfl

@[simp] lemma principal_univ : 𝓟 (univ : set α) = ⊤ :=
top_unique $ by simp only [le_principal_iff, mem_top, eq_self_iff_true]

@[simp] lemma principal_empty : 𝓟 (∅ : set α) = ⊥ :=
bot_unique $ λ s _, empty_subset _

lemma generate_eq_binfi (S : set (set α)) : generate S = ⨅ s ∈ S, 𝓟 s :=
eq_of_forall_le_iff $ λ f, by simp [sets_iff_generate, le_principal_iff, subset_def]

/-! ### Lattice equations -/

lemma empty_mem_iff_bot {f : filter α} : ∅ ∈ f ↔ f = ⊥ :=
⟨λ h, bot_unique $ λ s _, mem_of_superset h (empty_subset s),
  λ h, h.symm ▸ mem_bot⟩

lemma nonempty_of_mem {f : filter α} [hf : ne_bot f] {s : set α} (hs : s ∈ f) :
  s.nonempty :=
s.eq_empty_or_nonempty.elim (λ h, absurd hs (h.symm ▸ mt empty_mem_iff_bot.mp hf.1)) id

lemma ne_bot.nonempty_of_mem {f : filter α} (hf : ne_bot f) {s : set α} (hs : s ∈ f) :
  s.nonempty :=
@nonempty_of_mem α f hf s hs

@[simp] lemma empty_not_mem (f : filter α) [ne_bot f] : ¬(∅ ∈ f) :=
λ h, (nonempty_of_mem h).ne_empty rfl

lemma nonempty_of_ne_bot (f : filter α) [ne_bot f] : nonempty α :=
nonempty_of_exists $ nonempty_of_mem (univ_mem : univ ∈ f)

lemma compl_not_mem {f : filter α} {s : set α} [ne_bot f] (h : s ∈ f) : sᶜ ∉ f :=
λ hsc, (nonempty_of_mem (inter_mem h hsc)).ne_empty $ inter_compl_self s

lemma filter_eq_bot_of_is_empty [is_empty α] (f : filter α) : f = ⊥ :=
empty_mem_iff_bot.mp $ univ_mem' is_empty_elim

protected lemma disjoint_iff {f g : filter α} :
  disjoint f g ↔ ∃ (s ∈ f) (t ∈ g), disjoint s t :=
by simp only [disjoint_iff, ← empty_mem_iff_bot, mem_inf_iff,
  inf_eq_inter, bot_eq_empty, @eq_comm _ ∅]

lemma disjoint_of_disjoint_of_mem {f g : filter α} {s t : set α} (h : disjoint s t)
  (hs : s ∈ f) (ht : t ∈ g) : disjoint f g :=
filter.disjoint_iff.mpr ⟨s, hs, t, ht, h⟩

lemma inf_eq_bot_iff {f g : filter α} :
  f ⊓ g = ⊥ ↔ ∃ (U ∈ f) (V ∈ g), U ∩ V = ∅ :=
by simpa only [disjoint_iff] using filter.disjoint_iff

/-- There is exactly one filter on an empty type. --/
-- TODO[gh-6025]: make this globally an instance once safe to do so
local attribute [instance]
protected def unique [is_empty α] : unique (filter α) :=
{ default := ⊥, uniq := filter_eq_bot_of_is_empty }

/-- There are only two filters on a `subsingleton`: `⊥` and `⊤`. If the type is empty, then they are
equal. -/
lemma eq_top_of_ne_bot [subsingleton α] (l : filter α) [ne_bot l] : l = ⊤ :=
begin
  refine top_unique (λ s hs, _),
  obtain rfl : s = univ, from subsingleton.eq_univ_of_nonempty (nonempty_of_mem hs),
  exact univ_mem
end

lemma forall_mem_nonempty_iff_ne_bot {f : filter α} :
  (∀ (s : set α), s ∈ f → s.nonempty) ↔ ne_bot f :=
⟨λ h, ⟨λ hf, empty_not_nonempty (h ∅ $ hf.symm ▸ mem_bot)⟩, @nonempty_of_mem _ _⟩

lemma nontrivial_iff_nonempty : nontrivial (filter α) ↔ nonempty α :=
⟨λ ⟨⟨f, g, hfg⟩⟩, by_contra $
  λ h, hfg $ by haveI : is_empty α := not_nonempty_iff.1 h; exact subsingleton.elim _ _,
  λ ⟨x⟩, ⟨⟨⊤, ⊥, ne_bot.ne $ forall_mem_nonempty_iff_ne_bot.1 $ λ s hs,
    by rwa [mem_top.1 hs, ← nonempty_iff_univ_nonempty]⟩⟩⟩

lemma eq_Inf_of_mem_iff_exists_mem {S : set (filter α)} {l : filter α}
  (h : ∀ {s}, s ∈ l ↔ ∃ f ∈ S, s ∈ f) : l = Inf S :=
le_antisymm (le_Inf $ λ f hf s hs, h.2 ⟨f, hf, hs⟩)
  (λ s hs, let ⟨f, hf, hs⟩ := h.1 hs in (Inf_le hf : Inf S ≤ f) hs)

lemma eq_infi_of_mem_iff_exists_mem {f : ι → filter α} {l : filter α}
  (h : ∀ {s}, s ∈ l ↔ ∃ i, s ∈ f i) :
  l = infi f :=
eq_Inf_of_mem_iff_exists_mem $ λ s, h.trans exists_range_iff.symm

lemma eq_binfi_of_mem_iff_exists_mem {f : ι → filter α} {p : ι  → Prop} {l : filter α}
  (h : ∀ {s}, s ∈ l ↔ ∃ i (_ : p i), s ∈ f i) :
  l = ⨅ i (_ : p i), f i :=
begin
  rw [infi_subtype'],
  apply eq_infi_of_mem_iff_exists_mem,
  intro s,
  exact h.trans ⟨λ ⟨i, pi, si⟩, ⟨⟨i, pi⟩, si⟩, λ ⟨⟨i, pi⟩, si⟩, ⟨i, pi, si⟩⟩
end

lemma infi_sets_eq {f : ι → filter α} (h : directed (≥) f) [ne : nonempty ι] :
  (infi f).sets = (⋃ i, (f i).sets) :=
let ⟨i⟩ := ne, u := { filter .
    sets             := (⋃ i, (f i).sets),
    univ_sets        := by simp only [mem_Union]; exact ⟨i, univ_mem⟩,
    sets_of_superset := by simp only [mem_Union, exists_imp_distrib];
                        intros x y i hx hxy; exact ⟨i, mem_of_superset hx hxy⟩,
    inter_sets       :=
    begin
      simp only [mem_Union, exists_imp_distrib],
      intros x y a hx b hy,
      rcases h a b with ⟨c, ha, hb⟩,
      exact ⟨c, inter_mem (ha hx) (hb hy)⟩
    end } in
have u = infi f, from eq_infi_of_mem_iff_exists_mem
  (λ s, by simp only [filter.mem_mk, mem_Union, filter.mem_sets]),
congr_arg filter.sets this.symm

lemma mem_infi_of_directed {f : ι → filter α} (h : directed (≥) f) [nonempty ι] (s) :
  s ∈ infi f ↔ ∃ i, s ∈ f i :=
by simp only [← filter.mem_sets, infi_sets_eq h, mem_Union]

lemma mem_binfi_of_directed {f : β → filter α} {s : set β}
  (h : directed_on (f ⁻¹'o (≥)) s) (ne : s.nonempty) {t : set α} :
  t ∈ (⨅ i ∈ s, f i) ↔ ∃ i ∈ s, t ∈ f i :=
by haveI : nonempty {x // x  ∈ s} := ne.to_subtype;
  erw [infi_subtype', mem_infi_of_directed h.directed_coe, subtype.exists]; refl

lemma binfi_sets_eq {f : β → filter α} {s : set β}
  (h : directed_on (f ⁻¹'o (≥)) s) (ne : s.nonempty) :
  (⨅ i ∈ s, f i).sets = ⋃ i ∈ s, (f i).sets :=
ext $ λ t, by simp [mem_binfi_of_directed h ne]

lemma infi_sets_eq_finite {ι : Type*} (f : ι → filter α) :
  (⨅ i, f i).sets = (⋃ t : finset ι, (⨅ i ∈ t, f i).sets) :=
begin
  rw [infi_eq_infi_finset, infi_sets_eq],
  exact directed_of_sup (λ s₁ s₂, binfi_mono),
end

lemma infi_sets_eq_finite' (f : ι → filter α) :
  (⨅ i, f i).sets = (⋃ t : finset (plift ι), (⨅ i ∈ t, f (plift.down i)).sets) :=
by { rw [← infi_sets_eq_finite, ← equiv.plift.surjective.infi_comp], refl }

lemma mem_infi_finite {ι : Type*} {f : ι → filter α} (s) :
  s ∈ infi f ↔ ∃ t : finset ι, s ∈ ⨅ i ∈ t, f i :=
(set.ext_iff.1 (infi_sets_eq_finite f) s).trans mem_Union

lemma mem_infi_finite' {f : ι → filter α} (s) :
  s ∈ infi f ↔ ∃ t : finset (plift ι), s ∈ ⨅ i ∈ t, f (plift.down i) :=
(set.ext_iff.1 (infi_sets_eq_finite' f) s).trans mem_Union

@[simp] lemma sup_join {f₁ f₂ : filter (filter α)} : (join f₁ ⊔ join f₂) = join (f₁ ⊔ f₂) :=
filter.ext $ λ x, by simp only [mem_sup, mem_join]

@[simp] lemma supr_join {ι : Sort w} {f : ι → filter (filter α)} :
  (⨆ x, join (f x)) = join (⨆ x, f x) :=
filter.ext $ λ x, by simp only [mem_supr, mem_join]

instance : distrib_lattice (filter α) :=
{ le_sup_inf :=
  begin
    intros x y z s,
    simp only [and_assoc, mem_inf_iff, mem_sup, exists_prop, exists_imp_distrib, and_imp],
    rintro hs t₁ ht₁ t₂ ht₂ rfl,
    exact ⟨t₁, x.sets_of_superset hs (inter_subset_left t₁ t₂),
      ht₁,
      t₂,
      x.sets_of_superset hs (inter_subset_right t₁ t₂),
      ht₂,
      rfl⟩
  end,
  ..filter.complete_lattice }

-- The dual version does not hold! `filter α` is not a `complete_distrib_lattice`. -/
instance : coframe (filter α) :=
{ Inf := Inf,
  infi_sup_le_sup_Inf := λ f s, begin
    rw [Inf_eq_infi', infi_subtype'],
    rintro t ⟨h₁, h₂⟩,
    rw infi_sets_eq_finite' at h₂,
    simp only [mem_Union, (finset.inf_eq_infi _ _).symm] at h₂,
    obtain ⟨u, hu⟩ := h₂,
    suffices : (⨅ i, f ⊔ ↑i) ≤ f ⊔ u.inf (λ i, ↑i.down),
    { exact this ⟨h₁, hu⟩ },
    refine finset.induction_on u (le_sup_of_le_right le_top) _,
    rintro ⟨i⟩ u _ ih,
    rw [finset.inf_insert, sup_inf_left],
    exact le_inf (infi_le _ _) ih,
  end,
  ..filter.complete_lattice }

lemma mem_infi_finset {s : finset α} {f : α → filter β} {t : set β} :
  t ∈ (⨅ a ∈ s, f a) ↔ (∃ p : α → set β, (∀ a ∈ s, p a ∈ f a) ∧ t = ⋂ a ∈ s, p a) :=
begin
  simp only [← finset.set_bInter_coe, bInter_eq_Inter, infi_subtype'],
  refine ⟨λ h, _, _⟩,
  { rcases (mem_infi_of_fintype _).1 h with ⟨p, hp, rfl⟩,
    refine ⟨λ a, if h : a ∈ s then p ⟨a, h⟩ else univ, λ a ha, by simpa [ha] using hp ⟨a, ha⟩, _⟩,
    refine Inter_congr_of_surjective id surjective_id _,
    rintro ⟨a, ha⟩, simp [ha] },
  { rintro ⟨p, hpf, rfl⟩,
    exact Inter_mem.2 (λ a, mem_infi_of_mem a (hpf a a.2)) }
end

/-- If `f : ι → filter α` is directed, `ι` is not empty, and `∀ i, f i ≠ ⊥`, then `infi f ≠ ⊥`.
See also `infi_ne_bot_of_directed` for a version assuming `nonempty α` instead of `nonempty ι`. -/
lemma infi_ne_bot_of_directed' {f : ι → filter α} [nonempty ι]
  (hd : directed (≥) f) (hb : ∀ i, ne_bot (f i)) : ne_bot (infi f) :=
⟨begin
  intro h,
  have he : ∅  ∈ (infi f), from h.symm ▸ (mem_bot : ∅ ∈ (⊥ : filter α)),
  obtain ⟨i, hi⟩ : ∃ i, ∅ ∈ f i,
    from (mem_infi_of_directed hd ∅).1 he,
  exact (hb i).ne (empty_mem_iff_bot.1 hi)
end⟩

/-- If `f : ι → filter α` is directed, `α` is not empty, and `∀ i, f i ≠ ⊥`, then `infi f ≠ ⊥`.
See also `infi_ne_bot_of_directed'` for a version assuming `nonempty ι` instead of `nonempty α`. -/
lemma infi_ne_bot_of_directed {f : ι → filter α}
  [hn : nonempty α] (hd : directed (≥) f) (hb : ∀ i, ne_bot (f i)) : ne_bot (infi f) :=
if hι : nonempty ι then @infi_ne_bot_of_directed' _ _ _ hι hd hb else
⟨λ h : infi f = ⊥,
  have univ ⊆ (∅ : set α),
  begin
    rw [←principal_mono, principal_univ, principal_empty, ←h],
    exact (le_infi $ λ i, false.elim $ hι ⟨i⟩)
  end,
  let ⟨x⟩ := hn in this (mem_univ x)⟩

lemma infi_ne_bot_iff_of_directed' {f : ι → filter α} [nonempty ι] (hd : directed (≥) f) :
  ne_bot (infi f) ↔ ∀ i, ne_bot (f i) :=
⟨λ H i, H.mono (infi_le _ i), infi_ne_bot_of_directed' hd⟩

lemma infi_ne_bot_iff_of_directed {f : ι → filter α} [nonempty α] (hd : directed (≥) f) :
  ne_bot (infi f) ↔ (∀ i, ne_bot (f i)) :=
⟨λ H i, H.mono (infi_le _ i), infi_ne_bot_of_directed hd⟩

@[elab_as_eliminator]
lemma infi_sets_induct {f : ι → filter α} {s : set α} (hs : s ∈ infi f) {p : set α → Prop}
  (uni : p univ)
  (ins : ∀ {i s₁ s₂}, s₁ ∈ f i → p s₂ → p (s₁ ∩ s₂)) : p s :=
begin
  rw [mem_infi_finite'] at hs,
  simp only [← finset.inf_eq_infi] at hs,
  rcases hs with ⟨is, his⟩,
  revert s,
  refine finset.induction_on is _ _,
  { intros s hs, rwa [mem_top.1 hs] },
  { rintro ⟨i⟩ js his ih s hs,
    rw [finset.inf_insert, mem_inf_iff] at hs,
    rcases hs with ⟨s₁, hs₁, s₂, hs₂, rfl⟩,
    exact ins hs₁ (ih hs₂) }
end

/-! #### `principal` equations -/

@[simp] lemma inf_principal {s t : set α} : 𝓟 s ⊓ 𝓟 t = 𝓟 (s ∩ t) :=
le_antisymm
  (by simp only [le_principal_iff, mem_inf_iff]; exact ⟨s, subset.rfl, t, subset.rfl, rfl⟩)
  (by simp [le_inf_iff, inter_subset_left, inter_subset_right])

@[simp] lemma sup_principal {s t : set α} : 𝓟 s ⊔ 𝓟 t = 𝓟 (s ∪ t) :=
filter.ext $ λ u, by simp only [union_subset_iff, mem_sup, mem_principal]

@[simp] lemma supr_principal {ι : Sort w} {s : ι → set α} : (⨆ x, 𝓟 (s x)) = 𝓟 (⋃ i, s i) :=
filter.ext $ λ x, by simp only [mem_supr, mem_principal, Union_subset_iff]

@[simp] lemma principal_eq_bot_iff {s : set α} : 𝓟 s = ⊥ ↔ s = ∅ :=
empty_mem_iff_bot.symm.trans $ mem_principal.trans subset_empty_iff

@[simp] lemma principal_ne_bot_iff {s : set α} : ne_bot (𝓟 s) ↔ s.nonempty :=
ne_bot_iff.trans $ (not_congr principal_eq_bot_iff).trans ne_empty_iff_nonempty

lemma is_compl_principal (s : set α) : is_compl (𝓟 s) (𝓟 sᶜ) :=
⟨by simp only [inf_principal, inter_compl_self, principal_empty, le_refl],
  by simp only [sup_principal, union_compl_self, principal_univ, le_refl]⟩

theorem mem_inf_principal' {f : filter α} {s t : set α} :
  s ∈ f ⊓ 𝓟 t ↔ tᶜ ∪ s ∈ f :=
by simp only [← le_principal_iff, (is_compl_principal s).le_left_iff, disjoint_assoc, inf_principal,
  ← (is_compl_principal (t ∩ sᶜ)).le_right_iff, compl_inter, compl_compl]

theorem mem_inf_principal {f : filter α} {s t : set α} :
  s ∈ f ⊓ 𝓟 t ↔ {x | x ∈ t → x ∈ s} ∈ f :=
by { simp only [mem_inf_principal', imp_iff_not_or], refl }

lemma supr_inf_principal (f : ι → filter α) (s : set α) :
  (⨆ i, f i ⊓ 𝓟 s) = (⨆ i, f i) ⊓ 𝓟 s :=
by { ext, simp only [mem_supr, mem_inf_principal] }

lemma inf_principal_eq_bot {f : filter α} {s : set α} : f ⊓ 𝓟 s = ⊥ ↔ sᶜ ∈ f :=
by { rw [← empty_mem_iff_bot, mem_inf_principal], refl }

lemma mem_of_eq_bot {f : filter α} {s : set α} (h : f ⊓ 𝓟 sᶜ = ⊥) : s ∈ f :=
by rwa [inf_principal_eq_bot, compl_compl] at h

lemma diff_mem_inf_principal_compl {f : filter α} {s : set α} (hs : s ∈ f) (t : set α) :
  s \ t ∈ f ⊓ 𝓟 tᶜ :=
inter_mem_inf hs $ mem_principal_self tᶜ

lemma principal_le_iff {s : set α} {f : filter α} :
  𝓟 s ≤ f ↔ ∀ V ∈ f, s ⊆ V :=
begin
  change (∀ V, V ∈ f → V ∈ _) ↔ _,
  simp_rw mem_principal,
end

@[simp] lemma infi_principal_finset {ι : Type w} (s : finset ι) (f : ι → set α) :
  (⨅ i ∈ s, 𝓟 (f i)) = 𝓟 (⋂ i ∈ s, f i) :=
begin
  induction s using finset.induction_on with i s hi hs,
  { simp },
  { rw [finset.infi_insert, finset.set_bInter_insert, hs, inf_principal] },
end

@[simp] lemma infi_principal_fintype {ι : Type w} [fintype ι] (f : ι → set α) :
  (⨅ i, 𝓟 (f i)) = 𝓟 (⋂ i, f i) :=
by simpa using infi_principal_finset finset.univ f

lemma infi_principal_finite {ι : Type w} {s : set ι} (hs : finite s) (f : ι → set α) :
  (⨅ i ∈ s, 𝓟 (f i)) = 𝓟 (⋂ i ∈ s, f i) :=
begin
  lift s to finset ι using hs,
  exact_mod_cast infi_principal_finset s f
end

end lattice

@[mono] lemma join_mono {f₁ f₂ : filter (filter α)} (h : f₁ ≤ f₂) :
  join f₁ ≤ join f₂ :=
λ s hs, h hs

/-! ### Eventually -/

/-- `f.eventually p` or `∀ᶠ x in f, p x` mean that `{x | p x} ∈ f`. E.g., `∀ᶠ x in at_top, p x`
means that `p` holds true for sufficiently large `x`. -/
protected def eventually (p : α → Prop) (f : filter α) : Prop := {x | p x} ∈ f

notation `∀ᶠ` binders ` in ` f `, ` r:(scoped p, filter.eventually p f) := r

lemma eventually_iff {f : filter α} {P : α → Prop} : (∀ᶠ x in f, P x) ↔ {x | P x} ∈ f :=
iff.rfl

@[simp] lemma eventually_mem_set {s : set α} {l : filter α} : (∀ᶠ x in l, x ∈ s) ↔ s ∈ l := iff.rfl

protected lemma ext' {f₁ f₂ : filter α}
  (h : ∀ p : α → Prop, (∀ᶠ x in f₁, p x) ↔ (∀ᶠ x in f₂, p x)) :
  f₁ = f₂ :=
filter.ext h

lemma eventually.filter_mono {f₁ f₂ : filter α} (h : f₁ ≤ f₂) {p : α → Prop}
  (hp : ∀ᶠ x in f₂, p x) :
  ∀ᶠ x in f₁, p x :=
h hp

lemma eventually_of_mem {f : filter α} {P : α → Prop} {U : set α} (hU : U ∈ f) (h : ∀ x ∈ U, P x) :
  ∀ᶠ x in f, P x :=
mem_of_superset hU h

protected lemma eventually.and {p q : α → Prop} {f : filter α} :
  f.eventually p → f.eventually q → ∀ᶠ x in f, p x ∧ q x :=
inter_mem

@[simp]
lemma eventually_true (f : filter α) : ∀ᶠ x in f, true := univ_mem

lemma eventually_of_forall {p : α → Prop} {f : filter α} (hp : ∀ x, p x) :
  ∀ᶠ x in f, p x :=
univ_mem' hp

@[simp] lemma eventually_false_iff_eq_bot {f : filter α} :
  (∀ᶠ x in f, false) ↔ f = ⊥ :=
empty_mem_iff_bot

@[simp] lemma eventually_const {f : filter α} [t : ne_bot f] {p : Prop} :
  (∀ᶠ x in f, p) ↔ p :=
classical.by_cases (λ h : p, by simp [h]) (λ h, by simpa [h] using t.ne)

lemma eventually_iff_exists_mem {p : α → Prop} {f : filter α} :
  (∀ᶠ x in f, p x) ↔ ∃ v ∈ f, ∀ y ∈ v, p y :=
exists_mem_subset_iff.symm

lemma eventually.exists_mem {p : α → Prop} {f : filter α} (hp : ∀ᶠ x in f, p x) :
  ∃ v ∈ f, ∀ y ∈ v, p y :=
eventually_iff_exists_mem.1 hp

lemma eventually.mp {p q : α → Prop} {f : filter α} (hp : ∀ᶠ x in f, p x)
  (hq : ∀ᶠ x in f, p x → q x) :
  ∀ᶠ x in f, q x :=
mp_mem hp hq

lemma eventually.mono {p q : α → Prop} {f : filter α} (hp : ∀ᶠ x in f, p x)
  (hq : ∀ x, p x → q x) :
  ∀ᶠ x in f, q x :=
hp.mp (eventually_of_forall hq)

@[simp] lemma eventually_and {p q : α → Prop} {f : filter α} :
  (∀ᶠ x in f, p x ∧ q x) ↔ (∀ᶠ x in f, p x) ∧ (∀ᶠ x in f, q x) :=
inter_mem_iff

lemma eventually.congr {f : filter α} {p q : α → Prop} (h' : ∀ᶠ x in f, p x)
  (h : ∀ᶠ x in f, p x ↔ q x) : ∀ᶠ x in f, q x :=
h'.mp (h.mono $ λ x hx, hx.mp)

lemma eventually_congr {f : filter α} {p q : α → Prop} (h : ∀ᶠ x in f, p x ↔ q x) :
  (∀ᶠ x in f, p x) ↔ (∀ᶠ x in f, q x) :=
⟨λ hp, hp.congr h, λ hq, hq.congr $ by simpa only [iff.comm] using h⟩

@[simp] lemma eventually_all {ι} [fintype ι] {l} {p : ι → α → Prop} :
  (∀ᶠ x in l, ∀ i, p i x) ↔ ∀ i, ∀ᶠ x in l, p i x :=
by simpa only [filter.eventually, set_of_forall] using Inter_mem

@[simp] lemma eventually_all_finite {ι} {I : set ι} (hI : I.finite) {l} {p : ι → α → Prop} :
  (∀ᶠ x in l, ∀ i ∈ I, p i x) ↔ (∀ i ∈ I, ∀ᶠ x in l, p i x) :=
by simpa only [filter.eventually, set_of_forall] using bInter_mem hI

alias eventually_all_finite ← set.finite.eventually_all
attribute [protected] set.finite.eventually_all

@[simp] lemma eventually_all_finset {ι} (I : finset ι) {l} {p : ι → α → Prop} :
  (∀ᶠ x in l, ∀ i ∈ I, p i x) ↔ ∀ i ∈ I, ∀ᶠ x in l, p i x :=
I.finite_to_set.eventually_all

alias eventually_all_finset ← finset.eventually_all
attribute [protected] finset.eventually_all

@[simp] lemma eventually_or_distrib_left {f : filter α} {p : Prop} {q : α → Prop} :
  (∀ᶠ x in f, p ∨ q x) ↔ (p ∨ ∀ᶠ x in f, q x) :=
classical.by_cases (λ h : p, by simp [h]) (λ h, by simp [h])

@[simp] lemma eventually_or_distrib_right {f : filter α} {p : α → Prop} {q : Prop} :
  (∀ᶠ x in f, p x ∨ q) ↔ ((∀ᶠ x in f, p x) ∨ q) :=
by simp only [or_comm _ q, eventually_or_distrib_left]

@[simp] lemma eventually_imp_distrib_left {f : filter α} {p : Prop} {q : α → Prop} :
  (∀ᶠ x in f, p → q x) ↔ (p → ∀ᶠ x in f, q x) :=
by simp only [imp_iff_not_or, eventually_or_distrib_left]

@[simp]
lemma eventually_bot {p : α → Prop} : ∀ᶠ x in ⊥, p x := ⟨⟩

@[simp]
lemma eventually_top {p : α → Prop} : (∀ᶠ x in ⊤, p x) ↔ (∀ x, p x) :=
iff.rfl

@[simp] lemma eventually_sup {p : α → Prop} {f g : filter α} :
  (∀ᶠ x in f ⊔ g, p x) ↔ (∀ᶠ x in f, p x) ∧ (∀ᶠ x in g, p x) :=
iff.rfl

@[simp]
lemma eventually_Sup {p : α → Prop} {fs : set (filter α)} :
  (∀ᶠ x in Sup fs, p x) ↔ (∀ f ∈ fs, ∀ᶠ x in f, p x) :=
iff.rfl

@[simp]
lemma eventually_supr {p : α → Prop} {fs : β → filter α} :
  (∀ᶠ x in (⨆ b, fs b), p x) ↔ (∀ b, ∀ᶠ x in fs b, p x) :=
mem_supr

@[simp]
lemma eventually_principal {a : set α} {p : α → Prop} :
  (∀ᶠ x in 𝓟 a, p x) ↔ (∀ x ∈ a, p x) :=
iff.rfl

lemma eventually_inf {f g : filter α} {p : α → Prop} :
  (∀ᶠ x in f ⊓ g, p x) ↔ ∃ (s ∈ f) (t ∈ g), ∀ x ∈ s ∩ t, p x :=
mem_inf_iff_superset

theorem eventually_inf_principal {f : filter α} {p : α → Prop} {s : set α} :
  (∀ᶠ x in f ⊓ 𝓟 s, p x) ↔ ∀ᶠ x in f, x ∈ s → p x :=
mem_inf_principal

/-! ### Frequently -/

/-- `f.frequently p` or `∃ᶠ x in f, p x` mean that `{x | ¬p x} ∉ f`. E.g., `∃ᶠ x in at_top, p x`
means that there exist arbitrarily large `x` for which `p` holds true. -/
protected def frequently (p : α → Prop) (f : filter α) : Prop := ¬∀ᶠ x in f, ¬p x

notation `∃ᶠ` binders ` in ` f `, ` r:(scoped p, filter.frequently p f) := r

lemma eventually.frequently {f : filter α} [ne_bot f] {p : α → Prop} (h : ∀ᶠ x in f, p x) :
  ∃ᶠ x in f, p x :=
compl_not_mem h

lemma frequently_of_forall {f : filter α} [ne_bot f] {p : α → Prop} (h : ∀ x, p x) :
  ∃ᶠ x in f, p x :=
eventually.frequently (eventually_of_forall h)

lemma frequently.mp {p q : α → Prop} {f : filter α} (h : ∃ᶠ x in f, p x)
  (hpq : ∀ᶠ x in f, p x → q x) :
  ∃ᶠ x in f, q x :=
mt (λ hq, hq.mp $ hpq.mono $ λ x, mt) h

lemma frequently.filter_mono {p : α → Prop} {f g : filter α} (h : ∃ᶠ x in f, p x) (hle : f ≤ g) :
  ∃ᶠ x in g, p x :=
mt (λ h', h'.filter_mono hle) h

lemma frequently.mono {p q : α → Prop} {f : filter α} (h : ∃ᶠ x in f, p x)
  (hpq : ∀ x, p x → q x) :
  ∃ᶠ x in f, q x :=
h.mp (eventually_of_forall hpq)

lemma frequently.and_eventually {p q : α → Prop} {f : filter α}
  (hp : ∃ᶠ x in f, p x) (hq : ∀ᶠ x in f, q x) :
  ∃ᶠ x in f, p x ∧ q x :=
begin
  refine mt (λ h, hq.mp $ h.mono _) hp,
  exact λ x hpq hq hp, hpq ⟨hp, hq⟩
end

lemma eventually.and_frequently {p q : α → Prop} {f : filter α}
  (hp : ∀ᶠ x in f, p x) (hq : ∃ᶠ x in f, q x) :
  ∃ᶠ x in f, p x ∧ q x :=
by simpa only [and.comm] using hq.and_eventually hp

lemma frequently.exists {p : α → Prop} {f : filter α} (hp : ∃ᶠ x in f, p x) : ∃ x, p x :=
begin
  by_contradiction H,
  replace H : ∀ᶠ x in f, ¬ p x, from eventually_of_forall (not_exists.1 H),
  exact hp H
end

lemma eventually.exists {p : α → Prop} {f : filter α} [ne_bot f] (hp : ∀ᶠ x in f, p x) :
  ∃ x, p x :=
hp.frequently.exists

lemma frequently_iff_forall_eventually_exists_and {p : α → Prop} {f : filter α} :
  (∃ᶠ x in f, p x) ↔ ∀ {q : α → Prop}, (∀ᶠ x in f, q x) → ∃ x, p x ∧ q x :=
⟨λ hp q hq, (hp.and_eventually hq).exists,
  λ H hp, by simpa only [and_not_self, exists_false] using H hp⟩

lemma frequently_iff {f : filter α} {P : α → Prop} :
  (∃ᶠ x in f, P x) ↔ ∀ {U}, U ∈ f → ∃ x ∈ U, P x :=
begin
  simp only [frequently_iff_forall_eventually_exists_and, exists_prop, and_comm (P _)],
  refl
end

@[simp] lemma not_eventually {p : α → Prop} {f : filter α} :
  (¬ ∀ᶠ x in f, p x) ↔ (∃ᶠ x in f, ¬ p x) :=
by simp [filter.frequently]

@[simp] lemma not_frequently {p : α → Prop} {f : filter α} :
  (¬ ∃ᶠ x in f, p x) ↔ (∀ᶠ x in f, ¬ p x) :=
by simp only [filter.frequently, not_not]

@[simp] lemma frequently_true_iff_ne_bot (f : filter α) : (∃ᶠ x in f, true) ↔ ne_bot f :=
by simp [filter.frequently, -not_eventually, eventually_false_iff_eq_bot, ne_bot_iff]

@[simp] lemma frequently_false (f : filter α) : ¬ ∃ᶠ x in f, false := by simp

@[simp] lemma frequently_const {f : filter α} [ne_bot f] {p : Prop} :
  (∃ᶠ x in f, p) ↔ p :=
classical.by_cases (λ h : p, by simpa [h]) (λ h, by simp [h])

@[simp] lemma frequently_or_distrib {f : filter α} {p q : α → Prop} :
  (∃ᶠ x in f, p x ∨ q x) ↔ (∃ᶠ x in f, p x) ∨ (∃ᶠ x in f, q x) :=
by simp only [filter.frequently, ← not_and_distrib, not_or_distrib, eventually_and]

lemma frequently_or_distrib_left {f : filter α} [ne_bot f] {p : Prop} {q : α → Prop} :
  (∃ᶠ x in f, p ∨ q x) ↔ (p ∨ ∃ᶠ x in f, q x) :=
by simp

lemma frequently_or_distrib_right {f : filter α} [ne_bot f] {p : α → Prop} {q : Prop} :
  (∃ᶠ x in f, p x ∨ q) ↔ (∃ᶠ x in f, p x) ∨ q :=
by simp

@[simp] lemma frequently_imp_distrib {f : filter α} {p q : α → Prop} :
  (∃ᶠ x in f, p x → q x) ↔ ((∀ᶠ x in f, p x) → ∃ᶠ x in f, q x) :=
by simp [imp_iff_not_or, not_eventually, frequently_or_distrib]

lemma frequently_imp_distrib_left {f : filter α} [ne_bot f] {p : Prop} {q : α → Prop} :
  (∃ᶠ x in f, p → q x) ↔ (p → ∃ᶠ x in f, q x) :=
by simp

lemma frequently_imp_distrib_right {f : filter α} [ne_bot f] {p : α → Prop} {q : Prop} :
  (∃ᶠ x in f, p x → q) ↔ ((∀ᶠ x in f, p x) → q) :=
by simp

@[simp] lemma eventually_imp_distrib_right {f : filter α} {p : α → Prop} {q : Prop} :
  (∀ᶠ x in f, p x → q) ↔ ((∃ᶠ x in f, p x) → q) :=
by simp only [imp_iff_not_or, eventually_or_distrib_right, not_frequently]

@[simp] lemma frequently_and_distrib_left {f : filter α} {p : Prop} {q : α → Prop} :
  (∃ᶠ x in f, p ∧ q x) ↔ (p ∧ ∃ᶠ x in f, q x) :=
by simp only [filter.frequently, not_and, eventually_imp_distrib_left, not_imp]

@[simp] lemma frequently_and_distrib_right {f : filter α} {p : α → Prop} {q : Prop} :
  (∃ᶠ x in f, p x ∧ q) ↔ ((∃ᶠ x in f, p x) ∧ q) :=
by simp only [and_comm _ q, frequently_and_distrib_left]

@[simp] lemma frequently_bot {p : α → Prop} : ¬ ∃ᶠ x in ⊥, p x := by simp

@[simp]
lemma frequently_top {p : α → Prop} : (∃ᶠ x in ⊤, p x) ↔ (∃ x, p x) :=
by simp [filter.frequently]

@[simp]
lemma frequently_principal {a : set α} {p : α → Prop} :
  (∃ᶠ x in 𝓟 a, p x) ↔ (∃ x ∈ a, p x) :=
by simp [filter.frequently, not_forall]

lemma frequently_sup {p : α → Prop} {f g : filter α} :
  (∃ᶠ x in f ⊔ g, p x) ↔ (∃ᶠ x in f, p x) ∨ (∃ᶠ x in g, p x) :=
by simp only [filter.frequently, eventually_sup, not_and_distrib]

@[simp]
lemma frequently_Sup {p : α → Prop} {fs : set (filter α)} :
  (∃ᶠ x in Sup fs, p x) ↔ (∃ f ∈ fs, ∃ᶠ x in f, p x) :=
by simp [filter.frequently, -not_eventually, not_forall]

@[simp]
lemma frequently_supr {p : α → Prop} {fs : β → filter α} :
  (∃ᶠ x in (⨆ b, fs b), p x) ↔ (∃ b, ∃ᶠ x in fs b, p x) :=
by simp [filter.frequently, -not_eventually, not_forall]

/-!
### Relation “eventually equal”
-/

/-- Two functions `f` and `g` are *eventually equal* along a filter `l` if the set of `x` such that
`f x = g x` belongs to `l`. -/
def eventually_eq (l : filter α) (f g : α → β) : Prop := ∀ᶠ x in l, f x = g x

notation f ` =ᶠ[`:50 l:50 `] `:0 g:50 := eventually_eq l f g

lemma eventually_eq.eventually {l : filter α} {f g : α → β} (h : f =ᶠ[l] g) :
  ∀ᶠ x in l, f x = g x :=
h

lemma eventually_eq.rw {l : filter α} {f g : α → β} (h : f =ᶠ[l] g) (p : α → β → Prop)
  (hf : ∀ᶠ x in l, p x (f x)) :
  ∀ᶠ x in l, p x (g x) :=
hf.congr $ h.mono $ λ x hx, hx ▸ iff.rfl

lemma eventually_eq_set {s t : set α} {l : filter α} :
   s =ᶠ[l] t ↔ ∀ᶠ x in l, x ∈ s ↔ x ∈ t :=
eventually_congr $ eventually_of_forall $ λ x, ⟨eq.to_iff, iff.to_eq⟩

alias eventually_eq_set ↔ filter.eventually_eq.mem_iff filter.eventually.set_eq

@[simp] lemma eventually_eq_univ {s : set α} {l : filter α} : s =ᶠ[l] univ ↔ s ∈ l :=
by simp [eventually_eq_set]

lemma eventually_eq.exists_mem {l : filter α} {f g : α → β} (h : f =ᶠ[l] g) :
  ∃ s ∈ l, eq_on f g s :=
h.exists_mem

lemma eventually_eq_of_mem {l : filter α} {f g : α → β} {s : set α}
  (hs : s ∈ l) (h : eq_on f g s) : f =ᶠ[l] g :=
eventually_of_mem hs h

lemma eventually_eq_iff_exists_mem {l : filter α} {f g : α → β} :
  (f =ᶠ[l] g) ↔ ∃ s ∈ l, eq_on f g s :=
eventually_iff_exists_mem

lemma eventually_eq.filter_mono {l l' : filter α} {f g : α → β} (h₁ : f =ᶠ[l] g) (h₂ : l' ≤ l) :
  f =ᶠ[l'] g :=
h₂ h₁

@[refl] lemma eventually_eq.refl (l : filter α) (f : α → β) :
  f =ᶠ[l] f :=
eventually_of_forall $ λ x, rfl

lemma eventually_eq.rfl {l : filter α} {f : α → β} : f =ᶠ[l] f := eventually_eq.refl l f

@[symm] lemma eventually_eq.symm {f g : α → β} {l : filter α} (H : f =ᶠ[l] g) :
  g =ᶠ[l] f :=
H.mono $ λ _, eq.symm

@[trans] lemma eventually_eq.trans {l : filter α} {f g h : α → β}
  (H₁ : f =ᶠ[l] g) (H₂ : g =ᶠ[l] h) : f =ᶠ[l] h :=
H₂.rw (λ x y, f x = y) H₁

lemma eventually_eq.prod_mk {l} {f f' : α → β} (hf : f =ᶠ[l] f') {g g' : α → γ} (hg : g =ᶠ[l] g') :
  (λ x, (f x, g x)) =ᶠ[l] (λ x, (f' x, g' x)) :=
hf.mp $ hg.mono $ by { intros, simp only * }

lemma eventually_eq.fun_comp {f g : α → β} {l : filter α} (H : f =ᶠ[l] g) (h : β → γ) :
  (h ∘ f) =ᶠ[l] (h ∘ g) :=
H.mono $ λ x hx, congr_arg h hx

lemma eventually_eq.comp₂ {δ} {f f' : α → β} {g g' : α → γ} {l} (Hf : f =ᶠ[l] f') (h : β → γ → δ)
  (Hg : g =ᶠ[l] g') :
  (λ x, h (f x) (g x)) =ᶠ[l] (λ x, h (f' x) (g' x)) :=
(Hf.prod_mk Hg).fun_comp (uncurry h)

@[to_additive]
lemma eventually_eq.mul [has_mul β] {f f' g g' : α → β} {l : filter α} (h : f =ᶠ[l] g)
  (h' : f' =ᶠ[l] g') :
  ((λ x, f x * f' x) =ᶠ[l] (λ x, g x * g' x)) :=
h.comp₂ (*) h'

@[to_additive]
lemma eventually_eq.inv [has_inv β] {f g : α → β} {l : filter α} (h : f =ᶠ[l] g) :
  ((λ x, (f x)⁻¹) =ᶠ[l] (λ x, (g x)⁻¹)) :=
h.fun_comp has_inv.inv

@[to_additive]
lemma eventually_eq.div [has_div β] {f f' g g' : α → β} {l : filter α} (h : f =ᶠ[l] g)
  (h' : f' =ᶠ[l] g') :
  ((λ x, f x / f' x) =ᶠ[l] (λ x, g x / g' x)) :=
h.comp₂ (/) h'

@[to_additive] lemma eventually_eq.const_smul {𝕜} [has_scalar 𝕜 β] {l : filter α} {f g : α → β}
  (h : f =ᶠ[l] g) (c : 𝕜) :
  (λ x, c • f x) =ᶠ[l] (λ x, c • g x) :=
h.fun_comp (λ x, c • x)

@[to_additive] lemma eventually_eq.smul {𝕜} [has_scalar 𝕜 β] {l : filter α} {f f' : α → 𝕜}
  {g g' : α → β} (hf : f =ᶠ[l] f') (hg : g =ᶠ[l] g') :
  (λ x, f x • g x) =ᶠ[l] λ x, f' x • g' x :=
hf.comp₂ (•) hg

lemma eventually_eq.sup [has_sup β] {l : filter α} {f f' g g' : α → β}
  (hf : f =ᶠ[l] f') (hg : g =ᶠ[l] g') :
  (λ x, f x ⊔ g x) =ᶠ[l] λ x, f' x ⊔ g' x :=
hf.comp₂ (⊔) hg

lemma eventually_eq.inf [has_inf β] {l : filter α} {f f' g g' : α → β}
  (hf : f =ᶠ[l] f') (hg : g =ᶠ[l] g') :
  (λ x, f x ⊓ g x) =ᶠ[l] λ x, f' x ⊓ g' x :=
hf.comp₂ (⊓) hg

lemma eventually_eq.preimage {l : filter α} {f g : α → β}
  (h : f =ᶠ[l] g) (s : set β) : f ⁻¹' s =ᶠ[l] g ⁻¹' s :=
h.fun_comp s

lemma eventually_eq.inter {s t s' t' : set α} {l : filter α} (h : s =ᶠ[l] t) (h' : s' =ᶠ[l] t') :
  (s ∩ s' : set α) =ᶠ[l] (t ∩ t' : set α) :=
h.comp₂ (∧) h'

lemma eventually_eq.union {s t s' t' : set α} {l : filter α} (h : s =ᶠ[l] t) (h' : s' =ᶠ[l] t') :
  (s ∪ s' : set α) =ᶠ[l] (t ∪ t' : set α) :=
h.comp₂ (∨) h'

lemma eventually_eq.compl {s t : set α} {l : filter α} (h : s =ᶠ[l] t) :
  (sᶜ : set α) =ᶠ[l] (tᶜ : set α) :=
h.fun_comp not

lemma eventually_eq.diff {s t s' t' : set α} {l : filter α} (h : s =ᶠ[l] t) (h' : s' =ᶠ[l] t') :
  (s \ s' : set α) =ᶠ[l] (t \ t' : set α) :=
h.inter h'.compl

lemma eventually_eq_empty {s : set α} {l : filter α} :
  s =ᶠ[l] (∅ : set α) ↔ ∀ᶠ x in l, x ∉ s :=
eventually_eq_set.trans $ by simp

lemma inter_eventually_eq_left {s t : set α} {l : filter α} :
  (s ∩ t : set α) =ᶠ[l] s ↔ ∀ᶠ x in l, x ∈ s → x ∈ t :=
by simp only [eventually_eq_set, mem_inter_eq, and_iff_left_iff_imp]

lemma inter_eventually_eq_right {s t : set α} {l : filter α} :
  (s ∩ t : set α) =ᶠ[l] t ↔ ∀ᶠ x in l, x ∈ t → x ∈ s :=
by rw [inter_comm, inter_eventually_eq_left]

@[simp] lemma eventually_eq_principal {s : set α} {f g : α → β} :
  f =ᶠ[𝓟 s] g ↔ eq_on f g s :=
iff.rfl

lemma eventually_eq_inf_principal_iff {F : filter α} {s : set α} {f g : α → β} :
  (f =ᶠ[F ⊓ 𝓟 s] g) ↔ ∀ᶠ x in F, x ∈ s → f x = g x :=
eventually_inf_principal

lemma eventually_eq.sub_eq [add_group β] {f g : α → β} {l : filter α} (h : f =ᶠ[l] g) :
  f - g =ᶠ[l] 0 :=
by simpa using (eventually_eq.sub (eventually_eq.refl l f) h).symm

lemma eventually_eq_iff_sub [add_group β] {f g : α → β} {l : filter α} :
  f =ᶠ[l] g ↔ f - g =ᶠ[l] 0 :=
⟨λ h, h.sub_eq, λ h, by simpa using h.add (eventually_eq.refl l g)⟩

section has_le

variables [has_le β] {l : filter α}

/-- A function `f` is eventually less than or equal to a function `g` at a filter `l`. -/
def eventually_le (l : filter α) (f g : α → β) : Prop := ∀ᶠ x in l, f x ≤ g x

notation f ` ≤ᶠ[`:50 l:50 `] `:0 g:50 := eventually_le l f g

lemma eventually_le.congr {f f' g g' : α → β} (H : f ≤ᶠ[l] g) (hf : f =ᶠ[l] f') (hg : g =ᶠ[l] g') :
  f' ≤ᶠ[l] g' :=
H.mp $ hg.mp $ hf.mono $ λ x hf hg H, by rwa [hf, hg] at H

lemma eventually_le_congr {f f' g g' : α → β} (hf : f =ᶠ[l] f') (hg : g =ᶠ[l] g') :
  f ≤ᶠ[l] g ↔ f' ≤ᶠ[l] g' :=
⟨λ H, H.congr hf hg, λ H, H.congr hf.symm hg.symm⟩

end has_le

section preorder

variables [preorder β] {l : filter α} {f g h : α → β}

lemma eventually_eq.le (h : f =ᶠ[l] g) : f ≤ᶠ[l] g := h.mono $ λ x, le_of_eq

@[refl] lemma eventually_le.refl (l : filter α) (f : α → β) :
  f ≤ᶠ[l] f :=
eventually_eq.rfl.le

lemma eventually_le.rfl : f ≤ᶠ[l] f := eventually_le.refl l f

@[trans] lemma eventually_le.trans (H₁ : f ≤ᶠ[l] g) (H₂ : g ≤ᶠ[l] h) : f ≤ᶠ[l] h :=
H₂.mp $ H₁.mono $ λ x, le_trans

@[trans] lemma eventually_eq.trans_le (H₁ : f =ᶠ[l] g) (H₂ : g ≤ᶠ[l] h) : f ≤ᶠ[l] h :=
H₁.le.trans H₂

@[trans] lemma eventually_le.trans_eq (H₁ : f ≤ᶠ[l] g) (H₂ : g =ᶠ[l] h) : f ≤ᶠ[l] h :=
H₁.trans H₂.le

end preorder

lemma eventually_le.antisymm [partial_order β] {l : filter α} {f g : α → β}
  (h₁ : f ≤ᶠ[l] g) (h₂ : g ≤ᶠ[l] f) :
  f =ᶠ[l] g :=
h₂.mp $ h₁.mono $ λ x, le_antisymm

lemma eventually_le_antisymm_iff [partial_order β] {l : filter α} {f g : α → β} :
  f =ᶠ[l] g ↔ f ≤ᶠ[l] g ∧ g ≤ᶠ[l] f :=
by simp only [eventually_eq, eventually_le, le_antisymm_iff, eventually_and]

lemma eventually_le.le_iff_eq [partial_order β] {l : filter α} {f g : α → β} (h : f ≤ᶠ[l] g) :
  g ≤ᶠ[l] f ↔ g =ᶠ[l] f :=
⟨λ h', h'.antisymm h, eventually_eq.le⟩

lemma eventually.ne_of_lt [preorder β] {l : filter α} {f g : α → β}
  (h : ∀ᶠ x in l, f x < g x) : ∀ᶠ x in l, f x ≠ g x :=
h.mono (λ x hx, hx.ne)

lemma eventually.ne_top_of_lt [partial_order β] [order_top β] {l : filter α} {f g : α → β}
  (h : ∀ᶠ x in l, f x < g x) : ∀ᶠ x in l, f x ≠ ⊤ :=
h.mono (λ x hx, hx.ne_top)

lemma eventually.lt_top_of_ne [partial_order β] [order_top β] {l : filter α} {f : α → β}
  (h : ∀ᶠ x in l, f x ≠ ⊤) : ∀ᶠ x in l, f x < ⊤ :=
h.mono (λ x hx, hx.lt_top)

lemma eventually.lt_top_iff_ne_top [partial_order β] [order_top β] {l : filter α} {f : α → β} :
  (∀ᶠ x in l, f x < ⊤) ↔ ∀ᶠ x in l, f x ≠ ⊤ :=
⟨eventually.ne_of_lt, eventually.lt_top_of_ne⟩

@[mono] lemma eventually_le.inter {s t s' t' : set α} {l : filter α} (h : s ≤ᶠ[l] t)
  (h' : s' ≤ᶠ[l] t') :
  (s ∩ s' : set α) ≤ᶠ[l] (t ∩ t' : set α) :=
h'.mp $ h.mono $ λ x, and.imp

@[mono] lemma eventually_le.union {s t s' t' : set α} {l : filter α} (h : s ≤ᶠ[l] t)
  (h' : s' ≤ᶠ[l] t') :
  (s ∪ s' : set α) ≤ᶠ[l] (t ∪ t' : set α) :=
h'.mp $ h.mono $ λ x, or.imp

@[mono] lemma eventually_le.compl {s t : set α} {l : filter α} (h : s ≤ᶠ[l] t) :
  (tᶜ : set α) ≤ᶠ[l] (sᶜ : set α) :=
h.mono $ λ x, mt

@[mono] lemma eventually_le.diff {s t s' t' : set α} {l : filter α} (h : s ≤ᶠ[l] t)
  (h' : t' ≤ᶠ[l] s') :
  (s \ s' : set α) ≤ᶠ[l] (t \ t' : set α) :=
h.inter h'.compl

lemma join_le {f : filter (filter α)} {l : filter α} (h : ∀ᶠ m in f, m ≤ l) : join f ≤ l :=
λ s hs, h.mono $ λ m hm, hm hs

/-! ### Push-forwards, pull-backs, and the monad structure -/

section map

/-- The forward map of a filter -/
def map (m : α → β) (f : filter α) : filter β :=
{ sets             := preimage m ⁻¹' f.sets,
  univ_sets        := univ_mem,
  sets_of_superset := λ s t hs st, mem_of_superset hs $ preimage_mono st,
  inter_sets       := λ s t hs ht, inter_mem hs ht }

@[simp] lemma map_principal {s : set α} {f : α → β} :
  map f (𝓟 s) = 𝓟 (set.image f s) :=
filter.ext $ λ a, image_subset_iff.symm

variables {f : filter α} {m : α → β} {m' : β → γ} {s : set α} {t : set β}

@[simp] lemma eventually_map {P : β → Prop} :
  (∀ᶠ b in map m f, P b) ↔ ∀ᶠ a in f, P (m a) :=
iff.rfl

@[simp] lemma frequently_map {P : β → Prop} :
  (∃ᶠ b in map m f, P b) ↔ ∃ᶠ a in f, P (m a) :=
iff.rfl

@[simp] lemma mem_map : t ∈ map m f ↔ m ⁻¹' t ∈ f := iff.rfl

lemma mem_map' : t ∈ map m f ↔ {x | m x ∈ t} ∈ f := iff.rfl

lemma image_mem_map (hs : s ∈ f) : m '' s ∈ map m f :=
f.sets_of_superset hs $ subset_preimage_image m s

lemma image_mem_map_iff (hf : injective m) : m '' s ∈ map m f ↔ s ∈ f :=
⟨λ h, by rwa [← preimage_image_eq s hf], image_mem_map⟩

lemma range_mem_map : range m ∈ map m f :=
by { rw ←image_univ, exact image_mem_map univ_mem }

lemma mem_map_iff_exists_image : t ∈ map m f ↔ (∃ s ∈ f, m '' s ⊆ t) :=
⟨λ ht, ⟨m ⁻¹' t, ht, image_preimage_subset _ _⟩,
  λ ⟨s, hs, ht⟩, mem_of_superset (image_mem_map hs) ht⟩

@[simp] lemma map_id : filter.map id f = f :=
filter_eq $ rfl

@[simp] lemma map_id' : filter.map (λ x, x) f = f := map_id

@[simp] lemma map_compose : filter.map m' ∘ filter.map m = filter.map (m' ∘ m) :=
funext $ λ _, filter_eq $ rfl

@[simp] lemma map_map : filter.map m' (filter.map m f) = filter.map (m' ∘ m) f :=
congr_fun (@@filter.map_compose m m') f

/-- If functions `m₁` and `m₂` are eventually equal at a filter `f`, then
they map this filter to the same filter. -/
lemma map_congr {m₁ m₂ : α → β} {f : filter α} (h : m₁ =ᶠ[f] m₂) :
  map m₁ f = map m₂ f :=
filter.ext' $ λ p,
by { simp only [eventually_map], exact eventually_congr (h.mono $ λ x hx, hx ▸ iff.rfl) }

end map

section comap

/-- The inverse map of a filter. A set `s` belongs to `filter.comap f l` if either of the following
equivalent conditions hold.

1. There exists a set `t ∈ l` such that `f ⁻¹' t ⊆ s`. This is used as a definition.
2. The set `{y | ∀ x, f x = y → x ∈ s}` belongs to `l`, see `filter.mem_comap'`.
3. The set `(f '' sᶜ)ᶜ` belongs to `l`, see `filter.mem_comap_iff_compl` and
`filter.compl_mem_comap`. -/
def comap (m : α → β) (f : filter β) : filter α :=
{ sets             := { s | ∃ t ∈ f, m ⁻¹' t ⊆ s },
  univ_sets        := ⟨univ, univ_mem, by simp only [subset_univ, preimage_univ]⟩,
  sets_of_superset := λ a b ⟨a', ha', ma'a⟩ ab, ⟨a', ha', ma'a.trans ab⟩,
  inter_sets       := λ a b ⟨a', ha₁, ha₂⟩ ⟨b', hb₁, hb₂⟩,
    ⟨a' ∩ b', inter_mem ha₁ hb₁, inter_subset_inter ha₂ hb₂⟩ }

variables {f : α → β} {l : filter β} {p : α → Prop} {s : set α}

lemma mem_comap' : s ∈ comap f l ↔ {y | ∀ ⦃x⦄, f x = y → x ∈ s} ∈ l :=
⟨λ ⟨t, ht, hts⟩, mem_of_superset ht $ λ y hy x hx, hts $ mem_preimage.2 $ by rwa hx,
  λ h, ⟨_, h, λ x hx, hx rfl⟩⟩

@[simp] lemma eventually_comap : (∀ᶠ a in comap f l, p a) ↔ ∀ᶠ b in l, ∀ a, f a = b → p a :=
mem_comap'

@[simp] lemma frequently_comap : (∃ᶠ a in comap f l, p a) ↔ ∃ᶠ b in l, ∃ a, f a = b ∧ p a :=
by simp only [filter.frequently, eventually_comap, not_exists, not_and]

lemma mem_comap_iff_compl : s ∈ comap f l ↔ (f '' sᶜ)ᶜ ∈ l :=
by simp only [mem_comap', compl_def, mem_image, mem_set_of_eq, not_exists, not_and', not_not]

lemma compl_mem_comap : sᶜ ∈ comap f l ↔ (f '' s)ᶜ ∈ l :=
by rw [mem_comap_iff_compl, compl_compl]

end comap

/-- The monadic bind operation on filter is defined the usual way in terms of `map` and `join`.

Unfortunately, this `bind` does not result in the expected applicative. See `filter.seq` for the
applicative instance. -/
def bind (f : filter α) (m : α → filter β) : filter β := join (map m f)

/-- The applicative sequentiation operation. This is not induced by the bind operation. -/
def seq (f : filter (α → β)) (g : filter α) : filter β :=
⟨{ s | ∃ u ∈ f, ∃ t ∈ g, (∀ m ∈ u, ∀ x ∈ t, (m : α → β) x ∈ s) },
  ⟨univ, univ_mem, univ, univ_mem,
    by simp only [forall_prop_of_true, mem_univ, forall_true_iff]⟩,
  λ s₀ s₁ ⟨t₀, t₁, h₀, h₁, h⟩ hst, ⟨t₀, t₁, h₀, h₁, λ x hx y hy, hst $ h _ hx _ hy⟩,
  λ s₀ s₁ ⟨t₀, ht₀, t₁, ht₁, ht⟩ ⟨u₀, hu₀, u₁, hu₁, hu⟩,
    ⟨t₀ ∩ u₀, inter_mem ht₀ hu₀, t₁ ∩ u₁, inter_mem ht₁ hu₁,
      λ x ⟨hx₀, hx₁⟩ x ⟨hy₀, hy₁⟩, ⟨ht _ hx₀ _ hy₀, hu _ hx₁ _ hy₁⟩⟩⟩

/-- `pure x` is the set of sets that contain `x`. It is equal to `𝓟 {x}` but
with this definition we have `s ∈ pure a` defeq `a ∈ s`. -/
instance : has_pure filter :=
⟨λ (α : Type u) x,
  { sets := {s | x ∈ s},
    inter_sets := λ s t, and.intro,
    sets_of_superset := λ s t hs hst, hst hs,
    univ_sets := trivial }⟩

instance : has_bind filter := ⟨@filter.bind⟩

instance : has_seq filter := ⟨@filter.seq⟩

instance : functor filter := { map := @filter.map }

lemma pure_sets (a : α) : (pure a : filter α).sets = {s | a ∈ s} := rfl

@[simp] lemma mem_pure {a : α} {s : set α} : s ∈ (pure a : filter α) ↔ a ∈ s := iff.rfl

@[simp] lemma eventually_pure {a : α} {p : α → Prop} :
  (∀ᶠ x in pure a, p x) ↔ p a :=
iff.rfl

@[simp] lemma principal_singleton (a : α) : 𝓟 {a} = pure a :=
filter.ext $ λ s, by simp only [mem_pure, mem_principal, singleton_subset_iff]

@[simp] lemma map_pure (f : α → β) (a : α) : map f (pure a) = pure (f a) :=
rfl

@[simp] lemma join_pure (f : filter α) : join (pure f) = f := filter.ext $ λ s, iff.rfl

@[simp] lemma pure_bind (a : α) (m : α → filter β) :
  bind (pure a) m = m a :=
by simp only [has_bind.bind, bind, map_pure, join_pure]

section
-- this section needs to be before applicative, otherwise the wrong instance will be chosen
/-- The monad structure on filters. -/
protected def monad : monad filter := { map := @filter.map }

local attribute [instance] filter.monad
protected lemma is_lawful_monad : is_lawful_monad filter :=
{ id_map     := λ α f, filter_eq rfl,
  pure_bind  := λ α β, pure_bind,
  bind_assoc := λ α β γ f m₁ m₂, filter_eq rfl,
  bind_pure_comp_eq_map := λ α β f x, filter.ext $ λ s,
    by simp only [has_bind.bind, bind, functor.map, mem_map', mem_join, mem_set_of_eq,
      comp, mem_pure] }
end

instance : applicative filter := { map := @filter.map, seq := @filter.seq }

instance : alternative filter :=
{ failure := λ α, ⊥,
  orelse  := λ α x y, x ⊔ y }

@[simp] lemma map_def {α β} (m : α → β) (f : filter α) : m <$> f = map m f := rfl

@[simp] lemma bind_def {α β} (f : filter α) (m : α → filter β) : f >>= m = bind f m := rfl

/-! #### `map` and `comap` equations -/
section map
variables {f f₁ f₂ : filter α} {g g₁ g₂ : filter β} {m : α → β} {m' : β → γ} {s : set α} {t : set β}

@[simp] theorem mem_comap : s ∈ comap m g ↔ ∃ t ∈ g, m ⁻¹' t ⊆ s := iff.rfl

theorem preimage_mem_comap (ht : t ∈ g) : m ⁻¹' t ∈ comap m g :=
⟨t, ht, subset.rfl⟩

lemma eventually.comap {p : β → Prop} (hf : ∀ᶠ b in g, p b) (f : α → β) :
  ∀ᶠ a in comap f g, p (f a) :=
preimage_mem_comap hf

lemma comap_id : comap id f = f :=
le_antisymm (λ s, preimage_mem_comap) (λ s ⟨t, ht, hst⟩, mem_of_superset ht hst)

lemma comap_const_of_not_mem {x : β} (ht : t ∈ g) (hx : x ∉ t) :
  comap (λ y : α, x) g = ⊥ :=
empty_mem_iff_bot.1 $ mem_comap'.2 $ mem_of_superset ht $ λ x' hx' y h, hx $ h.symm ▸ hx'

lemma comap_const_of_mem {x : β} (h : ∀ t ∈ g, x ∈ t) : comap (λ y : α, x) g = ⊤ :=
top_unique $ λ s hs, univ_mem' $ λ y, h _ (mem_comap'.1 hs) rfl

lemma map_const [ne_bot f] {c : β} : f.map (λ x, c) = pure c :=
by { ext s, by_cases h : c ∈ s; simp [h] }

lemma comap_comap {m : γ → β} {n : β → α} : comap m (comap n f) = comap (n ∘ m) f :=
filter.coext $ λ s, by simp only [compl_mem_comap, image_image]

section comm
variables  {δ : Type*}

/-!
The variables in the following lemmas are used as in this diagram:
```
    φ
  α → β
θ ↓   ↓ ψ
  γ → δ
    ρ
```
-/
variables {φ : α → β} {θ : α → γ} {ψ : β → δ} {ρ : γ → δ} (H : ψ ∘ φ = ρ ∘ θ)
include H

lemma map_comm (F : filter α) : map ψ (map φ F) = map ρ (map θ F) :=
by rw [filter.map_map, H, ← filter.map_map]

lemma comap_comm (G : filter δ) : comap φ (comap ψ G) = comap θ (comap ρ G) :=
by rw [filter.comap_comap, H, ← filter.comap_comap]
end comm

@[simp] theorem comap_principal {t : set β} : comap m (𝓟 t) = 𝓟 (m ⁻¹' t) :=
filter.ext $ λ s,
  ⟨λ ⟨u, (hu : t ⊆ u), (b : preimage m u ⊆ s)⟩, (preimage_mono hu).trans b,
    λ h, ⟨t, subset.refl t, h⟩⟩

@[simp] theorem comap_pure {b : β} : comap m (pure b) = 𝓟 (m ⁻¹' {b}) :=
by rw [← principal_singleton, comap_principal]

lemma map_le_iff_le_comap : map m f ≤ g ↔ f ≤ comap m g :=
⟨λ h s ⟨t, ht, hts⟩, mem_of_superset (h ht) hts, λ h s ht, h ⟨_, ht, subset.rfl⟩⟩

lemma gc_map_comap (m : α → β) : galois_connection (map m) (comap m) :=
λ f g, map_le_iff_le_comap

@[mono] lemma map_mono : monotone (map m) := (gc_map_comap m).monotone_l
@[mono] lemma comap_mono : monotone (comap m) := (gc_map_comap m).monotone_u

@[simp] lemma map_bot : map m ⊥ = ⊥ := (gc_map_comap m).l_bot
@[simp] lemma map_sup : map m (f₁ ⊔ f₂) = map m f₁ ⊔ map m f₂ := (gc_map_comap m).l_sup
@[simp] lemma map_supr {f : ι → filter α} : map m (⨆ i, f i) = (⨆ i, map m (f i)) :=
(gc_map_comap m).l_supr

@[simp] lemma map_top (f : α → β) : map f ⊤ = 𝓟 (range f) :=
by rw [← principal_univ, map_principal, image_univ]

@[simp] lemma comap_top : comap m ⊤ = ⊤ := (gc_map_comap m).u_top
@[simp] lemma comap_inf : comap m (g₁ ⊓ g₂) = comap m g₁ ⊓ comap m g₂ := (gc_map_comap m).u_inf
@[simp] lemma comap_infi {f : ι → filter β} : comap m (⨅ i, f i) = (⨅ i, comap m (f i)) :=
(gc_map_comap m).u_infi

lemma le_comap_top (f : α → β) (l : filter α) : l ≤ comap f ⊤ :=
by { rw [comap_top], exact le_top }

lemma map_comap_le : map m (comap m g) ≤ g := (gc_map_comap m).l_u_le _
lemma le_comap_map : f ≤ comap m (map m f) := (gc_map_comap m).le_u_l _

@[simp] lemma comap_bot : comap m ⊥ = ⊥ :=
bot_unique $ λ s _, ⟨∅, by simp only [mem_bot], by simp only [empty_subset, preimage_empty]⟩

lemma disjoint_comap (h : disjoint g₁ g₂) : disjoint (comap m g₁) (comap m g₂) :=
by simp only [disjoint_iff, ← comap_inf, h.eq_bot, comap_bot]

lemma comap_supr {ι} {f : ι → filter β} {m : α → β} :
  comap m (supr f) = (⨆ i, comap m (f i)) :=
le_antisymm
  (λ s hs,
    have ∀ i, ∃ t, t ∈ f i ∧ m ⁻¹' t ⊆ s,
      by simpa only [mem_comap, exists_prop, mem_supr] using mem_supr.1 hs,
    let ⟨t, ht⟩ := classical.axiom_of_choice this in
    ⟨⋃ i, t i, mem_supr.2 $ λ i, (f i).sets_of_superset (ht i).1 (subset_Union _ _),
      begin
        rw [preimage_Union, Union_subset_iff],
        exact λ i, (ht i).2
      end⟩)
  (supr_le $ λ i, comap_mono $ le_supr _ _)

lemma comap_Sup {s : set (filter β)} {m : α → β} : comap m (Sup s) = (⨆ f ∈ s, comap m f) :=
by simp only [Sup_eq_supr, comap_supr, eq_self_iff_true]

lemma comap_sup : comap m (g₁ ⊔ g₂) = comap m g₁ ⊔ comap m g₂ :=
by rw [sup_eq_supr, comap_supr, supr_bool_eq, bool.cond_tt, bool.cond_ff]

lemma map_comap (f : filter β) (m : α → β) : (f.comap m).map m = f ⊓ 𝓟 (range m) :=
begin
  refine le_antisymm (le_inf map_comap_le $ le_principal_iff.2 range_mem_map) _,
  rintro t' ⟨t, ht, sub⟩,
  refine mem_inf_principal.2 (mem_of_superset ht _),
  rintro _ hxt ⟨x, rfl⟩,
  exact sub hxt
end

lemma map_comap_of_mem {f : filter β} {m : α → β} (hf : range m ∈ f) : (f.comap m).map m = f :=
by rw [map_comap, inf_eq_left.2 (le_principal_iff.2 hf)]

instance [can_lift α β] : can_lift (filter α) (filter β) :=
{ coe := map can_lift.coe,
  cond := λ f, ∀ᶠ x : α in f, can_lift.cond β x,
  prf := λ f hf, ⟨comap can_lift.coe f, map_comap_of_mem $ hf.mono can_lift.prf⟩ }

lemma comap_le_comap_iff {f g : filter β} {m : α → β} (hf : range m ∈ f) :
  comap m f ≤ comap m g ↔ f ≤ g :=
⟨λ h, map_comap_of_mem hf ▸ (map_mono h).trans map_comap_le, λ h, comap_mono h⟩

theorem map_comap_of_surjective {f : α → β} (hf : surjective f) (l : filter β) :
  map f (comap f l) = l :=
map_comap_of_mem $ by simp only [hf.range_eq, univ_mem]

lemma _root_.function.surjective.filter_map_top {f : α → β} (hf : surjective f) : map f ⊤ = ⊤ :=
(congr_arg _ comap_top).symm.trans $ map_comap_of_surjective hf ⊤

lemma subtype_coe_map_comap (s : set α) (f : filter α) :
  map (coe : s → α) (comap (coe : s → α) f) = f ⊓ 𝓟 s :=
by rw [map_comap, subtype.range_coe]

lemma subtype_coe_map_comap_prod (s : set α) (f : filter (α × α)) :
  map (coe : s × s → α × α) (comap (coe : s × s → α × α) f) = f ⊓ 𝓟 (s ×ˢ s) :=
have (coe : s × s → α × α) = (λ x, (x.1, x.2)), by ext ⟨x, y⟩; refl,
by simp [this, map_comap, ← prod_range_range_eq]

lemma image_mem_of_mem_comap {f : filter α} {c : β → α} (h : range c ∈ f) {W : set β}
  (W_in : W ∈ comap c f) : c '' W ∈ f :=
begin
  rw ← map_comap_of_mem h,
  exact image_mem_map W_in
end

lemma image_coe_mem_of_mem_comap {f : filter α} {U : set α} (h : U ∈ f) {W : set U}
  (W_in : W ∈ comap (coe : U → α) f) : coe '' W ∈ f :=
image_mem_of_mem_comap (by simp [h]) W_in

lemma comap_map {f : filter α} {m : α → β} (h : injective m) :
  comap m (map m f) = f :=
le_antisymm
  (λ s hs, mem_of_superset (preimage_mem_comap $ image_mem_map hs) $
    by simp only [preimage_image_eq s h])
  le_comap_map

lemma mem_comap_iff {f : filter β} {m : α → β} (inj : injective m)
  (large : set.range m ∈ f) {S : set α} : S ∈ comap m f ↔ m '' S ∈ f :=
by rw [← image_mem_map_iff inj, map_comap_of_mem large]

lemma le_of_map_le_map_inj' {f g : filter α} {m : α → β} {s : set α}
  (hsf : s ∈ f) (hsg : s ∈ g) (hm : ∀ x ∈ s, ∀ y ∈ s, m x = m y → x = y)
  (h : map m f ≤ map m g) : f ≤ g :=
λ t ht, by filter_upwards [hsf, h $ image_mem_map (inter_mem hsg ht)]
using λ _ has ⟨_, ⟨hbs, hb⟩, h⟩, hm _ hbs _ has h ▸ hb

lemma le_of_map_le_map_inj_iff {f g : filter α} {m : α → β} {s : set α}
  (hsf : s ∈ f) (hsg : s ∈ g) (hm : ∀ x ∈ s, ∀ y ∈ s, m x = m y → x = y) :
  map m f ≤ map m g ↔ f ≤ g :=
iff.intro (le_of_map_le_map_inj' hsf hsg hm) (λ h, map_mono h)

lemma eq_of_map_eq_map_inj' {f g : filter α} {m : α → β} {s : set α}
  (hsf : s ∈ f) (hsg : s ∈ g) (hm : ∀ x ∈ s, ∀ y ∈ s, m x = m y → x = y)
  (h : map m f = map m g) : f = g :=
le_antisymm
  (le_of_map_le_map_inj' hsf hsg hm $ le_of_eq h)
  (le_of_map_le_map_inj' hsg hsf hm $ le_of_eq h.symm)

lemma map_inj {f g : filter α} {m : α → β} (hm : injective m) (h : map m f = map m g) :
  f = g :=
have comap m (map m f) = comap m (map m g), by rw h,
by rwa [comap_map hm, comap_map hm] at this

lemma comap_ne_bot_iff {f : filter β} {m : α → β} : ne_bot (comap m f) ↔ ∀ t ∈ f, ∃ a, m a ∈ t :=
begin
  rw ← forall_mem_nonempty_iff_ne_bot,
  exact ⟨λ h t t_in, h (m ⁻¹' t) ⟨t, t_in, subset.rfl⟩,
         λ h s ⟨u, u_in, hu⟩, let ⟨x, hx⟩ := h u u_in in ⟨x, hu hx⟩⟩,
end

lemma comap_ne_bot {f : filter β} {m : α → β} (hm : ∀ t ∈ f, ∃ a, m a ∈ t) : ne_bot (comap m f) :=
comap_ne_bot_iff.mpr hm

lemma comap_ne_bot_iff_frequently {f : filter β} {m : α → β} :
  ne_bot (comap m f) ↔ ∃ᶠ y in f, y ∈ range m :=
by simp [comap_ne_bot_iff, frequently_iff, ← exists_and_distrib_left, and.comm]

lemma comap_ne_bot_iff_compl_range {f : filter β} {m : α → β} :
  ne_bot (comap m f) ↔ (range m)ᶜ ∉ f :=
comap_ne_bot_iff_frequently

lemma ne_bot.comap_of_range_mem {f : filter β} {m : α → β}
  (hf : ne_bot f) (hm : range m ∈ f) : ne_bot (comap m f) :=
comap_ne_bot_iff_frequently.2 $ eventually.frequently hm

@[simp] lemma comap_fst_ne_bot_iff {f : filter α} :
  (f.comap (prod.fst : α × β → α)).ne_bot ↔ f.ne_bot ∧ nonempty β :=
begin
  casesI is_empty_or_nonempty β,
  { rw [filter_eq_bot_of_is_empty (f.comap _), ← not_iff_not]; [simp *, apply_instance] },
  { simp [comap_ne_bot_iff_frequently, h] }
end

@[instance] lemma comap_fst_ne_bot [nonempty β] {f : filter α} [ne_bot f] :
  (f.comap (prod.fst : α × β → α)).ne_bot :=
comap_fst_ne_bot_iff.2 ⟨‹_›, ‹_›⟩

@[simp] lemma comap_snd_ne_bot_iff {f : filter β} :
  (f.comap (prod.snd : α × β → β)).ne_bot ↔ nonempty α ∧ f.ne_bot :=
begin
  casesI is_empty_or_nonempty α with hα hα,
  { rw [filter_eq_bot_of_is_empty (f.comap _), ← not_iff_not];
      [simpa using hα.elim, apply_instance] },
  { simp [comap_ne_bot_iff_frequently, hα] }
end

@[instance] lemma comap_snd_ne_bot [nonempty α] {f : filter β} [ne_bot f] :
  (f.comap (prod.snd : α × β → β)).ne_bot :=
comap_snd_ne_bot_iff.2 ⟨‹_›, ‹_›⟩

lemma comap_eval_ne_bot_iff' {ι : Type*} {α : ι → Type*} {i : ι} {f : filter (α i)} :
  (comap (eval i) f).ne_bot ↔ (∀ j, nonempty (α j)) ∧ ne_bot f :=
begin
  casesI is_empty_or_nonempty (Π j, α j) with H H,
  { rw [filter_eq_bot_of_is_empty (f.comap _), ← not_iff_not]; [skip, assumption],
    simpa [← classical.nonempty_pi] using H.elim },
  { haveI : ∀ j, nonempty (α j), from classical.nonempty_pi.1 H,
    simp [comap_ne_bot_iff_frequently, *] }
end

@[simp] lemma comap_eval_ne_bot_iff {ι : Type*} {α : ι → Type*} [∀ j, nonempty (α j)]
  {i : ι} {f : filter (α i)} :
  (comap (eval i) f).ne_bot ↔ ne_bot f :=
by simp [comap_eval_ne_bot_iff', *]

@[instance] lemma comap_eval_ne_bot {ι : Type*} {α : ι → Type*} [∀ j, nonempty (α j)]
  (i : ι) (f : filter (α i)) [ne_bot f] :
  (comap (eval i) f).ne_bot :=
comap_eval_ne_bot_iff.2 ‹_›

lemma comap_inf_principal_ne_bot_of_image_mem {f : filter β} {m : α → β}
  (hf : ne_bot f) {s : set α} (hs : m '' s ∈ f) :
  ne_bot (comap m f ⊓ 𝓟 s) :=
begin
  refine ⟨compl_compl s ▸ mt mem_of_eq_bot _⟩,
  rintro ⟨t, ht, hts⟩,
  rcases hf.nonempty_of_mem (inter_mem hs ht) with ⟨_, ⟨x, hxs, rfl⟩, hxt⟩,
  exact absurd hxs (hts hxt)
end

lemma comap_coe_ne_bot_of_le_principal {s : set γ} {l : filter γ} [h : ne_bot l] (h' : l ≤ 𝓟 s) :
  ne_bot (comap (coe : s → γ) l) :=
h.comap_of_range_mem $ (@subtype.range_coe γ s).symm ▸ h' (mem_principal_self s)

lemma ne_bot.comap_of_surj {f : filter β} {m : α → β}
  (hf : ne_bot f) (hm : surjective m) :
  ne_bot (comap m f) :=
hf.comap_of_range_mem $ univ_mem' hm

lemma ne_bot.comap_of_image_mem {f : filter β} {m : α → β} (hf : ne_bot f)
  {s : set α} (hs : m '' s ∈ f) :
  ne_bot (comap m f) :=
hf.comap_of_range_mem $ mem_of_superset hs (image_subset_range _ _)

@[simp] lemma map_eq_bot_iff : map m f = ⊥ ↔ f = ⊥ :=
⟨by { rw [←empty_mem_iff_bot, ←empty_mem_iff_bot], exact id },
  λ h, by simp only [h, map_bot]⟩

lemma map_ne_bot_iff (f : α → β) {F : filter α} : ne_bot (map f F) ↔ ne_bot F :=
by simp only [ne_bot_iff, ne, map_eq_bot_iff]

lemma ne_bot.map (hf : ne_bot f) (m : α → β) : ne_bot (map m f) :=
(map_ne_bot_iff m).2 hf

instance map_ne_bot [hf : ne_bot f] : ne_bot (f.map m) := hf.map m

lemma sInter_comap_sets (f : α → β) (F : filter β) :
  ⋂₀ (comap f F).sets = ⋂ U ∈ F, f ⁻¹' U :=
begin
  ext x,
  suffices : (∀ (A : set α) (B : set β), B ∈ F → f ⁻¹' B ⊆ A → x ∈ A) ↔
    ∀ (B : set β), B ∈ F → f x ∈ B,
  by simp only [mem_sInter, mem_Inter, filter.mem_sets, mem_comap, this, and_imp,
                exists_prop, mem_preimage, exists_imp_distrib],
  split,
  { intros h U U_in,
    simpa only [subset.refl, forall_prop_of_true, mem_preimage] using h (f ⁻¹' U) U U_in },
  { intros h V U U_in f_U_V,
    exact f_U_V (h U U_in) },
end
end map

-- this is a generic rule for monotone functions:
lemma map_infi_le {f : ι → filter α} {m : α → β} :
  map m (infi f) ≤ (⨅ i, map m (f i)) :=
le_infi $ λ i, map_mono $ infi_le _ _

lemma map_infi_eq {f : ι → filter α} {m : α → β} (hf : directed (≥) f) [nonempty ι] :
  map m (infi f) = (⨅ i, map m (f i)) :=
map_infi_le.antisymm
  (λ s (hs : preimage m s ∈ infi f),
    let ⟨i, hi⟩ := (mem_infi_of_directed hf _).1 hs in
    have (⨅ i, map m (f i)) ≤ 𝓟 s, from
      infi_le_of_le i $ by { simp only [le_principal_iff, mem_map], assumption },
    filter.le_principal_iff.1 this)

lemma map_binfi_eq {ι : Type w} {f : ι → filter α} {m : α → β} {p : ι → Prop}
  (h : directed_on (f ⁻¹'o (≥)) {x | p x}) (ne : ∃ i, p i) :
  map m (⨅ i (h : p i), f i) = (⨅ i (h : p i), map m (f i)) :=
begin
  haveI := nonempty_subtype.2 ne,
  simp only [infi_subtype'],
  exact map_infi_eq h.directed_coe
end

lemma map_inf_le {f g : filter α} {m : α → β} : map m (f ⊓ g) ≤ map m f ⊓ map m g :=
(@map_mono _ _ m).map_inf_le f g

lemma map_inf {f g : filter α} {m : α → β} (h : injective m) :
  map m (f ⊓ g) = map m f ⊓ map m g :=
begin
  refine map_inf_le.antisymm _,
  rintro t ⟨s₁, hs₁, s₂, hs₂, ht : m ⁻¹' t = s₁ ∩ s₂⟩,
  refine mem_inf_of_inter (image_mem_map hs₁) (image_mem_map hs₂) _,
  rw [image_inter h, image_subset_iff, ht]
end

lemma map_inf' {f g : filter α} {m : α → β} {t : set α} (htf : t ∈ f) (htg : t ∈ g)
  (h : inj_on m t) : map m (f ⊓ g) = map m f ⊓ map m g :=
begin
  lift f to filter t using htf, lift g to filter t using htg,
  replace h : injective (m ∘ coe) := h.injective,
  simp only [map_map, ← map_inf subtype.coe_injective, map_inf h],
end

lemma disjoint_map {m : α → β} (hm : injective m) {f₁ f₂ : filter α} :
  disjoint (map m f₁) (map m f₂) ↔ disjoint f₁ f₂ :=
by simp only [disjoint_iff, ← map_inf hm, map_eq_bot_iff]

lemma map_eq_comap_of_inverse {f : filter α} {m : α → β} {n : β → α}
  (h₁ : m ∘ n = id) (h₂ : n ∘ m = id) : map m f = comap n f :=
le_antisymm
  (λ b ⟨a, ha, (h : preimage n a ⊆ b)⟩, f.sets_of_superset ha $
    calc a = preimage (n ∘ m) a : by simp only [h₂, preimage_id, eq_self_iff_true]
      ... ⊆ preimage m b : preimage_mono h)
  (λ b (hb : preimage m b ∈ f),
    ⟨preimage m b, hb, show preimage (m ∘ n) b ⊆ b, by simp only [h₁]; apply subset.refl⟩)

lemma map_equiv_symm (e : α ≃ β) (f : filter β) :
  map e.symm f = comap e f :=
map_eq_comap_of_inverse e.symm_comp_self e.self_comp_symm

lemma comap_equiv_symm (e : α ≃ β) (f : filter α) :
  comap e.symm f = map e f :=
(map_eq_comap_of_inverse e.self_comp_symm e.symm_comp_self).symm

lemma map_swap_eq_comap_swap {f : filter (α × β)} : prod.swap <$> f = comap prod.swap f :=
map_eq_comap_of_inverse prod.swap_swap_eq prod.swap_swap_eq

lemma le_map {f : filter α} {m : α → β} {g : filter β} (h : ∀ s ∈ f, m '' s ∈ g) :
  g ≤ f.map m :=
λ s hs, mem_of_superset (h _ hs) $ image_preimage_subset _ _

protected lemma push_pull (f : α → β) (F : filter α) (G : filter β) :
  map f (F ⊓ comap f G) = map f F ⊓ G :=
begin
  apply le_antisymm,
  { calc map f (F ⊓ comap f G) ≤ map f F ⊓ (map f $ comap f G) : map_inf_le
      ... ≤ map f F ⊓ G : inf_le_inf_left (map f F) map_comap_le },
  { rintro U ⟨V, V_in, W, ⟨Z, Z_in, hZ⟩, h⟩,
    apply mem_inf_of_inter (image_mem_map V_in) Z_in,
    calc
      f '' V ∩ Z = f '' (V ∩ f ⁻¹' Z) : by rw image_inter_preimage
             ... ⊆ f '' (V ∩ W) :  image_subset _ (inter_subset_inter_right _ ‹_›)
             ... = f '' (f ⁻¹' U) : by rw h
             ... ⊆ U : image_preimage_subset f U }
end

protected lemma push_pull' (f : α → β) (F : filter α) (G : filter β) :
  map f (comap f G ⊓ F) = G ⊓ map f F :=
by simp only [filter.push_pull, inf_comm]

section applicative

lemma singleton_mem_pure {a : α} : {a} ∈ (pure a : filter α) :=
mem_singleton a

lemma pure_injective : injective (pure : α → filter α) :=
λ a b hab, (filter.ext_iff.1 hab {x | a = x}).1 rfl

instance pure_ne_bot {α : Type u} {a : α} : ne_bot (pure a) :=
⟨mt empty_mem_iff_bot.2 $ not_mem_empty a⟩

@[simp] lemma le_pure_iff {f : filter α} {a : α} : f ≤ pure a ↔ {a} ∈ f :=
⟨λ h, h singleton_mem_pure,
  λ h s hs, mem_of_superset h $ singleton_subset_iff.2 hs⟩

lemma mem_seq_def {f : filter (α → β)} {g : filter α} {s : set β} :
  s ∈ f.seq g ↔ (∃ u ∈ f, ∃ t ∈ g, ∀ x ∈ u, ∀ y ∈ t, (x : α → β) y ∈ s) :=
iff.rfl

lemma mem_seq_iff {f : filter (α → β)} {g : filter α} {s : set β} :
  s ∈ f.seq g ↔ (∃ u ∈ f, ∃ t ∈ g, set.seq u t ⊆ s) :=
by simp only [mem_seq_def, seq_subset, exists_prop, iff_self]

lemma mem_map_seq_iff {f : filter α} {g : filter β} {m : α → β → γ} {s : set γ} :
  s ∈ (f.map m).seq g ↔ (∃ t u, t ∈ g ∧ u ∈ f ∧ ∀ x ∈ u, ∀ y ∈ t, m x y ∈ s) :=
iff.intro
  (λ ⟨t, ht, s, hs, hts⟩, ⟨s, m ⁻¹' t, hs, ht, λ a, hts _⟩)
  (λ ⟨t, s, ht, hs, hts⟩, ⟨m '' s, image_mem_map hs, t, ht, λ f ⟨a, has, eq⟩, eq ▸ hts _ has⟩)

lemma seq_mem_seq {f : filter (α → β)} {g : filter α} {s : set (α → β)} {t : set α}
  (hs : s ∈ f) (ht : t ∈ g) : s.seq t ∈ f.seq g :=
⟨s, hs, t, ht, λ f hf a ha, ⟨f, hf, a, ha, rfl⟩⟩

lemma le_seq {f : filter (α → β)} {g : filter α} {h : filter β}
  (hh : ∀ t ∈ f, ∀ u ∈ g, set.seq t u ∈ h) : h ≤ seq f g :=
λ s ⟨t, ht, u, hu, hs⟩, mem_of_superset (hh _ ht _ hu) $
  λ b ⟨m, hm, a, ha, eq⟩, eq ▸ hs _ hm _ ha

@[mono] lemma seq_mono {f₁ f₂ : filter (α → β)} {g₁ g₂ : filter α}
  (hf : f₁ ≤ f₂) (hg : g₁ ≤ g₂) : f₁.seq g₁ ≤ f₂.seq g₂ :=
le_seq $ λ s hs t ht, seq_mem_seq (hf hs) (hg ht)

@[simp] lemma pure_seq_eq_map (g : α → β) (f : filter α) : seq (pure g) f = f.map g :=
begin
  refine le_antisymm (le_map $ λ s hs, _) (le_seq $ λ s hs t ht, _),
  { rw ← singleton_seq, apply seq_mem_seq _ hs,
    exact singleton_mem_pure },
  { refine sets_of_superset (map g f) (image_mem_map ht) _,
    rintro b ⟨a, ha, rfl⟩, exact ⟨g, hs, a, ha, rfl⟩ }
end

@[simp] lemma seq_pure (f : filter (α → β)) (a : α) : seq f (pure a) = map (λ g : α → β, g a) f :=
begin
  refine le_antisymm (le_map $ λ s hs, _) (le_seq $ λ s hs t ht, _),
  { rw ← seq_singleton,
    exact seq_mem_seq hs singleton_mem_pure },
  { refine sets_of_superset (map (λg:α→β, g a) f) (image_mem_map hs) _,
    rintro b ⟨g, hg, rfl⟩, exact ⟨g, hg, a, ht, rfl⟩ }
end

@[simp] lemma seq_assoc (x : filter α) (g : filter (α → β)) (h : filter (β → γ)) :
  seq h (seq g x) = seq (seq (map (∘) h) g) x :=
begin
  refine le_antisymm (le_seq $ λ s hs t ht, _) (le_seq $ λ s hs t ht, _),
  { rcases mem_seq_iff.1 hs with ⟨u, hu, v, hv, hs⟩,
    rcases mem_map_iff_exists_image.1 hu with ⟨w, hw, hu⟩,
    refine mem_of_superset _
      (set.seq_mono ((set.seq_mono hu subset.rfl).trans hs) subset.rfl),
    rw ← set.seq_seq,
    exact seq_mem_seq hw (seq_mem_seq hv ht) },
  { rcases mem_seq_iff.1 ht with ⟨u, hu, v, hv, ht⟩,
    refine mem_of_superset _ (set.seq_mono subset.rfl ht),
    rw set.seq_seq,
    exact seq_mem_seq (seq_mem_seq (image_mem_map hs) hu) hv }
end

lemma prod_map_seq_comm (f : filter α) (g : filter β) :
  (map prod.mk f).seq g = seq (map (λ b a, (a, b)) g) f :=
begin
  refine le_antisymm (le_seq $ λ s hs t ht, _) (le_seq $ λ s hs t ht, _),
  { rcases mem_map_iff_exists_image.1 hs with ⟨u, hu, hs⟩,
    refine mem_of_superset _ (set.seq_mono hs subset.rfl),
    rw ← set.prod_image_seq_comm,
    exact seq_mem_seq (image_mem_map ht) hu },
  { rcases mem_map_iff_exists_image.1 hs with ⟨u, hu, hs⟩,
    refine mem_of_superset _ (set.seq_mono hs subset.rfl),
    rw set.prod_image_seq_comm,
    exact seq_mem_seq (image_mem_map ht) hu }
end

instance : is_lawful_functor (filter : Type u → Type u) :=
{ id_map   := λ α f, map_id,
  comp_map := λ α β γ f g a, map_map.symm }

instance : is_lawful_applicative (filter : Type u → Type u) :=
{ pure_seq_eq_map := λ α β, pure_seq_eq_map,
  map_pure        := λ α β, map_pure,
  seq_pure        := λ α β, seq_pure,
  seq_assoc       := λ α β γ, seq_assoc }

instance : is_comm_applicative (filter : Type u → Type u) :=
⟨λ α β f g, prod_map_seq_comm f g⟩

lemma {l} seq_eq_filter_seq {α β : Type l} (f : filter (α → β)) (g : filter α) :
  f <*> g = seq f g := rfl

end applicative

/-! #### `bind` equations -/
section bind

@[simp] lemma eventually_bind {f : filter α} {m : α → filter β} {p : β → Prop} :
  (∀ᶠ y in bind f m, p y) ↔ ∀ᶠ x in f, ∀ᶠ y in m x, p y :=
iff.rfl

@[simp] lemma eventually_eq_bind {f : filter α} {m : α → filter β} {g₁ g₂ : β → γ} :
  (g₁ =ᶠ[bind f m] g₂) ↔ ∀ᶠ x in f, g₁ =ᶠ[m x] g₂ :=
iff.rfl

@[simp] lemma eventually_le_bind [has_le γ] {f : filter α} {m : α → filter β} {g₁ g₂ : β → γ} :
  (g₁ ≤ᶠ[bind f m] g₂) ↔ ∀ᶠ x in f, g₁ ≤ᶠ[m x] g₂ :=
iff.rfl

lemma mem_bind' {s : set β} {f : filter α} {m : α → filter β} :
  s ∈ bind f m ↔ {a | s ∈ m a} ∈ f :=
iff.rfl

@[simp] lemma mem_bind {s : set β} {f : filter α} {m : α → filter β} :
  s ∈ bind f m ↔ ∃ t ∈ f, ∀ x ∈ t, s ∈ m x :=
calc s ∈ bind f m ↔ {a | s ∈ m a} ∈ f           : iff.rfl
              ... ↔ (∃ t ∈ f, t ⊆ {a | s ∈ m a}) : exists_mem_subset_iff.symm
              ... ↔ (∃ t ∈ f, ∀ x ∈ t, s ∈ m x)   : iff.rfl

lemma bind_le {f : filter α} {g : α → filter β} {l : filter β} (h : ∀ᶠ x in f, g x ≤ l) :
  f.bind g ≤ l :=
join_le $ eventually_map.2 h

@[mono] lemma bind_mono {f₁ f₂ : filter α} {g₁ g₂ : α → filter β} (hf : f₁ ≤ f₂)
  (hg : g₁ ≤ᶠ[f₁] g₂) :
  bind f₁ g₁ ≤ bind f₂ g₂ :=
begin
  refine le_trans (λ s hs, _) (join_mono $ map_mono hf),
  simp only [mem_join, mem_bind', mem_map] at hs ⊢,
  filter_upwards [hg, hs] with _ hx hs using hx hs,
end

lemma bind_inf_principal {f : filter α} {g : α → filter β} {s : set β} :
  f.bind (λ x, g x ⊓ 𝓟 s) = (f.bind g) ⊓ 𝓟 s :=
filter.ext $ λ s, by simp only [mem_bind, mem_inf_principal]

lemma sup_bind {f g : filter α} {h : α → filter β} :
  bind (f ⊔ g) h = bind f h ⊔ bind g h :=
by simp only [bind, sup_join, map_sup, eq_self_iff_true]

lemma principal_bind {s : set α} {f : α → filter β} :
  (bind (𝓟 s) f) = (⨆ x ∈ s, f x) :=
show join (map f (𝓟 s)) = (⨆ x ∈ s, f x),
  by simp only [Sup_image, join_principal_eq_Sup, map_principal, eq_self_iff_true]

end bind

section list_traverse
/- This is a separate section in order to open `list`, but mostly because of universe
   equality requirements in `traverse` -/

open list

lemma sequence_mono :
  ∀ (as bs : list (filter α)), forall₂ (≤) as bs → sequence as ≤ sequence bs
| []        []        forall₂.nil         := le_rfl
| (a :: as) (b :: bs) (forall₂.cons h hs) := seq_mono (map_mono h) (sequence_mono as bs hs)

variables {α' β' γ' : Type u} {f : β' → filter α'} {s : γ' → set α'}

lemma mem_traverse :
  ∀ (fs : list β') (us : list γ'),
    forall₂ (λ b c, s c ∈ f b) fs us → traverse s us ∈ traverse f fs
| []        []        forall₂.nil         := mem_pure.2 $ mem_singleton _
| (f :: fs) (u :: us) (forall₂.cons h hs) := seq_mem_seq (image_mem_map h) (mem_traverse fs us hs)

lemma mem_traverse_iff (fs : list β') (t : set (list α')) :
  t ∈ traverse f fs ↔
    (∃ us : list (set α'), forall₂ (λ b (s : set α'), s ∈ f b) fs us ∧ sequence us ⊆ t) :=
begin
  split,
  { induction fs generalizing t,
    case nil { simp only [sequence, mem_pure, imp_self, forall₂_nil_left_iff,
      exists_eq_left, set.pure_def, singleton_subset_iff, traverse_nil] },
    case cons : b fs ih t
    { intro ht,
      rcases mem_seq_iff.1 ht with ⟨u, hu, v, hv, ht⟩,
      rcases mem_map_iff_exists_image.1 hu with ⟨w, hw, hwu⟩,
      rcases ih v hv with ⟨us, hus, hu⟩,
      exact ⟨w :: us, forall₂.cons hw hus, (set.seq_mono hwu hu).trans ht⟩ } },
  { rintro ⟨us, hus, hs⟩,
    exact mem_of_superset (mem_traverse _ _ hus) hs }
end

end list_traverse

/-! ### Limits -/

/-- `tendsto` is the generic "limit of a function" predicate.
  `tendsto f l₁ l₂` asserts that for every `l₂` neighborhood `a`,
  the `f`-preimage of `a` is an `l₁` neighborhood. -/
def tendsto (f : α → β) (l₁ : filter α) (l₂ : filter β) := l₁.map f ≤ l₂

lemma tendsto_def {f : α → β} {l₁ : filter α} {l₂ : filter β} :
  tendsto f l₁ l₂ ↔ ∀ s ∈ l₂, f ⁻¹' s ∈ l₁ := iff.rfl

lemma tendsto_iff_eventually {f : α → β} {l₁ : filter α} {l₂ : filter β} :
  tendsto f l₁ l₂ ↔ ∀ ⦃p : β → Prop⦄, (∀ᶠ y in l₂, p y) → ∀ᶠ x in l₁, p (f x) :=
iff.rfl

lemma tendsto.eventually {f : α → β} {l₁ : filter α} {l₂ : filter β} {p : β → Prop}
  (hf : tendsto f l₁ l₂) (h : ∀ᶠ y in l₂, p y) :
  ∀ᶠ x in l₁, p (f x) :=
hf h

lemma tendsto.frequently {f : α → β} {l₁ : filter α} {l₂ : filter β} {p : β → Prop}
  (hf : tendsto f l₁ l₂) (h : ∃ᶠ x in l₁, p (f x)) :
  ∃ᶠ y in l₂, p y :=
mt hf.eventually h

lemma tendsto.frequently_map {l₁ : filter α} {l₂ : filter β} {p : α → Prop} {q : β → Prop}
  (f : α → β) (c : filter.tendsto f l₁ l₂) (w : ∀ x, p x → q (f x)) (h : ∃ᶠ x in l₁, p x) :
  ∃ᶠ y in l₂, q y :=
c.frequently (h.mono w)

@[simp] lemma tendsto_bot {f : α → β} {l : filter β} : tendsto f ⊥ l := by simp [tendsto]
@[simp] lemma tendsto_top {f : α → β} {l : filter α} : tendsto f l ⊤ := le_top

lemma le_map_of_right_inverse {mab : α → β} {mba : β → α} {f : filter α} {g : filter β}
  (h₁ : mab ∘ mba =ᶠ[g] id) (h₂ : tendsto mba g f) :
  g ≤ map mab f :=
by { rw [← @map_id _ g, ← map_congr h₁, ← map_map], exact map_mono h₂ }

lemma tendsto_of_is_empty [is_empty α] {f : α → β} {la : filter α} {lb : filter β} :
  tendsto f la lb :=
by simp only [filter_eq_bot_of_is_empty la, tendsto_bot]

lemma eventually_eq_of_left_inv_of_right_inv {f : α → β} {g₁ g₂ : β → α} {fa : filter α}
  {fb : filter β} (hleft : ∀ᶠ x in fa, g₁ (f x) = x) (hright : ∀ᶠ y in fb, f (g₂ y) = y)
  (htendsto : tendsto g₂ fb fa) :
  g₁ =ᶠ[fb] g₂ :=
(htendsto.eventually hleft).mp $ hright.mono $ λ y hr hl, (congr_arg g₁ hr.symm).trans hl

lemma tendsto_iff_comap {f : α → β} {l₁ : filter α} {l₂ : filter β} :
  tendsto f l₁ l₂ ↔ l₁ ≤ l₂.comap f :=
map_le_iff_le_comap

alias tendsto_iff_comap ↔ filter.tendsto.le_comap _

protected lemma tendsto.disjoint {f : α → β} {la₁ la₂ : filter α} {lb₁ lb₂ : filter β}
  (h₁ : tendsto f la₁ lb₁) (hd : disjoint lb₁ lb₂) (h₂ : tendsto f la₂ lb₂) :
  disjoint la₁ la₂ :=
(disjoint_comap hd).mono h₁.le_comap h₂.le_comap

lemma tendsto_congr' {f₁ f₂ : α → β} {l₁ : filter α} {l₂ : filter β} (hl : f₁ =ᶠ[l₁] f₂) :
  tendsto f₁ l₁ l₂ ↔ tendsto f₂ l₁ l₂ :=
by rw [tendsto, tendsto, map_congr hl]

lemma tendsto.congr' {f₁ f₂ : α → β} {l₁ : filter α} {l₂ : filter β}
  (hl : f₁ =ᶠ[l₁] f₂) (h : tendsto f₁ l₁ l₂) : tendsto f₂ l₁ l₂ :=
(tendsto_congr' hl).1 h

theorem tendsto_congr {f₁ f₂ : α → β} {l₁ : filter α} {l₂ : filter β}
  (h : ∀ x, f₁ x = f₂ x) : tendsto f₁ l₁ l₂ ↔ tendsto f₂ l₁ l₂ :=
tendsto_congr' (univ_mem' h)

theorem tendsto.congr {f₁ f₂ : α → β} {l₁ : filter α} {l₂ : filter β}
  (h : ∀ x, f₁ x = f₂ x) : tendsto f₁ l₁ l₂ → tendsto f₂ l₁ l₂ :=
(tendsto_congr h).1

lemma tendsto_id' {x y : filter α} : x ≤ y → tendsto id x y :=
by simp only [tendsto, map_id, forall_true_iff] {contextual := tt}

lemma tendsto_id {x : filter α} : tendsto id x x := tendsto_id' $ le_refl x

lemma tendsto.comp {f : α → β} {g : β → γ} {x : filter α} {y : filter β} {z : filter γ}
  (hg : tendsto g y z) (hf : tendsto f x y) : tendsto (g ∘ f) x z :=
calc map (g ∘ f) x = map g (map f x) : by rw [map_map]
  ... ≤ map g y : map_mono hf
  ... ≤ z : hg

lemma tendsto.mono_left {f : α → β} {x y : filter α} {z : filter β}
  (hx : tendsto f x z) (h : y ≤ x) : tendsto f y z :=
(map_mono h).trans hx

lemma tendsto.mono_right {f : α → β} {x : filter α} {y z : filter β}
  (hy : tendsto f x y) (hz : y ≤ z) : tendsto f x z :=
le_trans hy hz

lemma tendsto.ne_bot {f : α → β} {x : filter α} {y : filter β} (h : tendsto f x y) [hx : ne_bot x] :
  ne_bot y :=
(hx.map _).mono h

lemma tendsto_map {f : α → β} {x : filter α} : tendsto f x (map f x) := le_refl (map f x)

lemma tendsto_map' {f : β → γ} {g : α → β} {x : filter α} {y : filter γ}
  (h : tendsto (f ∘ g) x y) : tendsto f (map g x) y :=
by rwa [tendsto, map_map]

@[simp] lemma tendsto_map'_iff {f : β → γ} {g : α → β} {x : filter α} {y : filter γ} :
  tendsto f (map g x) y ↔ tendsto (f ∘ g) x y :=
by { rw [tendsto, map_map], refl }

lemma tendsto_comap {f : α → β} {x : filter β} : tendsto f (comap f x) x :=
map_comap_le

@[simp] lemma tendsto_comap_iff {f : α → β} {g : β → γ} {a : filter α} {c : filter γ} :
  tendsto f a (c.comap g) ↔ tendsto (g ∘ f) a c :=
⟨λ h, tendsto_comap.comp h, λ h, map_le_iff_le_comap.mp $ by rwa [map_map]⟩

lemma tendsto_comap'_iff {m : α → β} {f : filter α} {g : filter β} {i : γ → α}
  (h : range i ∈ f) : tendsto (m ∘ i) (comap i f) g ↔ tendsto m f g :=
by { rw [tendsto, ← map_compose], simp only [(∘), map_comap_of_mem h, tendsto] }

lemma tendsto.of_tendsto_comp {f : α → β} {g : β → γ} {a : filter α} {b : filter β} {c : filter γ}
  (hfg : tendsto (g ∘ f) a c) (hg : comap g c ≤ b) :
  tendsto f a b :=
begin
  rw tendsto_iff_comap at hfg ⊢,
  calc a ≤ comap (g ∘ f) c : hfg
  ... ≤ comap f b : by simpa [comap_comap] using comap_mono hg
end

lemma comap_eq_of_inverse {f : filter α} {g : filter β} {φ : α → β} (ψ : β → α)
  (eq : ψ ∘ φ = id) (hφ : tendsto φ f g) (hψ : tendsto ψ g f) : comap φ g = f :=
begin
  refine ((comap_mono $ map_le_iff_le_comap.1 hψ).trans _).antisymm (map_le_iff_le_comap.1 hφ),
  rw [comap_comap, eq, comap_id],
  exact le_rfl
end

lemma map_eq_of_inverse {f : filter α} {g : filter β} {φ : α → β} (ψ : β → α)
  (eq : φ ∘ ψ = id) (hφ : tendsto φ f g) (hψ : tendsto ψ g f) : map φ f = g :=
begin
  refine le_antisymm hφ (le_trans _ (map_mono hψ)),
  rw [map_map, eq, map_id],
  exact le_rfl
end

lemma tendsto_inf {f : α → β} {x : filter α} {y₁ y₂ : filter β} :
  tendsto f x (y₁ ⊓ y₂) ↔ tendsto f x y₁ ∧ tendsto f x y₂ :=
by simp only [tendsto, le_inf_iff, iff_self]

lemma tendsto_inf_left {f : α → β} {x₁ x₂ : filter α} {y : filter β}
  (h : tendsto f x₁ y) : tendsto f (x₁ ⊓ x₂) y  :=
le_trans (map_mono inf_le_left) h

lemma tendsto_inf_right {f : α → β} {x₁ x₂ : filter α} {y : filter β}
  (h : tendsto f x₂ y) : tendsto f (x₁ ⊓ x₂) y  :=
le_trans (map_mono inf_le_right) h

lemma tendsto.inf {f : α → β} {x₁ x₂ : filter α} {y₁ y₂ : filter β}
  (h₁ : tendsto f x₁ y₁) (h₂ : tendsto f x₂ y₂) : tendsto f (x₁ ⊓ x₂) (y₁ ⊓ y₂) :=
tendsto_inf.2 ⟨tendsto_inf_left h₁, tendsto_inf_right h₂⟩

@[simp] lemma tendsto_infi {f : α → β} {x : filter α} {y : ι → filter β} :
  tendsto f x (⨅ i, y i) ↔ ∀ i, tendsto f x (y i) :=
by simp only [tendsto, iff_self, le_infi_iff]

lemma tendsto_infi' {f : α → β} {x : ι → filter α} {y : filter β} (i : ι) (hi : tendsto f (x i) y) :
  tendsto f (⨅ i, x i) y :=
hi.mono_left $ infi_le _ _

@[simp] lemma tendsto_sup {f : α → β} {x₁ x₂ : filter α} {y : filter β} :
  tendsto f (x₁ ⊔ x₂) y ↔ tendsto f x₁ y ∧ tendsto f x₂ y :=
by simp only [tendsto, map_sup, sup_le_iff]

lemma tendsto.sup {f : α → β} {x₁ x₂ : filter α} {y : filter β} :
  tendsto f x₁ y → tendsto f x₂ y → tendsto f (x₁ ⊔ x₂) y :=
λ h₁ h₂, tendsto_sup.mpr ⟨ h₁, h₂ ⟩

@[simp] lemma tendsto_supr {f : α → β} {x : ι → filter α} {y : filter β} :
  tendsto f (⨆ i, x i) y ↔ ∀ i, tendsto f (x i) y :=
by simp only [tendsto, map_supr, supr_le_iff]

@[simp] lemma tendsto_principal {f : α → β} {l : filter α} {s : set β} :
  tendsto f l (𝓟 s) ↔ ∀ᶠ a in l, f a ∈ s :=
by simp only [tendsto, le_principal_iff, mem_map', filter.eventually]

@[simp] lemma tendsto_principal_principal {f : α → β} {s : set α} {t : set β} :
  tendsto f (𝓟 s) (𝓟 t) ↔ ∀ a ∈ s, f a ∈ t :=
by simp only [tendsto_principal, eventually_principal]

@[simp] lemma tendsto_pure {f : α → β} {a : filter α} {b : β} :
  tendsto f a (pure b) ↔ ∀ᶠ x in a, f x = b :=
by simp only [tendsto, le_pure_iff, mem_map', mem_singleton_iff, filter.eventually]

lemma tendsto_pure_pure (f : α → β) (a : α) :
  tendsto f (pure a) (pure (f a)) :=
tendsto_pure.2 rfl

lemma tendsto_const_pure {a : filter α} {b : β} : tendsto (λ x, b) a (pure b) :=
tendsto_pure.2 $ univ_mem' $ λ _, rfl

lemma pure_le_iff {a : α} {l : filter α} : pure a ≤ l ↔ ∀ s ∈ l, a ∈ s :=
iff.rfl

lemma tendsto_pure_left {f : α → β} {a : α} {l : filter β} :
  tendsto f (pure a) l ↔ ∀ s ∈ l, f a ∈ s :=
iff.rfl

@[simp] lemma map_inf_principal_preimage {f : α → β} {s : set β} {l : filter α} :
  map f (l ⊓ 𝓟 (f ⁻¹' s)) = map f l ⊓ 𝓟 s :=
filter.ext $ λ t, by simp only [mem_map', mem_inf_principal, mem_set_of_eq, mem_preimage]

/-- If two filters are disjoint, then a function cannot tend to both of them along a non-trivial
filter. -/
lemma tendsto.not_tendsto {f : α → β} {a : filter α} {b₁ b₂ : filter β} (hf : tendsto f a b₁)
  [ne_bot a] (hb : disjoint b₁ b₂) :
  ¬ tendsto f a b₂ :=
λ hf', (tendsto_inf.2 ⟨hf, hf'⟩).ne_bot.ne hb.eq_bot

lemma tendsto.if {l₁ : filter α} {l₂ : filter β} {f g : α → β} {p : α → Prop} [∀ x, decidable (p x)]
  (h₀ : tendsto f (l₁ ⊓ 𝓟 {x | p x}) l₂) (h₁ : tendsto g (l₁ ⊓ 𝓟 { x | ¬ p x }) l₂) :
  tendsto (λ x, if p x then f x else g x) l₁ l₂ :=
begin
  simp only [tendsto_def, mem_inf_principal] at *,
  intros s hs,
  filter_upwards [h₀ s hs, h₁ s hs],
  simp only [mem_preimage],
  intros x hp₀ hp₁,
  split_ifs,
  exacts [hp₀ h, hp₁ h],
end

lemma tendsto.piecewise {l₁ : filter α} {l₂ : filter β} {f g : α → β}
  {s : set α} [∀ x, decidable (x ∈ s)]
  (h₀ : tendsto f (l₁ ⊓ 𝓟 s) l₂) (h₁ : tendsto g (l₁ ⊓ 𝓟 sᶜ) l₂) :
  tendsto (piecewise s f g) l₁ l₂ :=
h₀.if h₁

/-! ### Products of filters -/

section prod
variables {s : set α} {t : set β} {f : filter α} {g : filter β}
/- The product filter cannot be defined using the monad structure on filters. For example:

  F := do {x ← seq, y ← top, return (x, y)}
  hence:
    s ∈ F  ↔  ∃ n, [n..∞] × univ ⊆ s

  G := do {y ← top, x ← seq, return (x, y)}
  hence:
    s ∈ G  ↔  ∀ i:ℕ, ∃ n, [n..∞] × {i} ⊆ s

  Now ⋃ i, [i..∞] × {i}  is in G but not in F.

  As product filter we want to have F as result.
-/

/-- Product of filters. This is the filter generated by cartesian products
  of elements of the component filters. -/
protected def prod (f : filter α) (g : filter β) : filter (α × β) :=
f.comap prod.fst ⊓ g.comap prod.snd

localized "infix ` ×ᶠ `:60 := filter.prod" in filter

lemma prod_mem_prod {s : set α} {t : set β} {f : filter α} {g : filter β}
  (hs : s ∈ f) (ht : t ∈ g) : s ×ˢ t ∈ f ×ᶠ g :=
inter_mem_inf (preimage_mem_comap hs) (preimage_mem_comap ht)

lemma mem_prod_iff {s : set (α×β)} {f : filter α} {g : filter β} :
  s ∈ f ×ᶠ g ↔ (∃ t₁ ∈ f, ∃ t₂ ∈ g, t₁ ×ˢ t₂ ⊆ s) :=
begin
  simp only [filter.prod],
  split,
  { rintro ⟨t₁, ⟨s₁, hs₁, hts₁⟩, t₂, ⟨s₂, hs₂, hts₂⟩, rfl⟩,
    exact  ⟨s₁, hs₁, s₂, hs₂, λ p ⟨h, h'⟩, ⟨hts₁ h, hts₂ h'⟩⟩ },
  { rintro ⟨t₁, ht₁, t₂, ht₂, h⟩,
    exact mem_inf_of_inter (preimage_mem_comap ht₁) (preimage_mem_comap ht₂) h }
end

@[simp] lemma prod_mem_prod_iff {s : set α} {t : set β} {f : filter α} {g : filter β}
  [f.ne_bot] [g.ne_bot] :
  s ×ˢ t ∈ f ×ᶠ g ↔ s ∈ f ∧ t ∈ g :=
⟨λ h, let ⟨s', hs', t', ht', H⟩ := mem_prod_iff.1 h in (prod_subset_prod_iff.1 H).elim
  (λ ⟨hs's, ht't⟩, ⟨mem_of_superset hs' hs's, mem_of_superset ht' ht't⟩)
  (λ h, h.elim
    (λ hs'e, absurd hs'e (nonempty_of_mem hs').ne_empty)
    (λ ht'e, absurd ht'e (nonempty_of_mem ht').ne_empty)),
  λ h, prod_mem_prod h.1 h.2⟩

lemma mem_prod_principal {f : filter α} {s : set (α × β)} {t : set β}:
  s ∈ f ×ᶠ 𝓟 t ↔ {a | ∀ b ∈ t, (a, b) ∈ s} ∈ f :=
begin
  rw [← @exists_mem_subset_iff _ f, mem_prod_iff],
  refine exists₂_congr (λ u u_in, ⟨_, λ h, ⟨t, mem_principal_self t, _⟩⟩),
  { rintros ⟨v, v_in, hv⟩ a a_in b b_in,
    exact hv (mk_mem_prod a_in $ v_in b_in) },
  { rintro ⟨x, y⟩ ⟨hx, hy⟩,
    exact h hx y hy }
end

lemma mem_prod_top {f : filter α} {s : set (α × β)} :
  s ∈ f ×ᶠ (⊤ : filter β) ↔ {a | ∀ b, (a, b) ∈ s} ∈ f :=
begin
  rw [← principal_univ, mem_prod_principal],
  simp only [mem_univ, forall_true_left]
end

lemma comap_prod (f : α → β × γ) (b : filter β) (c : filter γ) :
  comap f (b ×ᶠ c) = (comap (prod.fst ∘ f) b) ⊓ (comap (prod.snd ∘ f) c) :=
by erw [comap_inf, filter.comap_comap, filter.comap_comap]

lemma prod_top {f : filter α} : f ×ᶠ (⊤ : filter β) = f.comap prod.fst :=
by rw [filter.prod, comap_top, inf_top_eq]

lemma sup_prod (f₁ f₂ : filter α) (g : filter β) : (f₁ ⊔ f₂) ×ᶠ g = (f₁ ×ᶠ g) ⊔ (f₂ ×ᶠ g) :=
by rw [filter.prod, comap_sup, inf_sup_right, ← filter.prod, ← filter.prod]

lemma prod_sup (f : filter α) (g₁ g₂ : filter β) : f ×ᶠ (g₁ ⊔ g₂) = (f ×ᶠ g₁) ⊔ (f ×ᶠ g₂) :=
by rw [filter.prod, comap_sup, inf_sup_left, ← filter.prod, ← filter.prod]

lemma eventually_prod_iff {p : α × β → Prop} {f : filter α} {g : filter β} :
  (∀ᶠ x in f ×ᶠ g, p x) ↔ ∃ (pa : α → Prop) (ha : ∀ᶠ x in f, pa x)
    (pb : β → Prop) (hb : ∀ᶠ y in g, pb y), ∀ {x}, pa x → ∀ {y}, pb y → p (x, y) :=
by simpa only [set.prod_subset_iff] using @mem_prod_iff α β p f g

lemma tendsto_fst {f : filter α} {g : filter β} : tendsto prod.fst (f ×ᶠ g) f :=
tendsto_inf_left tendsto_comap

lemma tendsto_snd {f : filter α} {g : filter β} : tendsto prod.snd (f ×ᶠ g) g :=
tendsto_inf_right tendsto_comap

lemma tendsto.prod_mk {f : filter α} {g : filter β} {h : filter γ} {m₁ : α → β} {m₂ : α → γ}
  (h₁ : tendsto m₁ f g) (h₂ : tendsto m₂ f h) : tendsto (λ x, (m₁ x, m₂ x)) f (g ×ᶠ h) :=
tendsto_inf.2 ⟨tendsto_comap_iff.2 h₁, tendsto_comap_iff.2 h₂⟩

lemma eventually.prod_inl {la : filter α} {p : α → Prop} (h : ∀ᶠ x in la, p x) (lb : filter β) :
  ∀ᶠ x in la ×ᶠ lb, p (x : α × β).1 :=
tendsto_fst.eventually h

lemma eventually.prod_inr {lb : filter β} {p : β → Prop} (h : ∀ᶠ x in lb, p x) (la : filter α) :
  ∀ᶠ x in la ×ᶠ lb, p (x : α × β).2 :=
tendsto_snd.eventually h

lemma eventually.prod_mk {la : filter α} {pa : α → Prop} (ha : ∀ᶠ x in la, pa x)
  {lb : filter β} {pb : β → Prop} (hb : ∀ᶠ y in lb, pb y) :
  ∀ᶠ p in la ×ᶠ lb, pa (p : α × β).1 ∧ pb p.2 :=
(ha.prod_inl lb).and (hb.prod_inr la)

lemma eventually_eq.prod_map {δ} {la : filter α} {fa ga : α → γ} (ha : fa =ᶠ[la] ga)
  {lb : filter β} {fb gb : β → δ} (hb : fb =ᶠ[lb] gb) :
  prod.map fa fb =ᶠ[la ×ᶠ lb] prod.map ga gb :=
(eventually.prod_mk ha hb).mono $ λ x h, prod.ext h.1 h.2

lemma eventually_le.prod_map {δ} [has_le γ] [has_le δ] {la : filter α} {fa ga : α → γ}
  (ha : fa ≤ᶠ[la] ga) {lb : filter β} {fb gb : β → δ} (hb : fb ≤ᶠ[lb] gb) :
  prod.map fa fb ≤ᶠ[la ×ᶠ lb] prod.map ga gb :=
eventually.prod_mk ha hb

lemma eventually.curry {la : filter α} {lb : filter β} {p : α × β → Prop}
  (h : ∀ᶠ x in la ×ᶠ lb, p x) :
  ∀ᶠ x in la, ∀ᶠ y in lb, p (x, y) :=
begin
  rcases eventually_prod_iff.1 h with ⟨pa, ha, pb, hb, h⟩,
  exact ha.mono (λ a ha, hb.mono $ λ b hb, h ha hb)
end

lemma prod_infi_left [nonempty ι] {f : ι → filter α} {g : filter β}:
  (⨅ i, f i) ×ᶠ g = (⨅ i, (f i) ×ᶠ g) :=
by { rw [filter.prod, comap_infi, infi_inf], simp only [filter.prod, eq_self_iff_true] }

lemma prod_infi_right [nonempty ι] {f : filter α} {g : ι → filter β} :
  f ×ᶠ (⨅ i, g i) = (⨅ i, f ×ᶠ (g i)) :=
by { rw [filter.prod, comap_infi, inf_infi], simp only [filter.prod, eq_self_iff_true] }

@[mono] lemma prod_mono {f₁ f₂ : filter α} {g₁ g₂ : filter β} (hf : f₁ ≤ f₂) (hg : g₁ ≤ g₂) :
  f₁ ×ᶠ g₁ ≤ f₂ ×ᶠ g₂ :=
inf_le_inf (comap_mono hf) (comap_mono hg)

lemma prod_comap_comap_eq {α₁ : Type u} {α₂ : Type v} {β₁ : Type w} {β₂ : Type x}
  {f₁ : filter α₁} {f₂ : filter α₂} {m₁ : β₁ → α₁} {m₂ : β₂ → α₂} :
  (comap m₁ f₁) ×ᶠ (comap m₂ f₂) = comap (λ p : β₁×β₂, (m₁ p.1, m₂ p.2)) (f₁ ×ᶠ f₂) :=
by simp only [filter.prod, comap_comap, eq_self_iff_true, comap_inf]

lemma prod_comm' : f ×ᶠ g = comap (prod.swap) (g ×ᶠ f) :=
by simp only [filter.prod, comap_comap, (∘), inf_comm, prod.fst_swap,
  eq_self_iff_true, prod.snd_swap, comap_inf]

lemma prod_comm : f ×ᶠ g = map (λ p : β×α, (p.2, p.1)) (g ×ᶠ f) :=
by { rw [prod_comm', ← map_swap_eq_comap_swap], refl }

lemma prod_map_map_eq {α₁ : Type u} {α₂ : Type v} {β₁ : Type w} {β₂ : Type x}
  {f₁ : filter α₁} {f₂ : filter α₂} {m₁ : α₁ → β₁} {m₂ : α₂ → β₂} :
  (map m₁ f₁) ×ᶠ (map m₂ f₂) = map (λ p : α₁×α₂, (m₁ p.1, m₂ p.2)) (f₁ ×ᶠ f₂) :=
le_antisymm
  (λ s hs,
    let ⟨s₁, hs₁, s₂, hs₂, h⟩ := mem_prod_iff.mp hs in
    filter.sets_of_superset _ (prod_mem_prod (image_mem_map hs₁) (image_mem_map hs₂)) $
      calc (m₁ '' s₁) ×ˢ (m₂ '' s₂) = (λ p : α₁×α₂, (m₁ p.1, m₂ p.2)) '' s₁ ×ˢ s₂ :
          set.prod_image_image_eq
        ... ⊆ _ : by rwa [image_subset_iff])
  ((tendsto.comp le_rfl tendsto_fst).prod_mk (tendsto.comp le_rfl tendsto_snd))

lemma prod_map_map_eq' {α₁ : Type*} {α₂ : Type*} {β₁ : Type*} {β₂ : Type*}
  (f : α₁ → α₂) (g : β₁ → β₂) (F : filter α₁) (G : filter β₁) :
  (map f F) ×ᶠ (map g G) = map (prod.map f g) (F ×ᶠ G) :=
prod_map_map_eq

lemma le_prod_map_fst_snd {f : filter (α × β)} : f ≤ map prod.fst f ×ᶠ map prod.snd f :=
le_inf le_comap_map le_comap_map

lemma tendsto.prod_map {δ : Type*} {f : α → γ} {g : β → δ} {a : filter α} {b : filter β}
  {c : filter γ} {d : filter δ} (hf : tendsto f a c) (hg : tendsto g b d) :
  tendsto (prod.map f g) (a ×ᶠ b) (c ×ᶠ d) :=
begin
  erw [tendsto, ← prod_map_map_eq],
  exact filter.prod_mono hf hg,
end

protected lemma map_prod (m : α × β → γ) (f : filter α) (g : filter β) :
  map m (f ×ᶠ g) = (f.map (λ a b, m (a, b))).seq g :=
begin
  simp [filter.ext_iff, mem_prod_iff, mem_map_seq_iff],
  intro s,
  split,
  exact λ ⟨t, ht, s, hs, h⟩, ⟨s, hs, t, ht, λ x hx y hy, @h ⟨x, y⟩ ⟨hx, hy⟩⟩,
  exact λ ⟨s, hs, t, ht, h⟩, ⟨t, ht, s, hs, λ ⟨x, y⟩ ⟨hx, hy⟩, h x hx y hy⟩
end

lemma prod_eq {f : filter α} {g : filter β} : f ×ᶠ g = (f.map prod.mk).seq g  :=
have h : _ := f.map_prod id g, by rwa [map_id] at h

lemma prod_inf_prod {f₁ f₂ : filter α} {g₁ g₂ : filter β} :
  (f₁ ×ᶠ g₁) ⊓ (f₂ ×ᶠ g₂) = (f₁ ⊓ f₂) ×ᶠ (g₁ ⊓ g₂) :=
by simp only [filter.prod, comap_inf, inf_comm, inf_assoc, inf_left_comm]

@[simp] lemma prod_bot {f : filter α} : f ×ᶠ (⊥ : filter β) = ⊥ := by simp [filter.prod]
@[simp] lemma bot_prod {g : filter β} : (⊥ : filter α) ×ᶠ g = ⊥ := by simp [filter.prod]

@[simp] lemma prod_principal_principal {s : set α} {t : set β} :
  (𝓟 s) ×ᶠ (𝓟 t) = 𝓟 (s ×ˢ t) :=
by simp only [filter.prod, comap_principal, principal_eq_iff_eq, comap_principal, inf_principal];
  refl

@[simp] lemma pure_prod {a : α} {f : filter β} : pure a ×ᶠ f = map (prod.mk a) f :=
by rw [prod_eq, map_pure, pure_seq_eq_map]

lemma map_pure_prod (f : α → β → γ) (a : α) (B : filter β) :
  filter.map (function.uncurry f) (pure a ×ᶠ B) = filter.map (f a) B :=
by { rw filter.pure_prod, refl }

@[simp] lemma prod_pure {f : filter α} {b : β} : f ×ᶠ pure b = map (λ a, (a, b)) f :=
by rw [prod_eq, seq_pure, map_map]

lemma prod_pure_pure {a : α} {b : β} : (pure a) ×ᶠ (pure b) = pure (a, b) :=
by simp

lemma prod_eq_bot {f : filter α} {g : filter β} : f ×ᶠ g = ⊥ ↔ (f = ⊥ ∨ g = ⊥) :=
begin
  split,
  { intro h,
    rcases mem_prod_iff.1 (empty_mem_iff_bot.2 h) with ⟨s, hs, t, ht, hst⟩,
    rw [subset_empty_iff, set.prod_eq_empty_iff] at hst,
    cases hst with s_eq t_eq,
    { left, exact empty_mem_iff_bot.1 (s_eq ▸ hs) },
    { right, exact empty_mem_iff_bot.1 (t_eq ▸ ht) } },
  { rintro (rfl | rfl),
    exact bot_prod,
    exact prod_bot }
end

lemma prod_ne_bot {f : filter α} {g : filter β} : ne_bot (f ×ᶠ g) ↔ (ne_bot f ∧ ne_bot g) :=
by simp only [ne_bot_iff, ne, prod_eq_bot, not_or_distrib]

lemma ne_bot.prod {f : filter α} {g : filter β} (hf : ne_bot f) (hg : ne_bot g) :
  ne_bot (f ×ᶠ g) :=
prod_ne_bot.2 ⟨hf, hg⟩

instance prod_ne_bot' {f : filter α} {g : filter β} [hf : ne_bot f] [hg : ne_bot g] :
  ne_bot (f ×ᶠ g) :=
hf.prod hg

lemma tendsto_prod_iff {f : α × β → γ} {x : filter α} {y : filter β} {z : filter γ} :
  filter.tendsto f (x ×ᶠ y) z ↔
  ∀ W ∈ z, ∃ U ∈ x,  ∃ V ∈ y, ∀ x y, x ∈ U → y ∈ V → f (x, y) ∈ W :=
by simp only [tendsto_def, mem_prod_iff, prod_sub_preimage_iff, exists_prop, iff_self]

lemma tendsto_prod_iff' {f : filter α} {g : filter β} {g' : filter γ}
  {s : α → β × γ} :
  tendsto s f (g ×ᶠ g') ↔ tendsto (λ n, (s n).1) f g ∧ tendsto (λ n, (s n).2) f g' :=
by { unfold filter.prod, simp only [tendsto_inf, tendsto_comap_iff, iff_self] }

end prod

/-! ### Coproducts of filters -/

section coprod
variables {f : filter α} {g : filter β}

/-- Coproduct of filters. -/
protected def coprod (f : filter α) (g : filter β) : filter (α × β) :=
f.comap prod.fst ⊔ g.comap prod.snd

lemma mem_coprod_iff {s : set (α×β)} {f : filter α} {g : filter β} :
  s ∈ f.coprod g ↔ ((∃ t₁ ∈ f, prod.fst ⁻¹' t₁ ⊆ s) ∧ (∃ t₂ ∈ g, prod.snd ⁻¹' t₂ ⊆ s)) :=
by simp [filter.coprod]

<<<<<<< HEAD
lemma compl_mem_coprod {s : set (α × β)} {la : filter α} {lb : filter β} :
  sᶜ ∈ la.coprod lb ↔ (prod.fst '' s)ᶜ ∈ la ∧ (prod.snd '' s)ᶜ ∈ lb :=
by simp only [filter.coprod, mem_sup, compl_mem_comap]

=======
>>>>>>> 99e4d621
@[simp] lemma bot_coprod (l : filter β) : (⊥ : filter α).coprod l = comap prod.snd l :=
by simp [filter.coprod]

@[simp] lemma coprod_bot (l : filter α) : l.coprod (⊥ : filter β) = comap prod.fst l :=
by simp [filter.coprod]

lemma bot_coprod_bot : (⊥ : filter α).coprod (⊥ : filter β) = ⊥ := by simp

<<<<<<< HEAD
=======
lemma compl_mem_coprod {s : set (α × β)} {la : filter α} {lb : filter β} :
  sᶜ ∈ la.coprod lb ↔ (prod.fst '' s)ᶜ ∈ la ∧ (prod.snd '' s)ᶜ ∈ lb :=
by simp only [filter.coprod, mem_sup, compl_mem_comap]

>>>>>>> 99e4d621
@[mono] lemma coprod_mono {f₁ f₂ : filter α} {g₁ g₂ : filter β} (hf : f₁ ≤ f₂) (hg : g₁ ≤ g₂) :
  f₁.coprod g₁ ≤ f₂.coprod g₂ :=
sup_le_sup (comap_mono hf) (comap_mono hg)

lemma coprod_ne_bot_iff : (f.coprod g).ne_bot ↔ f.ne_bot ∧ nonempty β ∨ nonempty α ∧ g.ne_bot :=
by simp [filter.coprod]

@[instance] lemma coprod_ne_bot_left [ne_bot f] [nonempty β] : (f.coprod g).ne_bot :=
coprod_ne_bot_iff.2 (or.inl ⟨‹_›, ‹_›⟩)

@[instance] lemma coprod_ne_bot_right [ne_bot g] [nonempty α] : (f.coprod g).ne_bot :=
coprod_ne_bot_iff.2 (or.inr ⟨‹_›, ‹_›⟩)

lemma principal_coprod_principal (s : set α) (t : set β) :
  (𝓟 s).coprod (𝓟 t) = 𝓟 (sᶜ ×ˢ tᶜ)ᶜ :=
by rw [filter.coprod, comap_principal, comap_principal, sup_principal, set.prod_eq, compl_inter,
  preimage_compl, preimage_compl, compl_compl, compl_compl]

-- this inequality can be strict; see `map_const_principal_coprod_map_id_principal` and
-- `map_prod_map_const_id_principal_coprod_principal` below.
lemma map_prod_map_coprod_le {α₁ : Type u} {α₂ : Type v} {β₁ : Type w} {β₂ : Type x}
  {f₁ : filter α₁} {f₂ : filter α₂} {m₁ : α₁ → β₁} {m₂ : α₂ → β₂} :
  map (prod.map m₁ m₂) (f₁.coprod f₂) ≤ (map m₁ f₁).coprod (map m₂ f₂) :=
begin
  intros s,
  simp only [mem_map, mem_coprod_iff],
  rintro ⟨⟨u₁, hu₁, h₁⟩, u₂, hu₂, h₂⟩,
  refine ⟨⟨m₁ ⁻¹' u₁, hu₁, λ _ hx, h₁ _⟩, ⟨m₂ ⁻¹' u₂, hu₂, λ _ hx, h₂ _⟩⟩; convert hx
end

/-- Characterization of the coproduct of the `filter.map`s of two principal filters `𝓟 {a}` and
`𝓟 {i}`, the first under the constant function `λ a, b` and the second under the identity function.
Together with the next lemma, `map_prod_map_const_id_principal_coprod_principal`, this provides an
example showing that the inequality in the lemma `map_prod_map_coprod_le` can be strict. -/
lemma map_const_principal_coprod_map_id_principal {α β ι : Type*} (a : α) (b : β) (i : ι) :
  (map (λ _ : α, b) (𝓟 {a})).coprod (map id (𝓟 {i}))
  = 𝓟 (({b} : set β) ×ˢ (univ : set ι) ∪ (univ : set β) ×ˢ ({i} : set ι)) :=
by simp only [map_principal, filter.coprod, comap_principal, sup_principal, image_singleton,
  image_id, prod_univ, univ_prod]

/-- Characterization of the `filter.map` of the coproduct of two principal filters `𝓟 {a}` and
`𝓟 {i}`, under the `prod.map` of two functions, respectively the constant function `λ a, b` and the
identity function.  Together with the previous lemma,
`map_const_principal_coprod_map_id_principal`, this provides an example showing that the inequality
in the lemma `map_prod_map_coprod_le` can be strict. -/
lemma map_prod_map_const_id_principal_coprod_principal {α β ι : Type*} (a : α) (b : β) (i : ι) :
  map (prod.map (λ _ : α, b) id) ((𝓟 {a}).coprod (𝓟 {i}))
  = 𝓟 (({b} : set β) ×ˢ (univ : set ι)) :=
begin
  rw [principal_coprod_principal, map_principal],
  congr,
  ext ⟨b', i'⟩,
  split,
  { rintro ⟨⟨a'', i''⟩, h₁, h₂, h₃⟩,
    simp },
  { rintro ⟨h₁, h₂⟩,
    use (a, i'),
    simpa using h₁.symm }
end

lemma tendsto.prod_map_coprod {δ : Type*} {f : α → γ} {g : β → δ} {a : filter α} {b : filter β}
  {c : filter γ} {d : filter δ} (hf : tendsto f a c) (hg : tendsto g b d) :
  tendsto (prod.map f g) (a.coprod b) (c.coprod d) :=
map_prod_map_coprod_le.trans (coprod_mono hf hg)

end coprod

end filter

open_locale filter

lemma set.eq_on.eventually_eq {α β} {s : set α} {f g : α → β} (h : eq_on f g s) :
  f =ᶠ[𝓟 s] g :=
h

lemma set.eq_on.eventually_eq_of_mem {α β} {s : set α} {l : filter α} {f g : α → β}
  (h : eq_on f g s) (hl : s ∈ l) :
  f =ᶠ[l] g :=
h.eventually_eq.filter_mono $ filter.le_principal_iff.2 hl

lemma set.subset.eventually_le {α} {l : filter α} {s t : set α} (h : s ⊆ t) : s ≤ᶠ[l] t :=
filter.eventually_of_forall h

lemma set.maps_to.tendsto {α β} {s : set α} {t : set β} {f : α → β} (h : maps_to f s t) :
  filter.tendsto f (𝓟 s) (𝓟 t) :=
filter.tendsto_principal_principal.2 h<|MERGE_RESOLUTION|>--- conflicted
+++ resolved
@@ -2728,13 +2728,18 @@
   s ∈ f.coprod g ↔ ((∃ t₁ ∈ f, prod.fst ⁻¹' t₁ ⊆ s) ∧ (∃ t₂ ∈ g, prod.snd ⁻¹' t₂ ⊆ s)) :=
 by simp [filter.coprod]
 
-<<<<<<< HEAD
+@[simp] lemma bot_coprod (l : filter β) : (⊥ : filter α).coprod l = comap prod.snd l :=
+by simp [filter.coprod]
+
+@[simp] lemma coprod_bot (l : filter α) : l.coprod (⊥ : filter β) = comap prod.fst l :=
+by simp [filter.coprod]
+
+lemma bot_coprod_bot : (⊥ : filter α).coprod (⊥ : filter β) = ⊥ := by simp
+
 lemma compl_mem_coprod {s : set (α × β)} {la : filter α} {lb : filter β} :
   sᶜ ∈ la.coprod lb ↔ (prod.fst '' s)ᶜ ∈ la ∧ (prod.snd '' s)ᶜ ∈ lb :=
 by simp only [filter.coprod, mem_sup, compl_mem_comap]
 
-=======
->>>>>>> 99e4d621
 @[simp] lemma bot_coprod (l : filter β) : (⊥ : filter α).coprod l = comap prod.snd l :=
 by simp [filter.coprod]
 
@@ -2743,13 +2748,6 @@
 
 lemma bot_coprod_bot : (⊥ : filter α).coprod (⊥ : filter β) = ⊥ := by simp
 
-<<<<<<< HEAD
-=======
-lemma compl_mem_coprod {s : set (α × β)} {la : filter α} {lb : filter β} :
-  sᶜ ∈ la.coprod lb ↔ (prod.fst '' s)ᶜ ∈ la ∧ (prod.snd '' s)ᶜ ∈ lb :=
-by simp only [filter.coprod, mem_sup, compl_mem_comap]
-
->>>>>>> 99e4d621
 @[mono] lemma coprod_mono {f₁ f₂ : filter α} {g₁ g₂ : filter β} (hf : f₁ ≤ f₂) (hg : g₁ ≤ g₂) :
   f₁.coprod g₁ ≤ f₂.coprod g₂ :=
 sup_le_sup (comap_mono hf) (comap_mono hg)
