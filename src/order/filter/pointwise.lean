/-
Copyright (c) 2019 Zhouhang Zhou. All rights reserved.
Released under Apache 2.0 license as described in the file LICENSE.
Authors: Zhouhang Zhou, Yaël Dillies
-/
import data.set.pointwise
import order.filter.n_ary
import order.filter.ultrafilter

/-!
# Pointwise operations on filters

This file defines pointwise operations on filters. This is useful because usual algebraic operations
distribute over pointwise operations. For example,
* `(f₁ * f₂).map m  = f₁.map m * f₂.map m`
* `𝓝 (x * y) = 𝓝 x * 𝓝 y`

## Main declarations

* `0` (`filter.has_zero`): Pure filter at `0 : α`, or alternatively principal filter at `0 : set α`.
* `1` (`filter.has_one`): Pure filter at `1 : α`, or alternatively principal filter at `1 : set α`.
* `f + g` (`filter.has_add`): Addition, filter generated by all `s + t` where `s ∈ f` and `t ∈ g`.
* `f * g` (`filter.has_mul`): Multiplication, filter generated by all `s * t` where `s ∈ f` and
  `t ∈ g`.
* `-f` (`filter.has_neg`): Negation, filter of all `-s` where `s ∈ f`.
* `f⁻¹` (`filter.has_inv`): Inversion, filter of all `s⁻¹` where `s ∈ f`.
* `f - g` (`filter.has_sub`): Subtraction, filter generated by all `s - t` where `s ∈ f` and
  `t ∈ g`.
* `f / g` (`filter.has_div`): Division, filter generated by all `s / t` where `s ∈ f` and `t ∈ g`.
* `f +ᵥ g` (`filter.has_vadd`): Scalar addition, filter generated by all `s +ᵥ t` where `s ∈ f` and
  `t ∈ g`.
* `f -ᵥ g` (`filter.has_vsub`): Scalar subtraction, filter generated by all `s -ᵥ t` where `s ∈ f`
  and `t ∈ g`.
* `f • g` (`filter.has_scalar`): Scalar multiplication, filter generated by all `s • t` where
  `s ∈ f` and `t ∈ g`.
* `a +ᵥ f` (`filter.has_vadd_filter`): Translation, filter of all `a +ᵥ s` where `s ∈ f`.
* `a • f` (`filter.has_scalar_filter`): Scaling, filter of all `a • s` where `s ∈ f`.

## Implementation notes

We put all instances in the locale `pointwise`, so that these instances are not available by
default. Note that we do not mark them as reducible (as argued by note [reducible non-instances])
since we expect the locale to be open whenever the instances are actually used (and making the
instances reducible changes the behavior of `simp`.

## Tags

filter multiplication, filter addition, pointwise addition, pointwise multiplication,
-/

open function set
open_locale filter pointwise

variables {F α β γ δ ε : Type*}

namespace filter

/-! ### `0`/`1` as filters -/

section has_one
variables [has_one α] {f : filter α} {s : set α}

/-- `1 : filter α` is defined as the filter of sets containing `1 : α` in locale `pointwise`. -/
@[to_additive "`0 : filter α` is defined as the filter of sets containing `0 : α` in locale
`pointwise`."]
protected def has_one : has_one (filter α) := ⟨pure 1⟩

localized "attribute [instance] filter.has_one filter.has_zero" in pointwise

@[simp, to_additive] lemma mem_one : s ∈ (1 : filter α) ↔ (1 : α) ∈ s := mem_pure
@[to_additive] lemma one_mem_one : (1 : set α) ∈ (1 : filter α) := mem_pure.2 one_mem_one
@[simp, to_additive] lemma pure_one : pure 1 = (1 : filter α) := rfl
@[simp, to_additive] lemma principal_one : 𝓟 1 = (1 : filter α) := principal_singleton _
@[to_additive] lemma one_ne_bot : (1 : filter α).ne_bot := filter.pure_ne_bot
@[simp, to_additive] protected lemma map_one' (f : α → β) : (1 : filter α).map f = pure (f 1) := rfl
@[simp, to_additive] lemma le_one_iff : f ≤ 1 ↔ (1 : set α) ∈ f := le_pure_iff
@[simp, to_additive] lemma eventually_one {p : α → Prop} : (∀ᶠ x in 1, p x) ↔ p 1 := eventually_pure
@[simp, to_additive] lemma tendsto_one {a : filter β} {f : β → α} :
   tendsto f a 1 ↔ ∀ᶠ x in a, f x = 1 :=
tendsto_pure

/-- `pure` as a `one_hom`. -/
@[to_additive "`pure` as a `zero_hom`."]
def pure_one_hom : one_hom α (filter α) := ⟨pure, pure_one⟩

@[simp, to_additive] lemma coe_pure_one_hom : (pure_one_hom : α → filter α) = pure := rfl
@[simp, to_additive] lemma pure_one_hom_apply (a : α) : pure_one_hom a = pure a := rfl

variables [has_one β]

@[simp, to_additive]
protected lemma map_one [one_hom_class F α β] (φ : F) : map φ 1 = 1 :=
by rw [filter.map_one', map_one, pure_one]

end has_one

/-! ### Filter negation/inversion -/

section has_inv
variables [has_inv α] {f g : filter α} {s : set α} {a : α}

/-- The inverse of a filter is the pointwise preimage under `⁻¹` of its sets. -/
@[to_additive "The negation of a filter is the pointwise preimage under `-` of its sets."]
instance : has_inv (filter α) := ⟨map has_inv.inv⟩

@[simp, to_additive] protected lemma map_inv : f.map has_inv.inv = f⁻¹ := rfl
@[to_additive] lemma mem_inv : s ∈ f⁻¹ ↔ has_inv.inv ⁻¹' s ∈ f := iff.rfl
@[to_additive] protected lemma inv_le_inv (hf : f ≤ g) : f⁻¹ ≤ g⁻¹ := map_mono hf
@[simp, to_additive] lemma inv_pure : (pure a : filter α)⁻¹ = pure a⁻¹ := rfl
@[simp, to_additive] lemma inv_eq_bot_iff : f⁻¹ = ⊥ ↔ f = ⊥  := map_eq_bot_iff
@[simp, to_additive] lemma ne_bot_inv_iff : f⁻¹.ne_bot ↔ ne_bot f := map_ne_bot_iff _
@[to_additive] lemma ne_bot.inv : f.ne_bot → f⁻¹.ne_bot := λ h, h.map _

end has_inv

section has_involutive_inv
variables [has_involutive_inv α] {f : filter α} {s : set α}

@[to_additive] lemma inv_mem_inv (hs : s ∈ f) : s⁻¹ ∈ f⁻¹ := by rwa [mem_inv, inv_preimage, inv_inv]

/-- Inversion is involutive on `filter α` if it is on `α`. -/
@[to_additive "Negation is involutive on `filter α` if it is on `α`."]
def has_involutive_inv : has_involutive_inv (filter α) :=
{ inv_inv := λ f, map_map.trans $ by rw [inv_involutive.comp_self, map_id],
  ..filter.has_inv }

end has_involutive_inv

/-! ### Filter addition/multiplication -/

section has_mul
variables [has_mul α] [has_mul β] {f f₁ f₂ g g₁ g₂ h : filter α} {s t : set α} {a b : α}

/-- The filter `f * g` is generated by `{s * t | s ∈ f, t ∈ g}` in locale `pointwise`. -/
@[to_additive "The filter `f + g` is generated by `{s + t | s ∈ f, t ∈ g}` in locale `pointwise`."]
protected def has_mul : has_mul (filter α) :=
/- This is defeq to `map₂ (*) f g`, but the hypothesis unfolds to `t₁ * t₂ ⊆ s` rather than all the
way to `set.image2 (*) t₁ t₂ ⊆ s`. -/
⟨λ f g, { sets := {s | ∃ t₁ t₂, t₁ ∈ f ∧ t₂ ∈ g ∧ t₁ * t₂ ⊆ s}, ..map₂ (*) f g }⟩

localized "attribute [instance] filter.has_mul filter.has_add" in pointwise

@[simp, to_additive] lemma map₂_mul : map₂ (*) f g = f * g := rfl
@[to_additive] lemma mem_mul_iff : s ∈ f * g ↔ ∃ t₁ t₂, t₁ ∈ f ∧ t₂ ∈ g ∧ t₁ * t₂ ⊆ s := iff.rfl
@[to_additive] lemma mul_mem_mul : s ∈ f → t ∈ g → s * t ∈ f * g := image2_mem_map₂
@[simp, to_additive] lemma bot_mul : ⊥ * g = ⊥ := map₂_bot_left
@[simp, to_additive] lemma mul_bot : f * ⊥ = ⊥ := map₂_bot_right
@[simp, to_additive] lemma mul_eq_bot_iff : f * g = ⊥ ↔ f = ⊥ ∨ g = ⊥ := map₂_eq_bot_iff
@[simp, to_additive] lemma mul_ne_bot_iff : (f * g).ne_bot ↔ f.ne_bot ∧ g.ne_bot := map₂_ne_bot_iff
@[to_additive] lemma ne_bot.mul : ne_bot f → ne_bot g → ne_bot (f * g) := ne_bot.map₂
@[to_additive] lemma ne_bot.of_mul_left : (f * g).ne_bot → f.ne_bot := ne_bot.of_map₂_left
@[to_additive] lemma ne_bot.of_mul_right : (f * g).ne_bot → g.ne_bot := ne_bot.of_map₂_right
@[simp, to_additive] lemma pure_mul : pure a * g = g.map ((*) a)  := map₂_pure_left
@[simp, to_additive] lemma mul_pure : f * pure b = f.map (* b)  := map₂_pure_right
@[simp, to_additive] lemma pure_mul_pure : (pure a : filter α) * pure b = pure (a * b) := map₂_pure
@[simp, to_additive] lemma le_mul_iff : h ≤ f * g ↔ ∀ ⦃s⦄, s ∈ f → ∀ ⦃t⦄, t ∈ g → s * t ∈ h :=
le_map₂_iff

@[to_additive] instance covariant_mul : covariant_class (filter α) (filter α) (*) (≤) :=
⟨λ f g h, map₂_mono_left⟩

@[to_additive] instance covariant_swap_mul : covariant_class (filter α) (filter α) (swap (*)) (≤) :=
⟨λ f g h, map₂_mono_right⟩

@[to_additive]
protected lemma map_mul [mul_hom_class F α β] (m : F) : (f₁ * f₂).map m = f₁.map m * f₂.map m :=
map_map₂_distrib $ map_mul m

/-- `pure` operation as a `mul_hom`. -/
@[to_additive "The singleton operation as an `add_hom`."]
def pure_mul_hom : α →ₙ* filter α := ⟨pure, λ a b, pure_mul_pure.symm⟩

@[simp, to_additive] lemma coe_pure_mul_hom : (pure_mul_hom : α → filter α) = pure := rfl
@[simp, to_additive] lemma pure_mul_hom_apply (a : α) : pure_mul_hom a = pure a := rfl

end has_mul

/-! ### Filter subtraction/division -/

section div
variables [has_div α] {f f₁ f₂ g g₁ g₂ h : filter α} {s t : set α} {a b : α}

/-- The filter `f / g` is generated by `{s / t | s ∈ f, t ∈ g}` in locale `pointwise`. -/
@[to_additive "The filter `f - g` is generated by `{s - t | s ∈ f, t ∈ g}` in locale `pointwise`."]
protected def has_div : has_div (filter α) :=
/- This is defeq to `map₂ (/) f g`, but the hypothesis unfolds to `t₁ / t₂ ⊆ s` rather than all the
way to `set.image2 (/) t₁ t₂ ⊆ s`. -/
⟨λ f g, { sets := {s | ∃ t₁ t₂, t₁ ∈ f ∧ t₂ ∈ g ∧ t₁ / t₂ ⊆ s}, ..map₂ (/) f g }⟩

localized "attribute [instance] filter.has_div filter.has_sub" in pointwise

@[simp, to_additive] lemma map₂_div : map₂ (/) f g = f / g := rfl
@[to_additive] lemma mem_div : s ∈ f / g ↔ ∃ t₁ t₂, t₁ ∈ f ∧ t₂ ∈ g ∧ t₁ / t₂ ⊆ s := iff.rfl
@[to_additive] lemma div_mem_div : s ∈ f → t ∈ g → s / t ∈ f / g := image2_mem_map₂
@[simp, to_additive] lemma bot_div : ⊥ / g = ⊥ := map₂_bot_left
@[simp, to_additive] lemma div_bot : f / ⊥ = ⊥ := map₂_bot_right
@[simp, to_additive] lemma div_eq_bot_iff : f / g = ⊥ ↔ f = ⊥ ∨ g = ⊥ := map₂_eq_bot_iff
@[simp, to_additive] lemma div_ne_bot_iff : (f / g).ne_bot ↔ f.ne_bot ∧ g.ne_bot := map₂_ne_bot_iff
@[to_additive] lemma ne_bot.div : ne_bot f → ne_bot g → ne_bot (f / g) := ne_bot.map₂
@[to_additive] lemma ne_bot.of_div_left : (f / g).ne_bot → f.ne_bot := ne_bot.of_map₂_left
@[to_additive] lemma ne_bot.of_div_right : (f / g).ne_bot → g.ne_bot := ne_bot.of_map₂_right
@[simp, to_additive] lemma pure_div : pure a / g = g.map ((/) a)  := map₂_pure_left
@[simp, to_additive] lemma div_pure : f / pure b = f.map (/ b)  := map₂_pure_right
@[simp, to_additive] lemma pure_div_pure : (pure a : filter α) / pure b = pure (a / b) := map₂_pure
@[to_additive] protected lemma div_le_div : f₁ ≤ f₂ → g₁ ≤ g₂ → f₁ / g₁ ≤ f₂ / g₂ := map₂_mono
@[to_additive] protected lemma div_le_div_left : g₁ ≤ g₂ → f / g₁ ≤ f / g₂ := map₂_mono_left
@[to_additive] protected lemma div_le_div_right : f₁ ≤ f₂ → f₁ / g ≤ f₂ / g := map₂_mono_right
@[simp, to_additive] protected lemma le_div_iff :
  h ≤ f / g ↔ ∀ ⦃s⦄, s ∈ f → ∀ ⦃t⦄, t ∈ g → s / t ∈ h :=
le_map₂_iff

@[to_additive] instance covariant_div : covariant_class (filter α) (filter α) (/) (≤) :=
⟨λ f g h, map₂_mono_left⟩

@[to_additive] instance covariant_swap_div : covariant_class (filter α) (filter α) (swap (/)) (≤) :=
⟨λ f g h, map₂_mono_right⟩

end div

open_locale pointwise

/-- `filter α` is a `semigroup` under pointwise operations if `α` is.-/
@[to_additive "`filter α` is an `add_semigroup` under pointwise operations if `α` is."]
protected def semigroup [semigroup α] : semigroup (filter α) :=
{ mul := (*),
  mul_assoc := λ f g h, map₂_assoc mul_assoc }

/-- `filter α` is a `comm_semigroup` under pointwise operations if `α` is. -/
@[to_additive "`filter α` is an `add_comm_semigroup` under pointwise operations if `α` is."]
protected def comm_semigroup [comm_semigroup α] : comm_semigroup (filter α) :=
{ mul_comm := λ f g, map₂_comm mul_comm,
  ..filter.semigroup }

section mul_one_class
variables [mul_one_class α] [mul_one_class β]

/-- `filter α` is a `mul_one_class` under pointwise operations if `α` is. -/
@[to_additive "`filter α` is an `add_zero_class` under pointwise operations if `α` is."]
protected def mul_one_class : mul_one_class (filter α) :=
{ one := 1,
  mul := (*),
  one_mul := λ f, by simp only [←pure_one, ←map₂_mul, map₂_pure_left, one_mul, map_id'],
  mul_one := λ f, by simp only [←pure_one, ←map₂_mul, map₂_pure_right, mul_one, map_id'] }

localized "attribute [instance] filter.semigroup filter.add_semigroup filter.comm_semigroup
  filter.add_comm_semigroup filter.mul_one_class filter.add_zero_class" in pointwise

/-- If `φ : α →* β` then `map_monoid_hom φ` is the monoid homomorphism
`filter α →* filter β` induced by `map φ`. -/
@[to_additive "If `φ : α →+ β` then `map_add_monoid_hom φ` is the monoid homomorphism
`filter α →+ filter β` induced by `map φ`."]
def map_monoid_hom [monoid_hom_class F α β] (φ : F) : filter α →* filter β :=
{ to_fun := map φ,
  map_one' := filter.map_one φ,
  map_mul' := λ _ _, filter.map_mul φ }

-- The other direction does not hold in general
@[to_additive]
lemma comap_mul_comap_le [mul_hom_class F α β] (m : F) {f g : filter β} :
  f.comap m * g.comap m ≤ (f * g).comap m  :=
λ s ⟨t, ⟨t₁, t₂, ht₁, ht₂, t₁t₂⟩, mt⟩,
  ⟨m ⁻¹' t₁, m ⁻¹' t₂, ⟨t₁, ht₁, subset.rfl⟩, ⟨t₂, ht₂, subset.rfl⟩,
    (preimage_mul_preimage_subset _).trans $ (preimage_mono t₁t₂).trans mt⟩

@[to_additive]
lemma tendsto.mul_mul [mul_hom_class F α β] (m : F) {f₁ g₁ : filter α} {f₂ g₂ : filter β} :
  tendsto m f₁ f₂ → tendsto m g₁ g₂ → tendsto m (f₁ * g₁) (f₂ * g₂) :=
λ hf hg, (filter.map_mul m).trans_le $ mul_le_mul' hf hg

/-- `pure` as a `monoid_hom`. -/
@[to_additive "`pure` as an `add_monoid_hom`."]
def pure_monoid_hom : α →* filter α := { ..pure_mul_hom, ..pure_one_hom }

@[simp, to_additive] lemma coe_pure_monoid_hom : (pure_monoid_hom : α → filter α) = pure := rfl
@[simp, to_additive] lemma pure_monoid_hom_apply (a : α) : pure_monoid_hom a = pure a := rfl

end mul_one_class

section monoid
variables [monoid α] {f g : filter α} {s : set α} {a : α}

/-- `filter α` is a `monoid` under pointwise operations if `α` is. -/
@[to_additive "`filter α` is an `add_monoid` under pointwise operations if `α` is."]
protected def monoid : monoid (filter α) :=
{ ..filter.mul_one_class, ..filter.semigroup }

localized "attribute [instance] filter.monoid filter.add_monoid" in pointwise

@[to_additive] lemma pow_mem_pow (hs : s ∈ f) : ∀ n : ℕ, s ^ n ∈ f ^ n
| 0 := by { rw pow_zero, exact one_mem_one }
| (n + 1) := by { rw pow_succ, exact mul_mem_mul hs (pow_mem_pow _) }

<<<<<<< HEAD
@[simp, to_additive nsmul_bot] lemma bot_pow {n : ℕ} (hn : n ≠ 0) : (⊥  : filter α) ^ n = ⊥ :=
by rw [←tsub_add_cancel_of_le (nat.succ_le_of_lt $ nat.pos_of_ne_zero hn), pow_succ, bot_mul]

@[simp, to_additive] lemma top_mul_top : (⊤ : filter α) * ⊤ = ⊤ :=
begin
  refine top_le_iff.1 _,
  rintro s ⟨t₁, t₂, h₁, h₂, hs⟩,
  rw mem_top at *,
  rw [h₁, h₂, univ_mul_univ] at hs,
  exact univ_subset_iff.1 hs,
end

lemma nsmul_top {α : Type*} [add_monoid α] : ∀ {n : ℕ}, n ≠ 0 → n • (⊤ : filter α) = ⊤
| 0 := λ h, (h rfl).elim
| 1 := λ _, one_nsmul _
| (n + 2) := λ _, by { rw [succ_nsmul, nsmul_top n.succ_ne_zero, top_add_top] }

--TODO: Why is `to_additive` failing here?
@[to_additive nsmul_top] lemma top_pow : ∀ {n : ℕ}, n ≠ 0 → (⊤ : filter α) ^ n = ⊤
| 0 := λ h, (h rfl).elim
| 1 := λ _, pow_one _
| (n + 2) := λ _, by { rw [pow_succ, top_pow n.succ_ne_zero, top_mul_top] }

=======
>>>>>>> 0e834dfe
@[to_additive] protected lemma _root_.is_unit.filter : is_unit a → is_unit (pure a : filter α) :=
is_unit.map (pure_monoid_hom : α →* filter α)

end monoid

/-- `filter α` is a `comm_monoid` under pointwise operations if `α` is. -/
@[to_additive "`filter α` is an `add_comm_monoid` under pointwise operations if `α` is."]
protected def comm_monoid [comm_monoid α] : comm_monoid (filter α) :=
{ ..filter.mul_one_class, ..filter.comm_semigroup }

open_locale pointwise
<<<<<<< HEAD

section division_monoid
variables [division_monoid α] {f g : filter α}

@[to_additive]
protected lemma mul_eq_one_iff : f * g = 1 ↔ ∃ a b, f = pure a ∧ g = pure b ∧ a * b = 1 :=
begin
  refine ⟨λ hfg, _, _⟩,
  { obtain ⟨t₁, t₂, h₁, h₂, h⟩ : (1 : set α) ∈ f * g := hfg.symm.subst one_mem_one,
    have hfg : (f * g).ne_bot := hfg.symm.subst one_ne_bot,
    rw [(hfg.nonempty_of_mem $ mul_mem_mul h₁ h₂).subset_one_iff, set.mul_eq_one_iff] at h,
    obtain ⟨a, b, rfl, rfl, h⟩ := h,
    refine ⟨a, b, _, _, h⟩,
    { rwa [←hfg.of_mul_left.le_pure_iff, le_pure_iff] },
    { rwa [←hfg.of_mul_right.le_pure_iff, le_pure_iff] } },
  { rintro ⟨a, b, rfl, rfl, h⟩,
    rw [pure_mul_pure, h, pure_one] }
end

/-- `filter α` is a division monoid under pointwise operations if `α` is. -/
@[to_additive subtraction_monoid "`filter α` is a subtraction monoid under pointwise
operations if `α` is."]
protected def division_monoid : division_monoid (filter α) :=
{ mul_inv_rev := λ s t, map_map₂_antidistrib mul_inv_rev,
  inv_eq_of_mul := λ s t h, begin
    obtain ⟨a, b, rfl, rfl, hab⟩ := filter.mul_eq_one_iff.1 h,
    rw [inv_pure, inv_eq_of_mul_eq_one_right hab],
  end,
  div_eq_mul_inv := λ f g, map_map₂_distrib_right div_eq_mul_inv,
  ..filter.monoid, ..filter.has_involutive_inv, ..filter.has_div }

@[to_additive] lemma is_unit_iff : is_unit f ↔ ∃ a, f = pure a ∧ is_unit a :=
begin
  split,
  { rintro ⟨u, rfl⟩,
    obtain ⟨a, b, ha, hb, h⟩ := filter.mul_eq_one_iff.1 u.mul_inv,
    refine ⟨a, ha, ⟨a, b, h, pure_injective _⟩, rfl⟩,
    rw [←pure_mul_pure, ←ha, ←hb],
    exact u.inv_mul },
  { rintro ⟨a, rfl, ha⟩,
    exact ha.filter }
end

end division_monoid

/-- `filter α` is a commutative division monoid under pointwise operations if `α` is. -/
@[to_additive subtraction_comm_monoid "`filter α` is a commutative subtraction monoid under
pointwise operations if `α` is."]
protected def division_comm_monoid [division_comm_monoid α] : division_comm_monoid (filter α) :=
{ ..filter.division_monoid, ..filter.comm_semigroup }

/-- `filter α` has distributive negation if `α` has. -/
protected def has_distrib_neg [has_mul α] [has_distrib_neg α] : has_distrib_neg (filter α) :=
{ neg_mul := λ _ _, map₂_map_left_comm neg_mul,
  mul_neg := λ _ _, map_map₂_right_comm mul_neg,
  ..filter.has_involutive_neg }

localized "attribute [instance] filter.comm_monoid filter.add_comm_monoid filter.division_monoid
  filter.subtraction_monoid filter.division_comm_monoid filter.subtraction_comm_monoid
  filter.has_distrib_neg" in pointwise

section distrib
variables [distrib α] {f g h : filter α}

/-!
Note that `filter α` is not a `distrib` because `f * g + f * h` has cross terms that `f * (g + h)`
lacks.
-/

lemma mul_add_subset : f * (g + h) ≤ f * g + f * h := map₂_distrib_le_left mul_add
lemma add_mul_subset : (f + g) * h ≤ f * h + g * h := map₂_distrib_le_right add_mul

end distrib
=======

section division_monoid
variables [division_monoid α] {f g : filter α}

@[to_additive]
protected lemma mul_eq_one_iff : f * g = 1 ↔ ∃ a b, f = pure a ∧ g = pure b ∧ a * b = 1 :=
begin
  refine ⟨λ hfg, _, _⟩,
  { obtain ⟨t₁, t₂, h₁, h₂, h⟩ : (1 : set α) ∈ f * g := hfg.symm.subst one_mem_one,
    have hfg : (f * g).ne_bot := hfg.symm.subst one_ne_bot,
    rw [(hfg.nonempty_of_mem $ mul_mem_mul h₁ h₂).subset_one_iff, set.mul_eq_one_iff] at h,
    obtain ⟨a, b, rfl, rfl, h⟩ := h,
    refine ⟨a, b, _, _, h⟩,
    { rwa [←hfg.of_mul_left.le_pure_iff, le_pure_iff] },
    { rwa [←hfg.of_mul_right.le_pure_iff, le_pure_iff] } },
  { rintro ⟨a, b, rfl, rfl, h⟩,
    rw [pure_mul_pure, h, pure_one] }
end

/-- `filter α` is a division monoid under pointwise operations if `α` is. -/
@[to_additive subtraction_monoid "`filter α` is a subtraction monoid under pointwise
operations if `α` is."]
protected def division_monoid : division_monoid (filter α) :=
{ mul_inv_rev := λ s t, map_map₂_antidistrib mul_inv_rev,
  inv_eq_of_mul := λ s t h, begin
    obtain ⟨a, b, rfl, rfl, hab⟩ := filter.mul_eq_one_iff.1 h,
    rw [inv_pure, inv_eq_of_mul_eq_one_right hab],
  end,
  div_eq_mul_inv := λ f g, map_map₂_distrib_right div_eq_mul_inv,
  ..filter.monoid, ..filter.has_involutive_inv, ..filter.has_div }

@[to_additive] lemma is_unit_iff : is_unit f ↔ ∃ a, f = pure a ∧ is_unit a :=
begin
  split,
  { rintro ⟨u, rfl⟩,
    obtain ⟨a, b, ha, hb, h⟩ := filter.mul_eq_one_iff.1 u.mul_inv,
    refine ⟨a, ha, ⟨a, b, h, pure_injective _⟩, rfl⟩,
    rw [←pure_mul_pure, ←ha, ←hb],
    exact u.inv_mul },
  { rintro ⟨a, rfl, ha⟩,
    exact ha.filter }
end

end division_monoid

/-- `filter α` is a commutative division monoid under pointwise operations if `α` is. -/
@[to_additive subtraction_comm_monoid "`filter α` is a commutative subtraction monoid under
pointwise operations if `α` is."]
protected def division_comm_monoid [division_comm_monoid α] : division_comm_monoid (filter α) :=
{ ..filter.division_monoid, ..filter.comm_semigroup }

localized "attribute [instance] filter.comm_monoid filter.add_comm_monoid filter.division_monoid
  filter.subtraction_monoid filter.division_comm_monoid filter.subtraction_comm_monoid" in pointwise
>>>>>>> 0e834dfe

section group
variables [group α] [group β] [monoid_hom_class F α β] (m : F) {f g f₁ g₁ : filter α}
  {f₂ g₂ : filter β}

/-! Note that `filter α` is not a group because `f / f ≠ 1` in general -/

@[to_additive] lemma is_unit_pure (a : α) : is_unit (pure a : filter α) := (group.is_unit a).filter

@[simp] lemma is_unit_iff_singleton : is_unit f ↔ ∃ a, f = pure a :=
by simp only [is_unit_iff, group.is_unit, and_true]

include β

@[to_additive] lemma map_inv' : f⁻¹.map m = (f.map m)⁻¹ := map_comm (funext $ map_inv m) _

@[to_additive] lemma tendsto.inv_inv : tendsto m f₁ f₂ → tendsto m f₁⁻¹ f₂⁻¹ :=
λ hf, (filter.map_inv' m).trans_le $ filter.inv_le_inv hf

@[to_additive] protected lemma map_div : (f / g).map m = f.map m / g.map m :=
map_map₂_distrib $ map_div m

@[to_additive]
lemma tendsto.div_div : tendsto m f₁ f₂ → tendsto m g₁ g₂ → tendsto m (f₁ / g₁) (f₂ / g₂) :=
λ hf hg, (filter.map_div m).trans_le $ filter.div_le_div hf hg

end group

/-! ### Scalar addition/multiplication of filters -/

section smul
variables [has_scalar α β] {f f₁ f₂ : filter α} {g g₁ g₂ h : filter β} {s : set α} {t : set β}
  {a : α} {b : β}

/-- The filter `f • g` is generated by `{s • t | s ∈ f, t ∈ g}` in locale `pointwise`. -/
@[to_additive filter.has_vadd
"The filter `f +ᵥ g` is generated by `{s +ᵥ t | s ∈ f, t ∈ g}` in locale `pointwise`."]
protected def has_scalar : has_scalar (filter α) (filter β) :=
/- This is defeq to `map₂ (•) f g`, but the hypothesis unfolds to `t₁ • t₂ ⊆ s` rather than all the
way to `set.image2 (•) t₁ t₂ ⊆ s`. -/
⟨λ f g, { sets := {s | ∃ t₁ t₂, t₁ ∈ f ∧ t₂ ∈ g ∧ t₁ • t₂ ⊆ s}, ..map₂ (•) f g }⟩

localized "attribute [instance] filter.has_scalar filter.has_vadd" in pointwise

@[simp, to_additive] lemma map₂_smul : map₂ (•) f g = f • g := rfl
@[to_additive] lemma mem_smul : t ∈ f • g ↔ ∃ t₁ t₂, t₁ ∈ f ∧ t₂ ∈ g ∧ t₁ • t₂ ⊆ t := iff.rfl
@[to_additive] lemma smul_mem_smul : s ∈ f → t ∈ g → s • t ∈ f • g :=  image2_mem_map₂
@[simp, to_additive] lemma bot_smul : (⊥ : filter α) • g = ⊥ := map₂_bot_left
@[simp, to_additive] lemma smul_bot : f • (⊥ : filter β) = ⊥ := map₂_bot_right
@[simp, to_additive] lemma smul_eq_bot_iff : f • g = ⊥ ↔ f = ⊥ ∨ g = ⊥ := map₂_eq_bot_iff
@[simp, to_additive] lemma smul_ne_bot_iff : (f • g).ne_bot ↔ f.ne_bot ∧ g.ne_bot := map₂_ne_bot_iff
@[to_additive] lemma ne_bot.smul : ne_bot f → ne_bot g → ne_bot (f • g) := ne_bot.map₂
@[to_additive] lemma ne_bot.of_smul_left : (f • g).ne_bot → f.ne_bot := ne_bot.of_map₂_left
@[to_additive] lemma ne_bot.of_smul_right : (f • g).ne_bot → g.ne_bot := ne_bot.of_map₂_right
@[simp, to_additive] lemma pure_smul : (pure a : filter α) • g = g.map ((•) a)  := map₂_pure_left
@[simp, to_additive] lemma smul_pure : f • pure b = f.map (• b)  := map₂_pure_right
@[simp, to_additive] lemma pure_smul_pure :
  (pure a : filter α) • (pure b : filter β) = pure (a • b) := map₂_pure
@[to_additive] lemma smul_le_smul : f₁ ≤ f₂ → g₁ ≤ g₂ → f₁ • g₁ ≤ f₂ • g₂ := map₂_mono
@[to_additive] lemma smul_le_smul_left : g₁ ≤ g₂ → f • g₁ ≤ f • g₂ := map₂_mono_left
@[to_additive] lemma smul_le_smul_right : f₁ ≤ f₂ → f₁ • g ≤ f₂ • g := map₂_mono_right
@[simp, to_additive] lemma le_smul_iff : h ≤ f • g ↔ ∀ ⦃s⦄, s ∈ f → ∀ ⦃t⦄, t ∈ g → s • t ∈ h :=
le_map₂_iff

@[to_additive] instance covariant_smul : covariant_class (filter α) (filter β) (•) (≤) :=
⟨λ f g h, map₂_mono_left⟩

end smul

/-! ### Scalar subtraction of filters -/

section vsub
variables [has_vsub α β] {f f₁ f₂ g g₁ g₂ : filter β} {h : filter α} {s t : set β} {a b : β}
include α

/-- The filter `f -ᵥ g` is generated by `{s -ᵥ t | s ∈ f, t ∈ g}` in locale `pointwise`. -/
protected def has_vsub : has_vsub (filter α) (filter β) :=
/- This is defeq to `map₂ (-ᵥ) f g`, but the hypothesis unfolds to `t₁ -ᵥ t₂ ⊆ s` rather than all
the way to `set.image2 (-ᵥ) t₁ t₂ ⊆ s`. -/
⟨λ f g, { sets := {s | ∃ t₁ t₂, t₁ ∈ f ∧ t₂ ∈ g ∧ t₁ -ᵥ t₂ ⊆ s}, ..map₂ (-ᵥ) f g }⟩

localized "attribute [instance] filter.has_vsub" in pointwise

@[simp] lemma map₂_vsub : map₂ (-ᵥ) f g = f -ᵥ g := rfl
lemma mem_vsub {s : set α} : s ∈ f -ᵥ g ↔ ∃ t₁ t₂, t₁ ∈ f ∧ t₂ ∈ g ∧ t₁ -ᵥ t₂ ⊆ s := iff.rfl
lemma vsub_mem_vsub : s ∈ f → t ∈ g → s -ᵥ t ∈ f -ᵥ g :=  image2_mem_map₂
@[simp] lemma bot_vsub : (⊥ : filter β) -ᵥ g = ⊥ := map₂_bot_left
@[simp] lemma vsub_bot : f -ᵥ (⊥ : filter β) = ⊥ := map₂_bot_right
@[simp] lemma vsub_eq_bot_iff : f -ᵥ g = ⊥ ↔ f = ⊥ ∨ g = ⊥ := map₂_eq_bot_iff
@[simp] lemma vsub_ne_bot_iff : (f -ᵥ g : filter α).ne_bot ↔ f.ne_bot ∧ g.ne_bot := map₂_ne_bot_iff
lemma ne_bot.vsub : ne_bot f → ne_bot g → ne_bot (f -ᵥ g) := ne_bot.map₂
lemma ne_bot.of_vsub_left : (f -ᵥ g : filter α).ne_bot → f.ne_bot := ne_bot.of_map₂_left
lemma ne_bot.of_vsub_right : (f -ᵥ g : filter α).ne_bot → g.ne_bot := ne_bot.of_map₂_right
@[simp] lemma pure_vsub : (pure a : filter β) -ᵥ g = g.map ((-ᵥ) a)  := map₂_pure_left
@[simp] lemma vsub_pure : f -ᵥ pure b = f.map (-ᵥ b)  := map₂_pure_right
@[simp] lemma pure_vsub_pure : (pure a : filter β) -ᵥ pure b = (pure (a -ᵥ b) : filter α) :=
map₂_pure
lemma vsub_le_vsub : f₁ ≤ f₂ → g₁ ≤ g₂ → f₁ -ᵥ g₁ ≤ f₂ -ᵥ g₂ := map₂_mono
lemma vsub_le_vsub_left : g₁ ≤ g₂ → f -ᵥ g₁ ≤ f -ᵥ g₂ := map₂_mono_left
lemma vsub_le_vsub_right : f₁ ≤ f₂ → f₁ -ᵥ g ≤ f₂ -ᵥ g := map₂_mono_right
@[simp] lemma le_vsub_iff : h ≤ f -ᵥ g ↔ ∀ ⦃s⦄, s ∈ f → ∀ ⦃t⦄, t ∈ g → s -ᵥ t ∈ h := le_map₂_iff

end vsub

/-! ### Translation/scaling of filters -/

section smul
variables [has_scalar α β] {f f₁ f₂ : filter β} {s : set β} {a : α}

/-- `a • f` is the map of `f` under `a •` in locale `pointwise`. -/
@[to_additive filter.has_vadd_filter
"`a +ᵥ f` is the map of `f` under `a +ᵥ` in locale `pointwise`."]
protected def has_scalar_filter : has_scalar α (filter β) := ⟨λ a, map ((•) a)⟩

localized "attribute [instance] filter.has_scalar_filter filter.has_vadd_filter" in pointwise

@[simp, to_additive] lemma map_smul : map (λ b, a • b) f = a • f := rfl
@[to_additive] lemma mem_smul_filter : s ∈ a • f ↔ (•) a ⁻¹' s ∈ f := iff.rfl

@[to_additive] lemma smul_set_mem_smul_filter : s ∈ f → a • s ∈ a • f := image_mem_map
@[simp, to_additive] lemma smul_filter_bot : a • (⊥ : filter β) = ⊥ := map_bot
@[simp, to_additive] lemma smul_filter_eq_bot_iff : a • f = ⊥ ↔ f = ⊥ := map_eq_bot_iff
@[simp, to_additive] lemma smul_filter_ne_bot_iff : (a • f).ne_bot ↔ f.ne_bot := map_ne_bot_iff _
@[to_additive] lemma ne_bot.smul_filter : f.ne_bot → (a • f).ne_bot := λ h, h.map _
@[to_additive] lemma smul_filter_le_smul_filter (hf : f₁ ≤ f₂) : a • f₁ ≤ a • f₂ :=
map_mono hf

@[to_additive] instance covariant_smul_filter : covariant_class α (filter β) (•) (≤) :=
⟨λ f, map_mono⟩

end smul

open_locale pointwise

@[to_additive]
instance smul_comm_class_filter [has_scalar α γ] [has_scalar β γ] [smul_comm_class α β γ] :
  smul_comm_class α (filter β) (filter γ) :=
⟨λ a f g, map_map₂_distrib_right $ smul_comm a⟩

@[to_additive]
instance smul_comm_class_filter' [has_scalar α γ] [has_scalar β γ] [smul_comm_class α β γ] :
  smul_comm_class (filter α) β (filter γ) :=
by haveI := smul_comm_class.symm α β γ; exact smul_comm_class.symm _ _ _

@[to_additive]
instance smul_comm_class [has_scalar α γ] [has_scalar β γ] [smul_comm_class α β γ] :
  smul_comm_class (filter α) (filter β) (filter γ) :=
⟨λ f g h, map₂_left_comm smul_comm⟩

instance is_scalar_tower [has_scalar α β] [has_scalar α γ] [has_scalar β γ]
  [is_scalar_tower α β γ] :
  is_scalar_tower α β (filter γ) :=
⟨λ a b f, by simp only [←map_smul, map_map, smul_assoc]⟩

instance is_scalar_tower' [has_scalar α β] [has_scalar α γ] [has_scalar β γ]
  [is_scalar_tower α β γ] :
  is_scalar_tower α (filter β) (filter γ) :=
⟨λ a f g, by { refine (map_map₂_distrib_left $ λ _ _, _).symm, exact (smul_assoc a _ _).symm }⟩

instance is_scalar_tower'' [has_scalar α β] [has_scalar α γ] [has_scalar β γ]
  [is_scalar_tower α β γ] :
  is_scalar_tower (filter α) (filter β) (filter γ) :=
⟨λ f g h, map₂_assoc smul_assoc⟩

instance is_central_scalar [has_scalar α β] [has_scalar αᵐᵒᵖ β] [is_central_scalar α β] :
  is_central_scalar α (filter β) :=
⟨λ a f, congr_arg (λ m, map m f) $ by exact funext (λ _, op_smul_eq_smul _ _)⟩

@[to_additive]
instance [monoid α] [mul_action α β] : mul_action (filter α) (filter β) :=
{ one_smul := λ f, by simp only [←pure_one, ←map₂_smul, map₂_pure_left, one_smul, map_id'],
  mul_smul := λ f g h, map₂_assoc mul_smul }

end filter<|MERGE_RESOLUTION|>--- conflicted
+++ resolved
@@ -290,7 +290,6 @@
 | 0 := by { rw pow_zero, exact one_mem_one }
 | (n + 1) := by { rw pow_succ, exact mul_mem_mul hs (pow_mem_pow _) }
 
-<<<<<<< HEAD
 @[simp, to_additive nsmul_bot] lemma bot_pow {n : ℕ} (hn : n ≠ 0) : (⊥  : filter α) ^ n = ⊥ :=
 by rw [←tsub_add_cancel_of_le (nat.succ_le_of_lt $ nat.pos_of_ne_zero hn), pow_succ, bot_mul]
 
@@ -303,19 +302,17 @@
   exact univ_subset_iff.1 hs,
 end
 
+--TODO: `to_additive` trips up on the `1 : ℕ` used in the pattern-matching.
 lemma nsmul_top {α : Type*} [add_monoid α] : ∀ {n : ℕ}, n ≠ 0 → n • (⊤ : filter α) = ⊤
 | 0 := λ h, (h rfl).elim
 | 1 := λ _, one_nsmul _
 | (n + 2) := λ _, by { rw [succ_nsmul, nsmul_top n.succ_ne_zero, top_add_top] }
 
---TODO: Why is `to_additive` failing here?
 @[to_additive nsmul_top] lemma top_pow : ∀ {n : ℕ}, n ≠ 0 → (⊤ : filter α) ^ n = ⊤
 | 0 := λ h, (h rfl).elim
 | 1 := λ _, pow_one _
 | (n + 2) := λ _, by { rw [pow_succ, top_pow n.succ_ne_zero, top_mul_top] }
 
-=======
->>>>>>> 0e834dfe
 @[to_additive] protected lemma _root_.is_unit.filter : is_unit a → is_unit (pure a : filter α) :=
 is_unit.map (pure_monoid_hom : α →* filter α)
 
@@ -327,7 +324,6 @@
 { ..filter.mul_one_class, ..filter.comm_semigroup }
 
 open_locale pointwise
-<<<<<<< HEAD
 
 section division_monoid
 variables [division_monoid α] {f g : filter α}
@@ -401,61 +397,6 @@
 lemma add_mul_subset : (f + g) * h ≤ f * h + g * h := map₂_distrib_le_right add_mul
 
 end distrib
-=======
-
-section division_monoid
-variables [division_monoid α] {f g : filter α}
-
-@[to_additive]
-protected lemma mul_eq_one_iff : f * g = 1 ↔ ∃ a b, f = pure a ∧ g = pure b ∧ a * b = 1 :=
-begin
-  refine ⟨λ hfg, _, _⟩,
-  { obtain ⟨t₁, t₂, h₁, h₂, h⟩ : (1 : set α) ∈ f * g := hfg.symm.subst one_mem_one,
-    have hfg : (f * g).ne_bot := hfg.symm.subst one_ne_bot,
-    rw [(hfg.nonempty_of_mem $ mul_mem_mul h₁ h₂).subset_one_iff, set.mul_eq_one_iff] at h,
-    obtain ⟨a, b, rfl, rfl, h⟩ := h,
-    refine ⟨a, b, _, _, h⟩,
-    { rwa [←hfg.of_mul_left.le_pure_iff, le_pure_iff] },
-    { rwa [←hfg.of_mul_right.le_pure_iff, le_pure_iff] } },
-  { rintro ⟨a, b, rfl, rfl, h⟩,
-    rw [pure_mul_pure, h, pure_one] }
-end
-
-/-- `filter α` is a division monoid under pointwise operations if `α` is. -/
-@[to_additive subtraction_monoid "`filter α` is a subtraction monoid under pointwise
-operations if `α` is."]
-protected def division_monoid : division_monoid (filter α) :=
-{ mul_inv_rev := λ s t, map_map₂_antidistrib mul_inv_rev,
-  inv_eq_of_mul := λ s t h, begin
-    obtain ⟨a, b, rfl, rfl, hab⟩ := filter.mul_eq_one_iff.1 h,
-    rw [inv_pure, inv_eq_of_mul_eq_one_right hab],
-  end,
-  div_eq_mul_inv := λ f g, map_map₂_distrib_right div_eq_mul_inv,
-  ..filter.monoid, ..filter.has_involutive_inv, ..filter.has_div }
-
-@[to_additive] lemma is_unit_iff : is_unit f ↔ ∃ a, f = pure a ∧ is_unit a :=
-begin
-  split,
-  { rintro ⟨u, rfl⟩,
-    obtain ⟨a, b, ha, hb, h⟩ := filter.mul_eq_one_iff.1 u.mul_inv,
-    refine ⟨a, ha, ⟨a, b, h, pure_injective _⟩, rfl⟩,
-    rw [←pure_mul_pure, ←ha, ←hb],
-    exact u.inv_mul },
-  { rintro ⟨a, rfl, ha⟩,
-    exact ha.filter }
-end
-
-end division_monoid
-
-/-- `filter α` is a commutative division monoid under pointwise operations if `α` is. -/
-@[to_additive subtraction_comm_monoid "`filter α` is a commutative subtraction monoid under
-pointwise operations if `α` is."]
-protected def division_comm_monoid [division_comm_monoid α] : division_comm_monoid (filter α) :=
-{ ..filter.division_monoid, ..filter.comm_semigroup }
-
-localized "attribute [instance] filter.comm_monoid filter.add_comm_monoid filter.division_monoid
-  filter.subtraction_monoid filter.division_comm_monoid filter.subtraction_comm_monoid" in pointwise
->>>>>>> 0e834dfe
 
 section group
 variables [group α] [group β] [monoid_hom_class F α β] (m : F) {f g f₁ g₁ : filter α}
