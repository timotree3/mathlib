/-
Copyright (c) 2022 Damiano Testa. All rights reserved.
Released under Apache 2.0 license as described in the file LICENSE.
Authors: Damiano Testa
-/
import ring_theory.localization.basic
import data.polynomial.algebra_map

/-!  # Laurent polynomials

We introduce Laurent polynomials over a semiring `R`.  Mathematically, they are expressions of the
form
$$
\sum_{i \in \mathbb{Z}} a_i T ^ i
$$
where the sum extends over a finite subset of `ℤ`.  Thus, negative exponents are allowed.  The
coefficients come from the semiring `R` and the variable `T` commutes with everything.

Since we are going to convert back and forth between polynomials and Laurent polynomials, we
decided to maintain some distinction by using the symbol `T`, rather than `X`, as the variable for
Laurent polynomials

## Notation
The symbol `R[T;T⁻¹]` stands for `laurent_polynomial R`.  We also define

* `C : R →+* R[T;T⁻¹]` the inclusion of constant polynomials, analogous to the one for `R[X]`;
* `T : ℤ → R[T;T⁻¹]` the sequence of powers of the variable `T`.

## Implementation notes

We define Laurent polynomials as `add_monoid_algebra R ℤ`.
Thus, they are essentially `finsupp`s `ℤ →₀ R`.
This choice differs from the current irreducible design of `polynomial`, that instead shields away
the implementation via `finsupp`s.  It is closer to the original definition of polynomials.

As a consequence, `laurent_polynomial` plays well with polynomials, but there is a little roughness
in establishing the API, since the `finsupp` implementation of `polynomial R` is well-shielded.

Unlike the case of polynomials, I felt that the exponent notation was not too easy to use, as only
natural exponents would be allowed.  Moreover, in the end, it seems likely that we should aim to
perform computations on exponents in `ℤ` anyway and separating this via the symbol `T` seems
convenient.

I made a *heavy* use of `simp` lemmas, aiming to bring Laurent polynomials to the form `C a * T n`.
Any comments or suggestions for improvements is greatly appreciated!

##  Future work
<<<<<<< HEAD
Lots is missing!
(Riccardo) giving a morphism (as `R`-alg, so in the commutative case) from `R[T,T⁻¹]` to `S` is
the same as choosing a unit of `S`.
=======
Lots is missing!  I would certainly like to show that `R[T;T⁻¹]` is the localization of `R[X]`
inverting `X`.  This should be mostly in place, given `exists_T_pow` (which is part of PR #13415).
(Riccardo) add inclusion into Laurent series.
(Riccardo) giving a morphism (as `R`-alg, so in the commutative case)
from `R[T,T⁻¹]` to `S` is the same as choosing a unit of `S`.
>>>>>>> c892370c
-/

open_locale polynomial big_operators
open polynomial add_monoid_algebra finsupp
noncomputable theory

variables {R : Type*}

/--  The semiring of Laurent polynomials with coefficients in the semiring `R`.
We denote it by `R[T;T⁻¹]`.
The ring homomorphism `C : R →+* R[T;T⁻¹]` includes `R` as the constant polynomials. -/
abbreviation laurent_polynomial (R : Type*) [semiring R] := add_monoid_algebra R ℤ

local notation R`[T;T⁻¹]`:9000 := laurent_polynomial R

/--  The ring homomorphism, taking a polynomial with coefficients in `R` to a Laurent polynomial
with coefficients in `R`. -/
def polynomial.to_laurent [semiring R] : R[X] →+* R[T;T⁻¹] :=
(map_domain_ring_hom R int.of_nat_hom).comp (to_finsupp_iso R)

/-- This is not a simp lemma, as it is usually preferable to use the lemmas about `C` and `X`
instead. -/
lemma polynomial.to_laurent_apply [semiring R] (p : R[X]) :
  p.to_laurent = p.to_finsupp.map_domain coe := rfl

/--  The `R`-algebra map, taking a polynomial with coefficients in `R` to a Laurent polynomial
with coefficients in `R`. -/
def polynomial.to_laurent_alg [comm_semiring R] :
  R[X] →ₐ[R] R[T;T⁻¹] :=
begin
  refine alg_hom.comp _ (to_finsupp_iso_alg R).to_alg_hom,
  exact (map_domain_alg_hom R R int.of_nat_hom),
end

@[simp]
lemma polynomial.to_laurent_alg_apply [comm_semiring R] (f : R[X]) :
  f.to_laurent_alg = f.to_laurent := rfl

namespace laurent_polynomial

section semiring
variables [semiring R]

lemma single_zero_one_eq_one : (single 0 1 : R[T;T⁻¹]) = (1 : R[T;T⁻¹]) := rfl

/-!  ### The functions `C` and `T`. -/
/--  The ring homomorphism `C`, including `R` into the ring of Laurent polynomials over `R` as
the constant Laurent polynomials. -/
def C : R →+* R[T;T⁻¹] :=
single_zero_ring_hom

lemma algebra_map_apply {R A : Type*} [comm_semiring R] [semiring A] [algebra R A] (r : R) :
  algebra_map R (laurent_polynomial A) r = C (algebra_map R A r) :=
rfl

/--
When we have `[comm_semiring R]`, the function `C` is the same as `algebra_map R R[T;T⁻¹]`.
(But note that `C` is defined when `R` is not necessarily commutative, in which case
`algebra_map` is not available.)
-/
lemma C_eq_algebra_map {R : Type*} [comm_semiring R] (r : R) :
  C r = algebra_map R R[T;T⁻¹] r :=
rfl

lemma single_eq_C (r : R) : single 0 r = C r := rfl

/--  The function `n ↦ T ^ n`, implemented as a sequence `ℤ → R[T;T⁻¹]`.

Using directly `T ^ n` does not work, since we want the exponents to be of Type `ℤ` and there
is no `ℤ`-power defined on `R[T;T⁻¹]`.  Using that `T` is a unit introduces extra coercions.
For these reasons, the definition of `T` is as a sequence. -/
def T (n : ℤ) : R[T;T⁻¹] := single n 1

@[simp]
lemma T_zero : (T 0 : R[T;T⁻¹]) = 1 := rfl

lemma T_add (m n : ℤ) : (T (m + n) : R[T;T⁻¹]) = T m * T n :=
by { convert single_mul_single.symm, simp [T] }

@[simp]
lemma T_pow (m : ℤ) (n : ℕ) : (T m ^ n : R[T;T⁻¹]) = T (n * m) :=
by rw [T, T, single_pow n, one_pow, nsmul_eq_mul, int.nat_cast_eq_coe_nat]

/-- The `simp` version of `mul_assoc`, in the presence of `T`'s. -/
@[simp]
lemma mul_T_assoc (f : R[T;T⁻¹]) (m n : ℤ) : f * T m * T n = f * T (m + n) :=
by simp [← T_add, mul_assoc]

@[simp]
lemma single_eq_C_mul_T (r : R) (n : ℤ) :
  (single n r : R[T;T⁻¹]) = (C r * T n : R[T;T⁻¹]) :=
by convert single_mul_single.symm; simp

-- This lemma locks in the right changes and is what Lean proved directly.
-- The actual `simp`-normal form of a Laurent monomial is `C a * T n`, whenever it can be reached.
@[simp]
lemma _root_.polynomial.to_laurent_C_mul_T (n : ℕ) (r : R) :
  ((polynomial.monomial n r).to_laurent : R[T;T⁻¹]) = C r * T n :=
show map_domain coe (monomial n r).to_finsupp = (C r * T n : R[T;T⁻¹]),
by rw [to_finsupp_monomial, map_domain_single, single_eq_C_mul_T]

@[simp]
lemma _root_.polynomial.to_laurent_C (r : R) :
  (polynomial.C r).to_laurent = C r :=
begin
  convert polynomial.to_laurent_C_mul_T 0 r,
  simp only [int.coe_nat_zero, T_zero, mul_one],
end

@[simp]
lemma _root_.polynomial.to_laurent_X :
  (polynomial.X.to_laurent : R[T;T⁻¹]) = T 1 :=
begin
  have : (polynomial.X : R[X]) = monomial 1 1,
  { simp [monomial_eq_C_mul_X] },
  simp [this, polynomial.to_laurent_C_mul_T],
end

@[simp] lemma _root_.polynomial.to_laurent_one : (polynomial.to_laurent : R[X] → R[T;T⁻¹]) 1 = 1 :=
map_one polynomial.to_laurent

@[simp]
lemma _root_.polynomial.to_laurent_C_mul_eq (r : R) (f : R[X]):
  (polynomial.C r * f).to_laurent = C r * f.to_laurent :=
by simp only [_root_.map_mul, polynomial.to_laurent_C]

@[simp]
lemma _root_.polynomial.to_laurent_X_pow (n : ℕ) :
  (X ^ n : R[X]).to_laurent = T n :=
by simp only [map_pow, polynomial.to_laurent_X, T_pow, mul_one]

@[simp]
lemma _root_.polynomial.to_laurent_C_mul_X_pow (n : ℕ) (r : R) :
  (polynomial.C r * X ^ n).to_laurent = C r * T n :=
by simp only [_root_.map_mul, polynomial.to_laurent_C, polynomial.to_laurent_X_pow]

instance invertible_T (n : ℤ) : invertible (T n : R[T;T⁻¹]) :=
{ inv_of := T (- n),
  inv_of_mul_self := by rw [← T_add, add_left_neg, T_zero],
  mul_inv_of_self := by rw [← T_add, add_right_neg, T_zero] }

@[simp]
lemma inv_of_T (n : ℤ) : ⅟ (T n : R[T;T⁻¹]) = T (- n) := rfl

lemma is_unit_T (n : ℤ) : is_unit (T n : R[T;T⁻¹]) :=
is_unit_of_invertible _

@[elab_as_eliminator] protected lemma induction_on {M : R[T;T⁻¹] → Prop} (p : R[T;T⁻¹])
  (h_C         : ∀ a, M (C a))
  (h_add       : ∀ {p q}, M p → M q → M (p + q))
  (h_C_mul_T   : ∀ (n : ℕ) (a : R), M (C a * T n) → M (C a * T (n + 1)))
  (h_C_mul_T_Z : ∀ (n : ℕ) (a : R), M (C a * T (- n)) → M (C a * T (- n - 1))) :
  M p :=
begin
  have A : ∀ {n : ℤ} {a : R}, M (C a * T n),
  { assume n a,
    apply n.induction_on,
    { simpa only [T_zero, mul_one] using h_C a },
    { exact λ m, h_C_mul_T m a },
    { exact λ m, h_C_mul_T_Z m a } },
  have B : ∀ (s : finset ℤ), M (s.sum (λ (n : ℤ), C (p.to_fun n) * T n)),
  { apply finset.induction,
    { convert h_C 0, simp only [finset.sum_empty, _root_.map_zero] },
    { assume n s ns ih, rw finset.sum_insert ns, exact h_add A ih } },
  convert B p.support,
  ext a,
  simp_rw [← single_eq_C_mul_T, finset.sum_apply', single_apply, finset.sum_ite_eq'],
  split_ifs with h h,
  { refl },
  { exact finsupp.not_mem_support_iff.mp h }
end

/--  To prove something about Laurent polynomials, it suffices to show that
* the condition is closed under taking sums, and
* it holds for monomials.
-/
@[elab_as_eliminator] protected lemma induction_on' {M : R[T;T⁻¹] → Prop} (p : R[T;T⁻¹])
  (h_add     : ∀p q, M p → M q → M (p + q))
  (h_C_mul_T : ∀(n : ℤ) (a : R), M (C a * T n)) :
  M p :=
begin
  refine p.induction_on (λ a, _) h_add _ _;
  try { exact λ n f _, h_C_mul_T _ f },
  convert h_C_mul_T 0 a,
  exact (mul_one _).symm,
end

lemma commute_T (n : ℤ) (f : R[T;T⁻¹]) : commute (T n) f :=
f.induction_on' (λ p q Tp Tq, commute.add_right Tp Tq) $ λ m a,
show T n * _ = _, by
{ rw [T, T, ← single_eq_C, single_mul_single, single_mul_single, single_mul_single],
  simp [add_comm] }

@[simp]
lemma T_mul (n : ℤ) (f : R[T;T⁻¹]) : T n * f = f * T n :=
(commute_T n f).eq

/--  `trunc : R[T;T⁻¹] →+ R[X]` maps a Laurent polynomial `f` to the polynomial whose terms of
nonnegative degree coincide with the ones of `f`.  The terms of negative degree of `f` "vanish".
`trunc` is a left-inverse to `polynomial.to_laurent`. -/
def trunc : R[T;T⁻¹] →+ R[X] :=
((to_finsupp_iso R).symm.to_add_monoid_hom).comp $
  comap_domain.add_monoid_hom $ λ a b, int.of_nat.inj

@[simp]
lemma trunc_C_mul_T (n : ℤ) (r : R) : trunc (C r * T n) = ite (0 ≤ n) (monomial n.to_nat r) 0 :=
begin
  apply (to_finsupp_iso R).injective,
  rw [← single_eq_C_mul_T, trunc, add_monoid_hom.coe_comp, function.comp_app,
    comap_domain.add_monoid_hom_apply, to_finsupp_iso_apply],
  by_cases n0 : 0 ≤ n,
  { lift n to ℕ using n0,
    erw [comap_domain_single, to_finsupp_iso_symm_apply],
    simp only [int.coe_nat_nonneg, int.to_nat_coe_nat, if_true, to_finsupp_iso_apply,
      to_finsupp_monomial] },
  { lift (- n) to ℕ using (neg_pos.mpr (not_le.mp n0)).le with m,
    rw [to_finsupp_iso_apply, to_finsupp_inj, if_neg n0],
    erw to_finsupp_iso_symm_apply,
    ext a,
    have := ((not_le.mp n0).trans_le (int.coe_zero_le a)).ne',
    simp only [coeff, comap_domain_apply, int.of_nat_eq_coe, coeff_zero, single_apply_eq_zero, this,
      forall_false_left] }
end

@[simp] lemma left_inverse_trunc_to_laurent :
  function.left_inverse (trunc : R[T;T⁻¹] → R[X]) polynomial.to_laurent :=
begin
  refine λ f, f.induction_on' _ _,
  { exact λ f g hf hg, by simp only [hf, hg, _root_.map_add] },
  { exact λ n r, by simp only [polynomial.to_laurent_C_mul_T, trunc_C_mul_T, int.coe_nat_nonneg,
      int.to_nat_coe_nat, if_true] }
end

@[simp] lemma _root_.polynomial.trunc_to_laurent (f : R[X]) : trunc f.to_laurent = f :=
left_inverse_trunc_to_laurent _

lemma _root_.polynomial.to_laurent_injective :
  function.injective (polynomial.to_laurent : R[X] → R[T;T⁻¹]) :=
left_inverse_trunc_to_laurent.injective

@[simp] lemma _root_.polynomial.to_laurent_inj (f g : R[X]) :
  f.to_laurent = g.to_laurent ↔ f = g :=
⟨λ h, polynomial.to_laurent_injective h, congr_arg _⟩

lemma exists_T_pow (f : R[T;T⁻¹]) :
  ∃ (n : ℕ) (f' : R[X]), f'.to_laurent = f * T n :=
begin
  apply f.induction_on' _ (λ n a, _); clear f,
  { rintros f g ⟨m, fn, hf⟩ ⟨n, gn, hg⟩,
    by_cases h : m ≤ n;
    refine ⟨m + n, fn * X ^ n + gn * X ^ m, _⟩;
    simp only [hf, hg, add_mul, add_comm (n : ℤ), map_add, map_mul, polynomial.to_laurent_X_pow,
      mul_T_assoc, int.coe_nat_add] },
  { cases n with n n,
    { exact ⟨0, polynomial.C a * X ^ n, by simp⟩ },
    { refine ⟨n + 1, polynomial.C a, _⟩,
      simp only [int.neg_succ_of_nat_eq, polynomial.to_laurent_C, int.coe_nat_succ, mul_T_assoc,
        add_left_neg, T_zero, mul_one] } }
end

/--  This version of `exists_T_pow` can be called as `rcases f.exists_T_pow' with ⟨n, f', rfl⟩`. -/
lemma exists_T_pow' (f : R[T;T⁻¹]) :
  ∃ (n : ℕ) (f' : R[X]), f = f'.to_laurent * T (- n) :=
begin
  rcases f.exists_T_pow with ⟨n, f', hf⟩,
  exact ⟨n, f', by simp [hf]⟩,
end

/--  Suppose that `Q` is a statement about Laurent polynomials such that
* `Q` is true on *ordinary* polynomials;
* `Q (f * T)` implies `Q f`;
it follow that `Q` is true on all Laurent polynomials. -/
lemma reduce_to_polynomial_of_mul_T (f : R[T;T⁻¹]) {Q : R[T;T⁻¹] → Prop}
  (Qf : ∀ (f : R[X]), Q f.to_laurent)
  (QT : ∀ f, Q (f * T 1) → Q f) :
  Q f :=
begin
  rcases f.exists_T_pow' with ⟨n, f', rfl⟩,
  induction n with n hn,
  { simpa using Qf _ },
  { convert QT _ _,
    simpa using hn }
end

instance : module R[X] R[T;T⁻¹] :=
{ smul      := λ f l, f.to_laurent * l,
  one_smul  := λ f,     by simp only [map_one, one_mul],
  mul_smul  := λ f g l, by simp only [mul_assoc, _root_.map_mul],
  smul_add  := λ f x y, by simp only [mul_add],
  smul_zero := λ f,     by simp only [mul_zero],
  add_smul  := λ f g x, by simp only [add_mul, _root_.map_add],
  zero_smul := λ f,     by simp only [_root_.map_zero, zero_mul] }

end semiring

section comm_semiring
variable [comm_semiring R]

/--  Laurent polynomials are an algebra over polynomials.  This is not an instance since it might
create typeclass diamonds. -/
def algebra_polynomial (R : Type*) [comm_semiring R] : algebra R[X] R[T;T⁻¹] :=
{ commutes' := λ f l, by simp [mul_comm],
  smul_def' := λ f l, rfl,
  .. ((map_domain_ring_hom R int.of_nat_hom).comp
    (to_finsupp_iso R).to_ring_hom : R[X] →+* R[T;T⁻¹]) }

lemma algebra_map_X_pow (n : ℕ) :
  @algebra_map R[X] R[T;T⁻¹] _ _ (algebra_polynomial R) (X ^ n) = T n :=
polynomial.to_laurent_X_pow n

@[simp]
lemma algebra_map_eq_to_laurent (f : R[X]) :
  @algebra_map R[X] R[T;T⁻¹] _ _ (algebra_polynomial R) f = f.to_laurent :=
rfl

lemma is_localization :
  @is_localization _ _ (submonoid.closure ({X} : set R[X])) R[T;T⁻¹] _ (algebra_polynomial R) :=
{ map_units := λ t, begin
    cases t with t ht,
    rcases submonoid.mem_closure_singleton.mp ht with ⟨n, rfl⟩,
    simp only [is_unit_T n, set_like.coe_mk, algebra_map_eq_to_laurent, polynomial.to_laurent_X_pow]
  end,
  surj := λ f, begin
    rcases f.exists_T_pow' with ⟨n, f', rfl⟩,
    have := (submonoid.closure ({X} : set R[X])).pow_mem (submonoid.mem_closure_singleton_self) n,
    refine ⟨(f', ⟨_, this⟩), _⟩,
    simp only [set_like.coe_mk, algebra_map_eq_to_laurent, polynomial.to_laurent_X_pow, mul_T_assoc,
      add_left_neg, T_zero, mul_one],
  end,
  eq_iff_exists := λ f g, begin
    rw [algebra_map_eq_to_laurent, algebra_map_eq_to_laurent, polynomial.to_laurent_inj],
    refine ⟨_, _⟩,
    { rintro rfl,
      exact ⟨1, rfl⟩ },
    { rintro ⟨⟨h, hX⟩, h⟩,
      rcases submonoid.mem_closure_singleton.mp hX with ⟨n, rfl⟩,
      rw [mul_comm, mul_comm _ ↑_] at h,
      exact mul_X_pow_injective n h }
  end }

end comm_semiring

end laurent_polynomial<|MERGE_RESOLUTION|>--- conflicted
+++ resolved
@@ -45,17 +45,10 @@
 Any comments or suggestions for improvements is greatly appreciated!
 
 ##  Future work
-<<<<<<< HEAD
 Lots is missing!
-(Riccardo) giving a morphism (as `R`-alg, so in the commutative case) from `R[T,T⁻¹]` to `S` is
-the same as choosing a unit of `S`.
-=======
-Lots is missing!  I would certainly like to show that `R[T;T⁻¹]` is the localization of `R[X]`
-inverting `X`.  This should be mostly in place, given `exists_T_pow` (which is part of PR #13415).
 (Riccardo) add inclusion into Laurent series.
 (Riccardo) giving a morphism (as `R`-alg, so in the commutative case)
 from `R[T,T⁻¹]` to `S` is the same as choosing a unit of `S`.
->>>>>>> c892370c
 -/
 
 open_locale polynomial big_operators
