/-
Copyright (c) 2018 Chris Hughes. All rights reserved.
Released under Apache 2.0 license as described in the file LICENSE.
Authors: Chris Hughes, Johannes Hölzl, Scott Morrison, Jens Wagemaker
-/
import tactic.ring_exp
import tactic.chain
import algebra.monoid_algebra
import data.finset.sort

/-!
# Theory of univariate polynomials

Polynomials are represented as `add_monoid_algebra R ℕ`, where `R` is a commutative semiring.
In this file, we define `polynomial`, provide basic instances, and prove an `ext` lemma.
-/

noncomputable theory

/-- `polynomial R` is the type of univariate polynomials over `R`.

Polynomials should be seen as (semi-)rings with the additional constructor `X`.
The embedding from `R` is called `C`. -/
def polynomial (R : Type*) [semiring R] := add_monoid_algebra R ℕ

open finsupp add_monoid_algebra
open_locale big_operators

namespace polynomial
universes u
variables {R : Type u} {a : R} {m n : ℕ}

section semiring
variables [semiring R] {p q : polynomial R}

instance : inhabited (polynomial R) := add_monoid_algebra.inhabited _ _
instance : semiring (polynomial R) := add_monoid_algebra.semiring
instance {S} [semiring S] [semimodule S R] : semimodule S (polynomial R) :=
add_monoid_algebra.semimodule

instance [subsingleton R] : unique (polynomial R) := add_monoid_algebra.unique

@[simp] lemma support_zero : (0 : polynomial R).support = ∅ := rfl

/-- `monomial s a` is the monomial `a * X^s` -/
def monomial (n : ℕ) : R →ₗ[R] polynomial R := finsupp.lsingle n

lemma monomial_zero_right (n : ℕ) :
  monomial n (0 : R) = 0 :=
finsupp.single_zero

lemma monomial_def (n : ℕ) (a : R) : monomial n a = finsupp.single n a := rfl

lemma monomial_add (n : ℕ) (r s : R) :
  monomial n (r + s) = monomial n r + monomial n s :=
finsupp.single_add

lemma monomial_mul_monomial (n m : ℕ) (r s : R) :
  monomial n r * monomial m s = monomial (n + m) (r * s) :=
add_monoid_algebra.single_mul_single

lemma smul_monomial {S} [semiring S] [semimodule S R] (a : S) (n : ℕ) (b : R) :
  a • monomial n b = monomial n (a • b) :=
finsupp.smul_single _ _ _

/-- `X` is the polynomial variable (aka indeterminant). -/
def X : polynomial R := monomial 1 1

/-- `X` commutes with everything, even when the coefficients are noncommutative. -/
lemma X_mul : X * p = p * X :=
by { ext, simp [X, monomial, add_monoid_algebra.mul_apply, sum_single_index, add_comm] }

lemma X_pow_mul {n : ℕ} : X^n * p = p * X^n :=
begin
  induction n with n ih,
  { simp, },
  { conv_lhs { rw pow_succ', },
    rw [mul_assoc, X_mul, ←mul_assoc, ih, mul_assoc, ←pow_succ'], }
end

lemma X_pow_mul_assoc {n : ℕ} : (p * X^n) * q = (p * q) * X^n :=
by rw [mul_assoc, X_pow_mul, ←mul_assoc]

lemma commute_X (p : polynomial R) : commute X p := X_mul

/-- coeff p n is the coefficient of X^n in p -/
def coeff (p : polynomial R) : ℕ → R := @coe_fn (ℕ →₀ R) _ p

@[simp] lemma coeff_mk (s) (f) (h) : coeff (finsupp.mk s f h : polynomial R) = f := rfl

lemma coeff_monomial : coeff (monomial n a) m = if n = m then a else 0 :=
by { dsimp [monomial, coeff], rw finsupp.single_apply, congr }

@[simp] lemma coeff_zero (n : ℕ) : coeff (0 : polynomial R) n = 0 := rfl

@[simp] lemma coeff_one_zero : coeff (1 : polynomial R) 0 = 1 := coeff_monomial

@[simp] lemma coeff_X_one : coeff (X : polynomial R) 1 = 1 := coeff_monomial

@[simp] lemma coeff_X_zero : coeff (X : polynomial R) 0 = 0 := coeff_monomial

lemma coeff_X : coeff (X : polynomial R) n = if 1 = n then 1 else 0 := coeff_monomial

lemma coeff_X_of_ne_one {n : ℕ} (hn : n ≠ 1) : coeff (X : polynomial R) n = 0 :=
by rw [coeff_X, if_neg hn.symm]

theorem ext_iff {p q : polynomial R} : p = q ↔ ∀ n, coeff p n = coeff q n :=
finsupp.ext_iff

@[ext] lemma ext {p q : polynomial R} : (∀ n, coeff p n = coeff q n) → p = q :=
finsupp.ext

@[ext] lemma add_hom_ext' {M : Type*} [add_monoid M] {f g : polynomial R →+ M}
  (h : ∀ n, f.comp (monomial n).to_add_monoid_hom = g.comp (monomial n).to_add_monoid_hom) :
  f = g :=
finsupp.add_hom_ext' h

lemma add_hom_ext {M : Type*} [add_monoid M] {f g : polynomial R →+ M}
  (h : ∀ n a, f (monomial n a) = g (monomial n a)) :
  f = g :=
finsupp.add_hom_ext h

@[ext] lemma lhom_ext' {M : Type*} [add_comm_monoid M] [semimodule R M] {f g : polynomial R →ₗ[R] M}
  (h : ∀ n, f.comp (monomial n) = g.comp (monomial n)) :
  f = g :=
finsupp.lhom_ext' h

-- this has the same content as the subsingleton
lemma eq_zero_of_eq_zero (h : (0 : R) = (1 : R)) (p : polynomial R) : p = 0 :=
by rw [←one_smul R p, ←h, zero_smul]

lemma support_monomial (n) (a : R) (H : a ≠ 0) : (monomial n a).support = singleton n :=
finsupp.support_single_ne_zero H

lemma support_monomial' (n) (a : R) : (monomial n a).support ⊆ singleton n :=
finsupp.support_single_subset

lemma X_pow_eq_monomial (n) : X ^ n = monomial n (1:R) :=
begin
  induction n with n hn,
  { refl, },
  { rw [pow_succ', hn, X, monomial_mul_monomial, one_mul] },
end

lemma support_X_pow (H : ¬ (1:R) = 0) (n : ℕ) : (X^n : polynomial R).support = singleton n :=
begin
  convert support_monomial n 1 H,
  exact X_pow_eq_monomial n,
end

lemma support_X_empty (H : (1:R)=0) : (X : polynomial R).support = ∅ :=
begin
  rw [X, H, monomial_zero_right, support_zero],
end

lemma support_X (H : ¬ (1 : R) = 0) : (X : polynomial R).support = singleton 1 :=
begin
  rw [← pow_one X, support_X_pow H 1],
end

lemma monomial_left_inj {R : Type*} [semiring R] {a : R} (ha : a ≠ 0) {i j : ℕ} :
  (monomial i a) = (monomial j a) ↔ i = j :=
finsupp.single_left_inj ha

end semiring

section comm_semiring
variables [comm_semiring R]

instance : comm_semiring (polynomial R) := add_monoid_algebra.comm_semiring

end comm_semiring

section ring
variables [ring R]

instance : ring (polynomial R) := add_monoid_algebra.ring

@[simp] lemma coeff_neg (p : polynomial R) (n : ℕ) : coeff (-p) n = -coeff p n := rfl

@[simp]
lemma coeff_sub (p q : polynomial R) (n : ℕ) : coeff (p - q) n = coeff p n - coeff q n := rfl

<<<<<<< HEAD
lemma monomial_neg (n : ℕ) (a : R) : monomial n (-a) = -(monomial n a) :=
=======
@[simp] lemma monomial_neg (n : ℕ) (a : R) : monomial n (-a) = -(monomial n a) :=
>>>>>>> c3c029e4
by rw [eq_neg_iff_add_eq_zero, ←monomial_add, neg_add_self, monomial_zero_right]

end ring

instance [comm_ring R] : comm_ring (polynomial R) := add_monoid_algebra.comm_ring

section nonzero_semiring

variables [semiring R] [nontrivial R]
instance : nontrivial (polynomial R) := add_monoid_algebra.nontrivial

lemma X_ne_zero : (X : polynomial R) ≠ 0 :=
mt (congr_arg (λ p, coeff p 1)) (by simp)

end nonzero_semiring

section repr
variables [semiring R]
local attribute [instance, priority 100] classical.prop_decidable

instance [has_repr R] : has_repr (polynomial R) :=
⟨λ p, if p = 0 then "0"
  else (p.support.sort (≤)).foldr
    (λ n a, a ++ (if a = "" then "" else " + ") ++
      if n = 0
        then "C (" ++ repr (coeff p n) ++ ")"
        else if n = 1
          then if (coeff p n) = 1 then "X" else "C (" ++ repr (coeff p n) ++ ") * X"
          else if (coeff p n) = 1 then "X ^ " ++ repr n
            else "C (" ++ repr (coeff p n) ++ ") * X ^ " ++ repr n) ""⟩

end repr

end polynomial<|MERGE_RESOLUTION|>--- conflicted
+++ resolved
@@ -181,11 +181,7 @@
 @[simp]
 lemma coeff_sub (p q : polynomial R) (n : ℕ) : coeff (p - q) n = coeff p n - coeff q n := rfl
 
-<<<<<<< HEAD
-lemma monomial_neg (n : ℕ) (a : R) : monomial n (-a) = -(monomial n a) :=
-=======
 @[simp] lemma monomial_neg (n : ℕ) (a : R) : monomial n (-a) = -(monomial n a) :=
->>>>>>> c3c029e4
 by rw [eq_neg_iff_add_eq_zero, ←monomial_add, neg_add_self, monomial_zero_right]
 
 end ring
