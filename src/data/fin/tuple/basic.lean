--- conflicted
+++ resolved
@@ -78,22 +78,6 @@
       rw [update_noteq h', update_noteq this, cons_succ] } }
 end
 
-<<<<<<< HEAD
-@[simp] lemma cons_eq_cons {x₀ y₀ : α 0} {x y : Π i : fin n, α (i.succ)} :
-  cons x₀ x = cons y₀ y ↔ x₀ = y₀ ∧ x = y :=
-function.funext_iff.trans
-  ⟨λ h, ⟨h 0, funext $ λ i, by simpa using h (fin.succ i)⟩,  λ h, h.1 ▸ h.2 ▸ λ _, rfl⟩
-
-/-- As a map from the first element to a concatenation function, `fin.cons` is injective. -/
-lemma cons_injective [∀ i, nonempty (α i)] : function.injective (@cons n α) :=
-λ x₀ y₀ h, congr_fun (congr_fun h $ λ j, nonempty.some $ by apply_instance) 0
-
-lemma cons_left_injective (x : Π i : fin n, α (i.succ)) : function.injective (λ x₀, cons x₀ x) :=
-λ x y h, congr_fun h 0
-
-lemma cons_right_injective (x₀ : α 0) : function.injective (cons x₀) :=
-λ x y h, by simpa only [tail_cons] using congr_arg fin.tail h
-=======
 /-- As a binary function, `fin.cons` is injective. -/
 lemma cons_injective2 : function.injective2 (@cons n α) :=
 λ x₀ y₀ x y h, ⟨congr_fun h 0, funext $ λ i, by simpa using congr_fun h (fin.succ i)⟩
@@ -107,7 +91,6 @@
 
 lemma cons_right_injective (x₀ : α 0) : function.injective (cons x₀) :=
 cons_injective2.right _
->>>>>>> 429c6e35
 
 /-- Adding an element at the beginning of a tuple and then updating it amounts to adding it
 directly. -/
@@ -133,12 +116,6 @@
     rw [← this, tail, cons_succ] }
 end
 
-<<<<<<< HEAD
-@[elab_as_eliminator]
-lemma cons_induction {P : (Π i : fin n.succ, α i) → Prop}
-  (h : ∀ x₀ x, P (fin.cons x₀ x)) (x : (Π i : fin n.succ, α i)) : P x :=
-cons_self_tail x ▸ h (x 0) (tail x)
-=======
 /-- Recurse on an `n+1`-tuple by splitting it into a single element and an `n`-tuple. -/
 @[elab_as_eliminator]
 def cons_induction {P : (Π i : fin n.succ, α i) → Sort v}
@@ -153,7 +130,6 @@
   congr',
   exact tail_cons _ _
 end
->>>>>>> 429c6e35
 
 /-- Updating the first element of a tuple does not change the tail. -/
 @[simp] lemma tail_update_zero : tail (update q 0 z) = tail q :=
