--- conflicted
+++ resolved
@@ -270,26 +270,11 @@
 
 lemma pairwise_of_forall_mem_list {l : list α} {r : α → α → Prop} (h : ∀ (a ∈ l) (b ∈ l), r a b) :
   l.pairwise r :=
-<<<<<<< HEAD
-begin
-  classical,
-  refine pairwise_of_reflexive_on_dupl_of_forall_ne (λ a ha', _) (λ a ha b hb _, h a ha b hb),
-  have ha : a ∈ l := list.one_le_count_iff_mem.1 ha'.le,
-  exact h a ha a ha
-end
-
-lemma pairwise_of_reflexive_of_forall_ne {l : list α} {r : α → α → Prop}
-  (hr : reflexive r) (h : ∀ (a ∈ l) (b ∈ l), a ≠ b → r a b) : l.pairwise r :=
-begin
-  classical,
-  exact pairwise_of_reflexive_on_dupl_of_forall_ne (λ _ _, hr _) h
-=======
 begin
   classical,
   refine pairwise_of_reflexive_on_dupl_of_forall_ne (λ a ha', _) (λ a ha b hb _, h a ha b hb),
   have ha := list.one_le_count_iff_mem.1 ha'.le,
   exact h a ha a ha
->>>>>>> 6fe0c3b1
 end
 
 lemma pairwise_of_reflexive_of_forall_ne {l : list α} {r : α → α → Prop}
