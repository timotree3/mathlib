--- conflicted
+++ resolved
@@ -1184,187 +1184,6 @@
   { exact nat.div_eq_zero (m.mod_lt n.succ_pos) }
 end
 
-<<<<<<< HEAD
-/-! ### `pow` -/
-
--- This is redundant with `canonically_ordered_semiring.pow_le_pow_of_le_left`,
--- but `canonically_ordered_semiring` is not such an obvious abstraction, and also quite long.
--- So, we leave a version in the `nat` namespace as well.
--- (The global `pow_le_pow_of_le_left` needs an extra hypothesis `0 ≤ x`.)
-protected theorem pow_le_pow_of_le_left {x y : ℕ} (H : x ≤ y) : ∀ i : ℕ, x^i ≤ y^i :=
-canonically_ordered_semiring.pow_le_pow_of_le_left H
-
-theorem pow_le_pow_of_le_right {x : ℕ} (H : x > 0) {i : ℕ} : ∀ {j}, i ≤ j → x^i ≤ x^j
-| 0        h := by rw eq_zero_of_le_zero h; apply le_refl
-| (succ j) h := h.lt_or_eq_dec.elim
-  (λhl, by rw [pow_succ', ← nat.mul_one (x^i)]; exact
-    nat.mul_le_mul (pow_le_pow_of_le_right $ le_of_lt_succ hl) H)
-  (λe, by rw e; refl)
-
-theorem pow_lt_pow_of_lt_left {x y : ℕ} (H : x < y) {i} (h : 0 < i) : x^i < y^i :=
-begin
-  cases i with i, { exact absurd h (not_lt_zero _) },
-  rw [pow_succ', pow_succ'],
-  exact nat.mul_lt_mul' (nat.pow_le_pow_of_le_left (le_of_lt H) _) H
-    (pow_pos (lt_of_le_of_lt (zero_le _) H) _)
-end
-
-theorem pow_lt_pow_of_lt_right {x : ℕ} (H : x > 1) {i j : ℕ} (h : i < j) : x^i < x^j :=
-begin
-  have xpos := lt_of_succ_lt H,
-  refine lt_of_lt_of_le _ (pow_le_pow_of_le_right xpos h),
-  rw [← nat.mul_one (x^i), pow_succ'],
-  exact nat.mul_lt_mul_of_pos_left H (pow_pos xpos _)
-end
-
--- TODO: Generalize?
-lemma pow_lt_pow_succ {p : ℕ} (h : 1 < p) (n : ℕ) : p^n < p^(n+1) :=
-suffices 1*p^n < p*p^n, by simpa [pow_succ],
-nat.mul_lt_mul_of_pos_right h (pow_pos (lt_of_succ_lt h) n)
-
-lemma lt_pow_self {p : ℕ} (h : 1 < p) : ∀ n : ℕ, n < p ^ n
-| 0 := by simp [zero_lt_one]
-| (n+1) := calc
-  n + 1 < p^n + 1 : nat.add_lt_add_right (lt_pow_self _) _
-    ... ≤ p ^ (n+1) : pow_lt_pow_succ h _
-
-lemma lt_two_pow (n : ℕ) : n < 2^n :=
-lt_pow_self dec_trivial n
-
-lemma one_le_pow (n m : ℕ) (h : 0 < m) : 1 ≤ m^n :=
-by { rw ←one_pow n, exact nat.pow_le_pow_of_le_left h n }
-lemma one_le_pow' (n m : ℕ) : 1 ≤ (m+1)^n := one_le_pow n (m+1) (succ_pos m)
-
-lemma one_le_two_pow (n : ℕ) : 1 ≤ 2^n := one_le_pow n 2 dec_trivial
-
-lemma one_lt_pow (n m : ℕ) (h₀ : 0 < n) (h₁ : 1 < m) : 1 < m^n :=
-by { rw ←one_pow n, exact pow_lt_pow_of_lt_left h₁ h₀ }
-lemma one_lt_pow' (n m : ℕ) : 1 < (m+2)^(n+1) :=
-one_lt_pow (n+1) (m+2) (succ_pos n) (nat.lt_of_sub_eq_succ rfl)
-
-lemma one_lt_two_pow (n : ℕ) (h₀ : 0 < n) : 1 < 2^n := one_lt_pow n 2 h₀ dec_trivial
-lemma one_lt_two_pow' (n : ℕ) : 1 < 2^(n+1) := one_lt_pow (n+1) 2 (succ_pos n) dec_trivial
-
-lemma pow_right_strict_mono {x : ℕ} (k : 2 ≤ x) : strict_mono (λ (n : ℕ), x^n) :=
-λ _ _, pow_lt_pow_of_lt_right k
-
-lemma pow_le_iff_le_right {x m n : ℕ} (k : 2 ≤ x) : x^m ≤ x^n ↔ m ≤ n :=
-strict_mono.le_iff_le (pow_right_strict_mono k)
-
-lemma pow_lt_iff_lt_right {x m n : ℕ} (k : 2 ≤ x) : x^m < x^n ↔ m < n :=
-strict_mono.lt_iff_lt (pow_right_strict_mono k)
-
-lemma pow_right_injective {x : ℕ} (k : 2 ≤ x) : function.injective (λ (n : ℕ), x^n) :=
-strict_mono.injective (pow_right_strict_mono k)
-
-lemma pow_left_strict_mono {m : ℕ} (k : 1 ≤ m) : strict_mono (λ (x : ℕ), x^m) :=
-λ _ _ h, pow_lt_pow_of_lt_left h k
-
-lemma mul_lt_mul_pow_succ {n a q : ℕ} (a0 : 0 < a) (q1 : 1 < q) :
-  n * q < a * q ^ (n + 1) :=
-begin
-  rw [pow_succ', ← mul_assoc, mul_lt_mul_right (zero_lt_one.trans q1)],
-  exact lt_mul_of_one_le_of_lt (nat.succ_le_iff.mpr a0) (nat.lt_pow_self q1 n),
-end
-
-end nat
-
-lemma strict_mono.nat_pow {n : ℕ} (hn : 1 ≤ n) {f : ℕ → ℕ} (hf : strict_mono f) :
-  strict_mono (λ m, (f m) ^ n) :=
-(nat.pow_left_strict_mono hn).comp hf
-
-namespace nat
-
-lemma pow_le_iff_le_left {m x y : ℕ} (k : 1 ≤ m) : x^m ≤ y^m ↔ x ≤ y :=
-strict_mono.le_iff_le (pow_left_strict_mono k)
-
-lemma pow_lt_iff_lt_left {m x y : ℕ} (k : 1 ≤ m) : x^m < y^m ↔ x < y :=
-strict_mono.lt_iff_lt (pow_left_strict_mono k)
-
-lemma pow_left_injective {m : ℕ} (k : 1 ≤ m) : function.injective (λ (x : ℕ), x^m) :=
-strict_mono.injective (pow_left_strict_mono k)
-
-theorem sq_sub_sq (a b : ℕ) : a ^ 2 - b ^ 2 = (a + b) * (a - b) :=
-by { rw [sq, sq], exact nat.mul_self_sub_mul_self_eq a b }
-
-alias nat.sq_sub_sq ← nat.pow_two_sub_pow_two
-
-/-! ### `pow` and `mod` / `dvd` -/
-
-theorem mod_pow_succ {b : ℕ} (b_pos : 0 < b) (w m : ℕ)
-: m % (b^succ w) = b * (m/b % b^w) + m % b :=
-begin
-  apply nat.strong_induction_on m,
-  clear m,
-  intros p IH,
-  cases lt_or_ge p (b^succ w) with h₁ h₁,
-  -- base case: p < b^succ w
-  { have h₂ : p / b < b^w,
-    { rw [div_lt_iff_lt_mul p _ b_pos],
-      simpa [pow_succ'] using h₁ },
-    rw [mod_eq_of_lt h₁, mod_eq_of_lt h₂],
-    simp [div_add_mod] },
-  -- step: p ≥ b^succ w
-  { -- Generate condition for induction hypothesis
-    have h₂ : p - b^succ w < p,
-    { apply sub_lt_of_pos_le _ _ (pow_pos b_pos _) h₁ },
-
-    -- Apply induction
-    rw [mod_eq_sub_mod h₁, IH _ h₂],
-    -- Normalize goal and h1
-    simp only [pow_succ],
-    simp only [ge, pow_succ] at h₁,
-    -- Pull subtraction outside mod and div
-    rw [sub_mul_mod _ _ _ h₁, sub_mul_div _ _ _ h₁],
-    -- Cancel subtraction inside mod b^w
-    have p_b_ge :  b^w ≤ p / b,
-    { rw [le_div_iff_mul_le _ _ b_pos, mul_comm],
-      exact h₁ },
-    rw [eq.symm (mod_eq_sub_mod p_b_ge)] }
-end
-
-lemma pow_dvd_pow_iff_pow_le_pow {k l : ℕ} : Π {x : ℕ} (w : 0 < x), x^k ∣ x^l ↔ x^k ≤ x^l
-| (x+1) w :=
-begin
-  split,
-  { intro a, exact le_of_dvd (pow_pos (succ_pos x) l) a, },
-  { intro a, cases x with x,
-    { simp only [one_pow], },
-    { have le := (pow_le_iff_le_right (le_add_left _ _)).mp a,
-      use (x+2)^(l-k),
-      rw [←pow_add, add_comm k, nat.sub_add_cancel le], } }
-end
-
-/-- If `1 < x`, then `x^k` divides `x^l` if and only if `k` is at most `l`. -/
-lemma pow_dvd_pow_iff_le_right {x k l : ℕ} (w : 1 < x) : x^k ∣ x^l ↔ k ≤ l :=
-by rw [pow_dvd_pow_iff_pow_le_pow (lt_of_succ_lt w), pow_le_iff_le_right w]
-
-lemma pow_dvd_pow_iff_le_right' {b k l : ℕ} : (b+2)^k ∣ (b+2)^l ↔ k ≤ l :=
-pow_dvd_pow_iff_le_right (nat.lt_of_sub_eq_succ rfl)
-
-lemma not_pos_pow_dvd : ∀ {p k : ℕ} (hp : 1 < p) (hk : 1 < k), ¬ p^k ∣ p
-| (succ p) (succ k) hp hk h :=
-  have succ p * (succ p)^k ∣ succ p * 1, by simpa [pow_succ] using h,
-  have (succ p) ^ k ∣ 1, from dvd_of_mul_dvd_mul_left (succ_pos _) this,
-  have he : (succ p) ^ k = 1, from eq_one_of_dvd_one this,
-  have k < (succ p) ^ k, from lt_pow_self hp k,
-  have k < 1, by rwa [he] at this,
-  have k = 0, from eq_zero_of_le_zero $ le_of_lt_succ this,
-  have 1 < 1, by rwa [this] at hk,
-  absurd this dec_trivial
-
-lemma pow_dvd_of_le_of_pow_dvd {p m n k : ℕ} (hmn : m ≤ n) (hdiv : p ^ n ∣ k) : p ^ m ∣ k :=
-have p ^ m ∣ p ^ n, from pow_dvd_pow _ hmn,
-dvd_trans this hdiv
-
-lemma dvd_of_pow_dvd {p k m : ℕ} (hk : 1 ≤ k) (hpk : p^k ∣ m) : p ∣ m :=
-by rw ←pow_one p; exact pow_dvd_of_le_of_pow_dvd hk hpk
-
-lemma pow_div {x m n : ℕ} (h : n ≤ m) (hx : 0 < x) : x ^ m / x ^ n = x ^ (m - n) :=
-by rw [nat.div_eq_iff_eq_mul_left (pow_pos hx n) (pow_dvd_pow _ h), pow_sub_mul_pow _ h]
-
-=======
->>>>>>> 832aff84
 /-- `m` is not divisible by `n` iff it is between `n * k` and `n * (k + 1)` for some `k`. -/
 lemma exists_lt_and_lt_iff_not_dvd (m : ℕ) {n : ℕ} (hn : 0 < n) :
   (∃ k, n * k < m ∧ m < n * (k + 1)) ↔ ¬ n ∣ m :=
