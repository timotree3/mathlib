--- conflicted
+++ resolved
@@ -317,21 +317,19 @@
   { rintro ⟨c, rfl⟩, rw factorization_mul hd (right_ne_zero_of_mul hn), simp },
 end
 
-<<<<<<< HEAD
-lemma factorization_le_factorization_mul_left {p a b : ℕ} (hb : b ≠ 0) :
-  a.factorization p ≤ (a * b).factorization p :=
-begin
-  rcases a.eq_zero_or_pos with rfl | ha,
+lemma factorization_le_factorization_mul_left {a b : ℕ} (hb : b ≠ 0) :
+  a.factorization ≤ (a * b).factorization :=
+begin
+  rcases eq_or_ne a 0 with rfl | ha,
   { simp },
-  { rw [←factors_count_eq, ←factors_count_eq, perm.count_eq (perm_factors_mul ha.ne' hb)],
-    simp }
-end
-
-lemma factorization_le_factorization_mul_right {p a b : ℕ} (ha : a ≠ 0) :
-  b.factorization p ≤ (a * b).factorization p :=
+  rw [factorization_le_iff_dvd ha $ mul_ne_zero ha hb],
+  exact dvd.intro b rfl
+end
+
+lemma factorization_le_factorization_mul_right {a b : ℕ} (ha : a ≠ 0) :
+  b.factorization ≤ (a * b).factorization :=
 by { rw mul_comm, apply factorization_le_factorization_mul_left ha }
 
-=======
 lemma prime_pow_dvd_iff_le_factorization (p k n : ℕ) (pp : prime p) (hn : n ≠ 0) :
   p ^ k ∣ n ↔ k ≤ n.factorization p :=
 by rw [←factorization_le_iff_dvd (pow_pos pp.pos k).ne' hn, pp.factorization_pow, single_le_iff]
@@ -345,8 +343,7 @@
   exact le_of_dvd ha.bot_lt hab,
 end
 
-@[simp]
-lemma div_factorization_eq_tsub_of_dvd {d n : ℕ} (hn : n ≠ 0) (h : d ∣ n) :
+@[simp] lemma div_factorization_eq_tsub_of_dvd {d n : ℕ} (hn : n ≠ 0) (h : d ∣ n) :
   (n / d).factorization = n.factorization - d.factorization :=
 begin
   have hd : d ≠ 0 := ne_zero_of_dvd_ne_zero hn h,
@@ -370,16 +367,8 @@
       lt_self_iff_false] at hp },
 end
 
-lemma pow_factorization_dvd (p d : ℕ) : p ^ d.factorization p ∣ d :=
-begin
-  rcases eq_or_ne d 0 with rfl | hd, { simp },
-  by_cases pp : prime p,
-  { rw prime_pow_dvd_iff_le_factorization p _ d pp hd },
-  { rw factorization_eq_zero_of_non_prime d p pp, simp },
-end
-
 lemma dvd_iff_prime_pow_dvd_dvd {n d : ℕ} (hd : d ≠ 0) (hn : n ≠ 0) :
-  d ∣ n ↔ ∀ p k : ℕ, prime p → p^k ∣ d → p^k ∣ n :=
+  d ∣ n ↔ ∀ p k : ℕ, prime p → p ^ k ∣ d → p ^ k ∣ n :=
 begin
   split,
   { exact λ h p k pp hpkd, dvd_trans hpkd h },
@@ -387,10 +376,9 @@
     rw [←factorization_le_iff_dvd hd hn, finsupp.le_def],
     intros p,
     by_cases pp : prime p, swap,
-    { rw factorization_eq_zero_of_non_prime d p pp, exact zero_le' },
+    { rw factorization_eq_zero_of_non_prime d p pp, exact nat.zero_le _ },
     rw ←prime_pow_dvd_iff_le_factorization p _ n pp hn,
-    exact h p _ pp (pow_factorization_dvd p _) },
-end
->>>>>>> 21cea47a
+    exact h p _ pp (pow_factorization_dvd _ _) },
+end
 
 end nat