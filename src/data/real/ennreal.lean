/-
Copyright (c) 2017 Johannes Hölzl. All rights reserved.
Released under Apache 2.0 license as described in the file LICENSE.
Authors: Johannes Hölzl, Yury Kudryashov
-/
import data.real.nnreal

/-!
# Extended non-negative reals

We define `ennreal = ℝ≥0∞ := with_top ℝ≥0` to be the type of extended nonnegative real numbers,
i.e., the interval `[0, +∞]`. This type is used as the codomain of a `measure_theory.measure`,
and of the extended distance `edist` in a `emetric_space`.
In this file we define some algebraic operations and a linear order on `ℝ≥0∞`
and prove basic properties of these operations, order, and conversions to/from `ℝ`, `ℝ≥0`, and `ℕ`.

## Main definitions

* `ℝ≥0∞`: the extended nonnegative real numbers `[0, ∞]`; defined as `with_top ℝ≥0`; it is
  equipped with the following structures:

  - coercion from `ℝ≥0` defined in the natural way;

  - the natural structure of a complete dense linear order: `↑p ≤ ↑q ↔ p ≤ q` and `∀ a, a ≤ ∞`;

  - `a + b` is defined so that `↑p + ↑q = ↑(p + q)` for `(p q : ℝ≥0)` and `a + ∞ = ∞ + a = ∞`;

  - `a * b` is defined so that `↑p * ↑q = ↑(p * q)` for `(p q : ℝ≥0)`, `0 * ∞ = ∞ * 0 = 0`, and `a *
    ∞ = ∞ * a = ∞` for `a ≠ 0`;

  - `a - b` is defined as the minimal `d` such that `a ≤ d + b`; this way we have
    `↑p - ↑q = ↑(p - q)`, `∞ - ↑p = ∞`, `↑p - ∞ = ∞ - ∞ = 0`; note that there is no negation, only
    subtraction;

  - `a⁻¹` is defined as `Inf {b | 1 ≤ a * b}`. This way we have `(↑p)⁻¹ = ↑(p⁻¹)` for
    `p : ℝ≥0`, `p ≠ 0`, `0⁻¹ = ∞`, and `∞⁻¹ = 0`.

  - `a / b` is defined as `a * b⁻¹`.

  The addition and multiplication defined this way together with `0 = ↑0` and `1 = ↑1` turn
  `ℝ≥0∞` into a canonically ordered commutative semiring of characteristic zero.

* Coercions to/from other types:

  - coercion `ℝ≥0 → ℝ≥0∞` is defined as `has_coe`, so one can use `(p : ℝ≥0)` in a context that
    expects `a : ℝ≥0∞`, and Lean will apply `coe` automatically;

  - `ennreal.to_nnreal` sends `↑p` to `p` and `∞` to `0`;

  - `ennreal.to_real := coe ∘ ennreal.to_nnreal` sends `↑p`, `p : ℝ≥0` to `(↑p : ℝ)` and `∞` to `0`;

  - `ennreal.of_real := coe ∘ real.to_nnreal` sends `x : ℝ` to `↑⟨max x 0, _⟩`

  - `ennreal.ne_top_equiv_nnreal` is an equivalence between `{a : ℝ≥0∞ // a ≠ 0}` and `ℝ≥0`.

## Implementation notes

We define a `can_lift ℝ≥0∞ ℝ≥0` instance, so one of the ways to prove theorems about an `ℝ≥0∞`
number `a` is to consider the cases `a = ∞` and `a ≠ ∞`, and use the tactic `lift a to ℝ≥0 using ha`
in the second case. This instance is even more useful if one already has `ha : a ≠ ∞` in the
context, or if we have `(f : α → ℝ≥0∞) (hf : ∀ x, f x ≠ ∞)`.

## Notations

* `ℝ≥0∞`: the type of the extended nonnegative real numbers;
* `ℝ≥0`: the type of nonnegative real numbers `[0, ∞)`; defined in `data.real.nnreal`;
* `∞`: a localized notation in `ℝ≥0∞` for `⊤ : ℝ≥0∞`.

-/
open classical set

open_locale classical big_operators nnreal
variables {α : Type*} {β : Type*}

/-- The extended nonnegative real numbers. This is usually denoted [0, ∞],
  and is relevant as the codomain of a measure. -/
@[derive [
  has_zero, add_comm_monoid,
  canonically_ordered_comm_semiring, complete_linear_order, densely_ordered, nontrivial,
  canonically_linear_ordered_add_monoid, has_sub, has_ordered_sub,
  linear_ordered_add_comm_monoid_with_top]]
def ennreal := with_top ℝ≥0

localized "notation `ℝ≥0∞` := ennreal" in ennreal
localized "notation `∞` := (⊤ : ennreal)" in ennreal

-- TODO: why are the two covariant instances necessary? why aren't they inferred?
instance covariant_class_mul : covariant_class ℝ≥0∞ ℝ≥0∞ (*) (≤) :=
canonically_ordered_comm_semiring.to_covariant_mul_le

instance covariant_class_add : covariant_class ℝ≥0∞ ℝ≥0∞ (+) (≤) :=
ordered_add_comm_monoid.to_covariant_class_left ℝ≥0∞

namespace ennreal
variables {a b c d : ℝ≥0∞} {r p q : ℝ≥0}

instance : inhabited ℝ≥0∞ := ⟨0⟩

instance : has_coe ℝ≥0 ℝ≥0∞ := ⟨ option.some ⟩

instance : can_lift ℝ≥0∞ ℝ≥0 :=
{ coe := coe,
  cond := λ r, r ≠ ∞,
  prf := λ x hx, ⟨option.get $ option.ne_none_iff_is_some.1 hx, option.some_get _⟩ }

@[simp] lemma none_eq_top : (none : ℝ≥0∞) = ∞ := rfl
@[simp] lemma some_eq_coe (a : ℝ≥0) : (some a : ℝ≥0∞) = (↑a : ℝ≥0∞) := rfl

/-- `to_nnreal x` returns `x` if it is real, otherwise 0. -/
protected def to_nnreal : ℝ≥0∞ → ℝ≥0
| (some r) := r
| none := 0

/-- `to_real x` returns `x` if it is real, `0` otherwise. -/
protected def to_real (a : ℝ≥0∞) : real := coe (a.to_nnreal)

/-- `of_real x` returns `x` if it is nonnegative, `0` otherwise. -/
protected noncomputable def of_real (r : real) : ℝ≥0∞ := coe (real.to_nnreal r)

@[simp, norm_cast] lemma to_nnreal_coe : (r : ℝ≥0∞).to_nnreal = r := rfl

@[simp] lemma coe_to_nnreal : ∀{a:ℝ≥0∞}, a ≠ ∞ → ↑(a.to_nnreal) = a
| (some r) h := rfl
| none     h := (h rfl).elim

@[simp] lemma of_real_to_real {a : ℝ≥0∞} (h : a ≠ ∞) : ennreal.of_real (a.to_real) = a :=
by simp [ennreal.to_real, ennreal.of_real, h]

@[simp] lemma to_real_of_real {r : ℝ} (h : 0 ≤ r) : ennreal.to_real (ennreal.of_real r) = r :=
by simp [ennreal.to_real, ennreal.of_real, real.coe_to_nnreal _ h]

lemma to_real_of_real' {r : ℝ} : ennreal.to_real (ennreal.of_real r) = max r 0 := rfl

lemma coe_to_nnreal_le_self : ∀{a:ℝ≥0∞}, ↑(a.to_nnreal) ≤ a
| (some r) := by rw [some_eq_coe, to_nnreal_coe]; exact le_refl _
| none     := le_top

lemma coe_nnreal_eq (r : ℝ≥0) : (r : ℝ≥0∞) = ennreal.of_real r :=
by { rw [ennreal.of_real, real.to_nnreal], cases r with r h, congr, dsimp, rw max_eq_left h }

lemma of_real_eq_coe_nnreal {x : ℝ} (h : 0 ≤ x) :
  ennreal.of_real x = @coe ℝ≥0 ℝ≥0∞ _ (⟨x, h⟩ : ℝ≥0) :=
by { rw [coe_nnreal_eq], refl }

@[simp] lemma of_real_coe_nnreal : ennreal.of_real p = p := (coe_nnreal_eq p).symm

@[simp, norm_cast] lemma coe_zero : ↑(0 : ℝ≥0) = (0 : ℝ≥0∞) := rfl
@[simp, norm_cast] lemma coe_one : ↑(1 : ℝ≥0) = (1 : ℝ≥0∞) := rfl

@[simp] lemma to_real_nonneg {a : ℝ≥0∞} : 0 ≤ a.to_real := by simp [ennreal.to_real]

@[simp] lemma top_to_nnreal : ∞.to_nnreal = 0 := rfl
@[simp] lemma top_to_real : ∞.to_real = 0 := rfl
@[simp] lemma one_to_real : (1 : ℝ≥0∞).to_real = 1 := rfl
@[simp] lemma one_to_nnreal : (1 : ℝ≥0∞).to_nnreal = 1 := rfl
@[simp] lemma coe_to_real (r : ℝ≥0) : (r : ℝ≥0∞).to_real = r := rfl
@[simp] lemma zero_to_nnreal : (0 : ℝ≥0∞).to_nnreal = 0 := rfl
@[simp] lemma zero_to_real : (0 : ℝ≥0∞).to_real = 0 := rfl
@[simp] lemma of_real_zero : ennreal.of_real (0 : ℝ) = 0 :=
by simp [ennreal.of_real]; refl
@[simp] lemma of_real_one : ennreal.of_real (1 : ℝ) = (1 : ℝ≥0∞) :=
by simp [ennreal.of_real]

lemma of_real_to_real_le {a : ℝ≥0∞} : ennreal.of_real (a.to_real) ≤ a :=
if ha : a = ∞ then ha.symm ▸ le_top else le_of_eq (of_real_to_real ha)

lemma forall_ennreal {p : ℝ≥0∞ → Prop} : (∀a, p a) ↔ (∀r:ℝ≥0, p r) ∧ p ∞ :=
⟨assume h, ⟨assume r, h _, h _⟩,
  assume ⟨h₁, h₂⟩ a, match a with some r := h₁ _ | none := h₂ end⟩

lemma forall_ne_top {p : ℝ≥0∞ → Prop} : (∀ a ≠ ∞, p a) ↔ ∀ r : ℝ≥0, p r :=
option.ball_ne_none

lemma exists_ne_top {p : ℝ≥0∞ → Prop} : (∃ a ≠ ∞, p a) ↔ ∃ r : ℝ≥0, p r :=
option.bex_ne_none

lemma to_nnreal_eq_zero_iff (x : ℝ≥0∞) : x.to_nnreal = 0 ↔ x = 0 ∨ x = ∞ :=
⟨begin
  cases x,
  { simp [none_eq_top] },
  { have A : some (0:ℝ≥0) = (0:ℝ≥0∞) := rfl,
    simp [ennreal.to_nnreal, A] {contextual := tt} }
end,
by intro h; cases h; simp [h]⟩

lemma to_real_eq_zero_iff (x : ℝ≥0∞) : x.to_real = 0 ↔ x = 0 ∨ x = ∞ :=
by simp [ennreal.to_real, to_nnreal_eq_zero_iff]

@[simp] lemma coe_ne_top : (r : ℝ≥0∞) ≠ ∞ := with_top.coe_ne_top
@[simp] lemma top_ne_coe : ∞ ≠ (r : ℝ≥0∞) := with_top.top_ne_coe
@[simp] lemma of_real_ne_top {r : ℝ} : ennreal.of_real r ≠ ∞ := by simp [ennreal.of_real]
@[simp] lemma of_real_lt_top {r : ℝ} : ennreal.of_real r < ∞ := lt_top_iff_ne_top.2 of_real_ne_top
@[simp] lemma top_ne_of_real {r : ℝ} : ∞ ≠ ennreal.of_real r := by simp [ennreal.of_real]

@[simp] lemma zero_ne_top : 0 ≠ ∞ := coe_ne_top
@[simp] lemma top_ne_zero : ∞ ≠ 0 := top_ne_coe

@[simp] lemma one_ne_top : 1 ≠ ∞ := coe_ne_top
@[simp] lemma top_ne_one : ∞ ≠ 1 := top_ne_coe

@[simp, norm_cast] lemma coe_eq_coe : (↑r : ℝ≥0∞) = ↑q ↔ r = q := with_top.coe_eq_coe
@[simp, norm_cast] lemma coe_le_coe : (↑r : ℝ≥0∞) ≤ ↑q ↔ r ≤ q := with_top.coe_le_coe
@[simp, norm_cast] lemma coe_lt_coe : (↑r : ℝ≥0∞) < ↑q ↔ r < q := with_top.coe_lt_coe
lemma coe_mono : monotone (coe : ℝ≥0 → ℝ≥0∞) := λ _ _, coe_le_coe.2

@[simp, norm_cast] lemma coe_eq_zero : (↑r : ℝ≥0∞) = 0 ↔ r = 0 := coe_eq_coe
@[simp, norm_cast] lemma zero_eq_coe : 0 = (↑r : ℝ≥0∞) ↔ 0 = r := coe_eq_coe
@[simp, norm_cast] lemma coe_eq_one : (↑r : ℝ≥0∞) = 1 ↔ r = 1 := coe_eq_coe
@[simp, norm_cast] lemma one_eq_coe : 1 = (↑r : ℝ≥0∞) ↔ 1 = r := coe_eq_coe
@[simp, norm_cast] lemma coe_nonneg : 0 ≤ (↑r : ℝ≥0∞) ↔ 0 ≤ r := coe_le_coe
@[simp, norm_cast] lemma coe_pos : 0 < (↑r : ℝ≥0∞) ↔ 0 < r := coe_lt_coe
lemma coe_ne_zero : (r : ℝ≥0∞) ≠ 0 ↔ r ≠ 0 := not_congr coe_eq_coe


@[simp, norm_cast] lemma coe_add : ↑(r + p) = (r + p : ℝ≥0∞) := with_top.coe_add
@[simp, norm_cast] lemma coe_mul : ↑(r * p) = (r * p : ℝ≥0∞) := with_top.coe_mul

@[simp, norm_cast] lemma coe_bit0 : (↑(bit0 r) : ℝ≥0∞) = bit0 r := coe_add
@[simp, norm_cast] lemma coe_bit1 : (↑(bit1 r) : ℝ≥0∞) = bit1 r := by simp [bit1]
lemma coe_two : ((2:ℝ≥0) : ℝ≥0∞) = 2 := by norm_cast

protected lemma zero_lt_one : 0 < (1 : ℝ≥0∞) :=
  canonically_ordered_comm_semiring.zero_lt_one

@[simp] lemma one_lt_two : (1 : ℝ≥0∞) < 2 :=
coe_one ▸ coe_two ▸ by exact_mod_cast (@one_lt_two ℕ _ _)
@[simp] lemma zero_lt_two : (0:ℝ≥0∞) < 2 := lt_trans ennreal.zero_lt_one one_lt_two
lemma two_ne_zero : (2:ℝ≥0∞) ≠ 0 := (ne_of_lt zero_lt_two).symm
lemma two_ne_top : (2:ℝ≥0∞) ≠ ∞ := coe_two ▸ coe_ne_top

/-- `(1 : ℝ≥0∞) ≤ 1`, recorded as a `fact` for use with `Lp` spaces, see note [fact non-instances].
-/
lemma _root_.fact_one_le_one_ennreal : fact ((1 : ℝ≥0∞) ≤ 1) := ⟨le_refl _⟩

/-- `(1 : ℝ≥0∞) ≤ 2`, recorded as a `fact` for use with `Lp` spaces, see note [fact non-instances].
-/
lemma _root_.fact_one_le_two_ennreal : fact ((1 : ℝ≥0∞) ≤ 2) :=
⟨ennreal.coe_le_coe.2 (show (1 : ℝ≥0) ≤ 2, by norm_num)⟩

/-- `(1 : ℝ≥0∞) ≤ ∞`, recorded as a `fact` for use with `Lp` spaces, see note [fact non-instances].
-/
lemma _root_.fact_one_le_top_ennreal : fact ((1 : ℝ≥0∞) ≤ ∞) := ⟨le_top⟩

/-- The set of numbers in `ℝ≥0∞` that are not equal to `∞` is equivalent to `ℝ≥0`. -/
def ne_top_equiv_nnreal : {a | a ≠ ∞} ≃ ℝ≥0 :=
{ to_fun := λ x, ennreal.to_nnreal x,
  inv_fun := λ x, ⟨x, coe_ne_top⟩,
  left_inv := λ ⟨x, hx⟩, subtype.eq $ coe_to_nnreal hx,
  right_inv := λ x, to_nnreal_coe }

lemma cinfi_ne_top [has_Inf α] (f : ℝ≥0∞ → α) : (⨅ x : {x // x ≠ ∞}, f x) = ⨅ x : ℝ≥0, f x :=
eq.symm $ infi_congr _ ne_top_equiv_nnreal.symm.surjective $ λ x, rfl

lemma infi_ne_top [complete_lattice α] (f : ℝ≥0∞ → α) : (⨅ x ≠ ∞, f x) = ⨅ x : ℝ≥0, f x :=
by rw [infi_subtype', cinfi_ne_top]

lemma csupr_ne_top [has_Sup α] (f : ℝ≥0∞ → α) : (⨆ x : {x // x ≠ ∞}, f x) = ⨆ x : ℝ≥0, f x :=
@cinfi_ne_top (order_dual α) _ _

lemma supr_ne_top [complete_lattice α] (f : ℝ≥0∞ → α) : (⨆ x ≠ ∞, f x) = ⨆ x : ℝ≥0, f x :=
@infi_ne_top (order_dual α) _ _

lemma infi_ennreal {α : Type*} [complete_lattice α] {f : ℝ≥0∞ → α} :
  (⨅ n, f n) = (⨅ n : ℝ≥0, f n) ⊓ f ∞ :=
le_antisymm
  (le_inf (le_infi $ assume i, infi_le _ _) (infi_le _ _))
  (le_infi $ forall_ennreal.2 ⟨λ r, inf_le_of_left_le $ infi_le _ _, inf_le_right⟩)

lemma supr_ennreal {α : Type*} [complete_lattice α] {f : ℝ≥0∞ → α} :
  (⨆ n, f n) = (⨆ n : ℝ≥0, f n) ⊔ f ∞ :=
@infi_ennreal (order_dual α) _ _

@[simp] lemma add_top : a + ∞ = ∞ := add_top _
@[simp] lemma top_add : ∞ + a = ∞ := top_add _

/-- Coercion `ℝ≥0 → ℝ≥0∞` as a `ring_hom`. -/
noncomputable def of_nnreal_hom : ℝ≥0 →+* ℝ≥0∞ :=
⟨coe, coe_one, λ _ _, coe_mul, coe_zero, λ _ _, coe_add⟩

@[simp] lemma coe_of_nnreal_hom : ⇑of_nnreal_hom = coe := rfl

section actions

/-- A `mul_action` over `ℝ≥0∞` restricts to a `mul_action` over `ℝ≥0`. -/
noncomputable instance {M : Type*} [mul_action ℝ≥0∞ M] : mul_action ℝ≥0 M :=
mul_action.comp_hom M of_nnreal_hom.to_monoid_hom

lemma smul_def {M : Type*} [mul_action ℝ≥0∞ M] (c : ℝ≥0) (x : M) :
  c • x = (c : ℝ≥0∞) • x := rfl

instance {M N : Type*} [mul_action ℝ≥0∞ M] [mul_action ℝ≥0∞ N] [has_scalar M N]
  [is_scalar_tower ℝ≥0∞ M N] : is_scalar_tower ℝ≥0 M N :=
{ smul_assoc := λ r, (smul_assoc (r : ℝ≥0∞) : _)}

instance smul_comm_class_left {M N : Type*} [mul_action ℝ≥0∞ N] [has_scalar M N]
  [smul_comm_class ℝ≥0∞ M N] : smul_comm_class ℝ≥0 M N :=
{ smul_comm := λ r, (smul_comm (r : ℝ≥0∞) : _)}

instance smul_comm_class_right {M N : Type*} [mul_action ℝ≥0∞ N] [has_scalar M N]
  [smul_comm_class M ℝ≥0∞ N] : smul_comm_class M ℝ≥0 N :=
{ smul_comm := λ m r, (smul_comm m (r : ℝ≥0∞) : _)}

/-- A `distrib_mul_action` over `ℝ≥0∞` restricts to a `distrib_mul_action` over `ℝ≥0`. -/
noncomputable instance {M : Type*} [add_monoid M] [distrib_mul_action ℝ≥0∞ M] :
  distrib_mul_action ℝ≥0 M :=
distrib_mul_action.comp_hom M of_nnreal_hom.to_monoid_hom

/-- A `module` over `ℝ≥0∞` restricts to a `module` over `ℝ≥0`. -/
noncomputable instance {M : Type*} [add_comm_monoid M] [module ℝ≥0∞ M] : module ℝ≥0 M :=
module.comp_hom M of_nnreal_hom

/-- An `algebra` over `ℝ≥0∞` restricts to an `algebra` over `ℝ≥0`. -/
noncomputable instance {A : Type*} [semiring A] [algebra ℝ≥0∞ A] : algebra ℝ≥0 A :=
{ smul := (•),
  commutes' := λ r x, by simp [algebra.commutes],
  smul_def' := λ r x, by simp [←algebra.smul_def (r : ℝ≥0∞) x, smul_def],
  to_ring_hom := ((algebra_map ℝ≥0∞ A).comp (of_nnreal_hom : ℝ≥0 →+* ℝ≥0∞)) }

-- verify that the above produces instances we might care about
noncomputable example : algebra ℝ≥0 ℝ≥0∞ := by apply_instance
noncomputable example : distrib_mul_action ℝ≥0ˣ ℝ≥0∞ := by apply_instance

lemma coe_smul {R} (r : R) (s : ℝ≥0) [has_scalar R ℝ≥0] [has_scalar R ℝ≥0∞]
  [is_scalar_tower R ℝ≥0 ℝ≥0] [is_scalar_tower R ℝ≥0 ℝ≥0∞] :
  (↑(r • s) : ℝ≥0∞) = r • ↑s :=
by rw [←smul_one_smul ℝ≥0 r (s: ℝ≥0∞), smul_def, smul_eq_mul, ←ennreal.coe_mul, smul_mul_assoc,
    one_mul]

end actions

@[simp, norm_cast] lemma coe_indicator {α} (s : set α) (f : α → ℝ≥0) (a : α) :
  ((s.indicator f a : ℝ≥0) : ℝ≥0∞) = s.indicator (λ x, f x) a :=
(of_nnreal_hom : ℝ≥0 →+ ℝ≥0∞).map_indicator _ _ _

@[simp, norm_cast] lemma coe_pow (n : ℕ) : (↑(r^n) : ℝ≥0∞) = r^n :=
of_nnreal_hom.map_pow r n

@[simp] lemma add_eq_top : a + b = ∞ ↔ a = ∞ ∨ b = ∞ := with_top.add_eq_top
@[simp] lemma add_lt_top : a + b < ∞ ↔ a < ∞ ∧ b < ∞ := with_top.add_lt_top

lemma to_nnreal_add {r₁ r₂ : ℝ≥0∞} (h₁ : r₁ ≠ ∞) (h₂ : r₂ ≠ ∞) :
  (r₁ + r₂).to_nnreal = r₁.to_nnreal + r₂.to_nnreal :=
by { lift r₁ to ℝ≥0 using h₁, lift r₂ to ℝ≥0 using h₂, refl }

lemma not_lt_top {x : ℝ≥0∞} : ¬ x < ∞ ↔ x = ∞ := by rw [lt_top_iff_ne_top, not_not]

lemma add_ne_top : a + b ≠ ∞ ↔ a ≠ ∞ ∧ b ≠ ∞ :=
by simpa only [lt_top_iff_ne_top] using add_lt_top

lemma mul_top : a * ∞ = (if a = 0 then 0 else ∞) :=
begin split_ifs, { simp [h] }, { exact with_top.mul_top h } end

lemma top_mul : ∞ * a = (if a = 0 then 0 else ∞) :=
begin split_ifs, { simp [h] }, { exact with_top.top_mul h } end

@[simp] lemma top_mul_top : ∞ * ∞ = ∞ := with_top.top_mul_top

lemma top_pow {n:ℕ} (h : 0 < n) : ∞^n = ∞ :=
nat.le_induction (pow_one _) (λ m hm hm', by rw [pow_succ, hm', top_mul_top])
  _ (nat.succ_le_of_lt h)

lemma mul_eq_top : a * b = ∞ ↔ (a ≠ 0 ∧ b = ∞) ∨ (a = ∞ ∧ b ≠ 0) :=
with_top.mul_eq_top_iff

lemma mul_lt_top  : a ≠ ∞ → b ≠ ∞ → a * b < ∞ :=
with_top.mul_lt_top

lemma mul_ne_top : a ≠ ∞ → b ≠ ∞ → a * b ≠ ∞ :=
by simpa only [lt_top_iff_ne_top] using mul_lt_top

lemma lt_top_of_mul_ne_top_left (h : a * b ≠ ∞) (hb : b ≠ 0) : a < ∞ :=
lt_top_iff_ne_top.2 $ λ ha, h $ mul_eq_top.2 (or.inr ⟨ha, hb⟩)

lemma lt_top_of_mul_ne_top_right (h : a * b ≠ ∞) (ha : a ≠ 0) : b < ∞ :=
lt_top_of_mul_ne_top_left (by rwa [mul_comm]) ha

lemma mul_lt_top_iff {a b : ℝ≥0∞} : a * b < ∞ ↔ (a < ∞ ∧ b < ∞) ∨ a = 0 ∨ b = 0 :=
begin
  split,
  { intro h, rw [← or_assoc, or_iff_not_imp_right, or_iff_not_imp_right], intros hb ha,
    exact ⟨lt_top_of_mul_ne_top_left h.ne hb, lt_top_of_mul_ne_top_right h.ne ha⟩ },
  { rintro (⟨ha, hb⟩|rfl|rfl); [exact mul_lt_top ha.ne hb.ne, simp, simp] }
end

lemma mul_self_lt_top_iff {a : ℝ≥0∞} : a * a < ⊤ ↔ a < ⊤ :=
by { rw [ennreal.mul_lt_top_iff, and_self, or_self, or_iff_left_iff_imp], rintro rfl, norm_num }

lemma mul_pos_iff : 0 < a * b ↔ 0 < a ∧ 0 < b := canonically_ordered_comm_semiring.mul_pos

lemma mul_pos (ha : a ≠ 0) (hb : b ≠ 0) : 0 < a * b :=
mul_pos_iff.2 ⟨pos_iff_ne_zero.2 ha, pos_iff_ne_zero.2 hb⟩

@[simp] lemma pow_eq_top_iff {n : ℕ} : a ^ n = ∞ ↔ a = ∞ ∧ n ≠ 0 :=
begin
  induction n with n ihn, { simp },
  rw [pow_succ, mul_eq_top, ihn],
  fsplit,
  { rintro (⟨-,rfl,h0⟩|⟨rfl,h0⟩); exact ⟨rfl, n.succ_ne_zero⟩ },
  { rintro ⟨rfl, -⟩, exact or.inr ⟨rfl, pow_ne_zero n top_ne_zero⟩ }
end

lemma pow_eq_top (n : ℕ) (h : a ^ n = ∞) : a = ∞ :=
(pow_eq_top_iff.1 h).1

lemma pow_ne_top (h : a ≠ ∞) {n:ℕ} : a^n ≠ ∞ :=
mt (pow_eq_top n) h

lemma pow_lt_top : a < ∞ → ∀ n:ℕ, a^n < ∞ :=
by simpa only [lt_top_iff_ne_top] using pow_ne_top

@[simp, norm_cast] lemma coe_finset_sum {s : finset α} {f : α → ℝ≥0} :
  ↑(∑ a in s, f a) = (∑ a in s, f a : ℝ≥0∞) :=
of_nnreal_hom.map_sum f s

@[simp, norm_cast] lemma coe_finset_prod {s : finset α} {f : α → ℝ≥0} :
  ↑(∏ a in s, f a) = ((∏ a in s, f a) : ℝ≥0∞) :=
of_nnreal_hom.map_prod f s

section order

@[simp] lemma bot_eq_zero : (⊥ : ℝ≥0∞) = 0 := rfl

@[simp] lemma coe_lt_top : coe r < ∞ := with_top.coe_lt_top r
@[simp] lemma not_top_le_coe : ¬ ∞ ≤ ↑r := with_top.not_top_le_coe r
@[simp, norm_cast] lemma one_le_coe_iff : (1:ℝ≥0∞) ≤ ↑r ↔ 1 ≤ r := coe_le_coe
@[simp, norm_cast] lemma coe_le_one_iff : ↑r ≤ (1:ℝ≥0∞) ↔ r ≤ 1 := coe_le_coe
@[simp, norm_cast] lemma coe_lt_one_iff : (↑p : ℝ≥0∞) < 1 ↔ p < 1 := coe_lt_coe
@[simp, norm_cast] lemma one_lt_coe_iff : 1 < (↑p : ℝ≥0∞) ↔ 1 < p := coe_lt_coe
@[simp, norm_cast] lemma coe_nat (n : ℕ) : ((n : ℝ≥0) : ℝ≥0∞) = n := with_top.coe_nat n
@[simp] lemma of_real_coe_nat (n : ℕ) : ennreal.of_real n = n := by simp [ennreal.of_real]
@[simp] lemma nat_ne_top (n : ℕ) : (n : ℝ≥0∞) ≠ ∞ := with_top.nat_ne_top n
@[simp] lemma top_ne_nat (n : ℕ) : ∞ ≠ n := with_top.top_ne_nat n
@[simp] lemma one_lt_top : 1 < ∞ := coe_lt_top

@[simp, norm_cast] lemma to_nnreal_nat (n : ℕ) : (n : ℝ≥0∞).to_nnreal = n :=
by conv_lhs { rw [← ennreal.coe_nat n, ennreal.to_nnreal_coe] }

@[simp, norm_cast] lemma to_real_nat (n : ℕ) : (n : ℝ≥0∞).to_real = n :=
by conv_lhs { rw [← ennreal.of_real_coe_nat n, ennreal.to_real_of_real (nat.cast_nonneg _)] }

lemma le_coe_iff : a ≤ ↑r ↔ (∃p:ℝ≥0, a = p ∧ p ≤ r) := with_top.le_coe_iff
lemma coe_le_iff : ↑r ≤ a ↔ (∀p:ℝ≥0, a = p → r ≤ p) := with_top.coe_le_iff

lemma lt_iff_exists_coe : a < b ↔ (∃p:ℝ≥0, a = p ∧ ↑p < b) := with_top.lt_iff_exists_coe

lemma to_real_le_coe_of_le_coe {a : ℝ≥0∞} {b : ℝ≥0} (h : a ≤ b) : a.to_real ≤ b :=
show ↑a.to_nnreal ≤ ↑b,
begin
  have : ↑a.to_nnreal = a := ennreal.coe_to_nnreal (lt_of_le_of_lt h coe_lt_top).ne,
  rw ← this at h,
  exact_mod_cast h
end

@[simp, norm_cast] lemma coe_finset_sup {s : finset α} {f : α → ℝ≥0} :
  ↑(s.sup f) = s.sup (λ x, (f x : ℝ≥0∞)) :=
finset.comp_sup_eq_sup_comp_of_is_total _ coe_mono rfl

lemma pow_le_pow {n m : ℕ} (ha : 1 ≤ a) (h : n ≤ m) : a ^ n ≤ a ^ m :=
begin
  cases a,
  { cases m,
    { rw eq_bot_iff.mpr h,
      exact le_refl _ },
    { rw [none_eq_top, top_pow (nat.succ_pos m)],
      exact le_top } },
  { rw [some_eq_coe, ← coe_pow, ← coe_pow, coe_le_coe],
    exact pow_le_pow (by simpa using ha) h }
end

lemma one_le_pow_of_one_le (ha : 1 ≤ a) (n : ℕ) : 1 ≤ a ^ n :=
by simpa using pow_le_pow ha (zero_le n)

@[simp] lemma max_eq_zero_iff : max a b = 0 ↔ a = 0 ∧ b = 0 :=
by simp only [nonpos_iff_eq_zero.symm, max_le_iff]

@[simp] lemma max_zero_left : max 0 a = a := max_eq_right (zero_le a)
@[simp] lemma max_zero_right : max a 0 = a := max_eq_left (zero_le a)

@[simp] lemma sup_eq_max : a ⊔ b = max a b :=
rfl

protected lemma pow_pos : 0 < a → ∀ n : ℕ, 0 < a^n :=
canonically_ordered_comm_semiring.pow_pos

protected lemma pow_ne_zero : a ≠ 0 → ∀ n : ℕ, a^n ≠ 0 :=
by simpa only [pos_iff_ne_zero] using ennreal.pow_pos

@[simp] lemma not_lt_zero : ¬ a < 0 := by simp

lemma add_lt_add_iff_left (ha : a ≠ ∞) : a + c < a + b ↔ c < b :=
with_top.add_lt_add_iff_left ha

lemma add_lt_add_left (ha : a ≠ ∞) (h : b < c) : a + b < a + c :=
(add_lt_add_iff_left ha).2 h

lemma add_lt_add_iff_right (ha : a ≠ ∞) : c + a < b + a ↔ c < b :=
with_top.add_lt_add_iff_right ha

lemma add_lt_add_right (ha : a ≠ ∞) (h : b < c) : b + a < c + a :=
(add_lt_add_iff_right ha).2 h

instance contravariant_class_add_lt : contravariant_class ℝ≥0∞ ℝ≥0∞ (+) (<) :=
with_top.contravariant_class_add_lt

lemma lt_add_right (ha : a ≠ ∞) (hb : b ≠ 0) : a < a + b :=
by rwa [← pos_iff_ne_zero, ← add_lt_add_iff_left ha, add_zero] at hb

lemma le_of_forall_pos_le_add : ∀{a b : ℝ≥0∞}, (∀ε : ℝ≥0, 0 < ε → b < ∞ → a ≤ b + ε) → a ≤ b
| a    none     h := le_top
| none (some a) h :=
  have ∞ ≤ ↑a + ↑(1:ℝ≥0), from h 1 zero_lt_one coe_lt_top,
  by rw [← coe_add] at this; exact (not_top_le_coe this).elim
| (some a) (some b) h :=
    by simp only [none_eq_top, some_eq_coe, coe_add.symm, coe_le_coe, coe_lt_top, true_implies_iff]
      at *; exact nnreal.le_of_forall_pos_le_add h

lemma lt_iff_exists_rat_btwn :
  a < b ↔ (∃q:ℚ, 0 ≤ q ∧ a < real.to_nnreal q ∧ (real.to_nnreal q:ℝ≥0∞) < b) :=
⟨λ h,
  begin
    rcases lt_iff_exists_coe.1 h with ⟨p, rfl, _⟩,
    rcases exists_between h with ⟨c, pc, cb⟩,
    rcases lt_iff_exists_coe.1 cb with ⟨r, rfl, _⟩,
    rcases (nnreal.lt_iff_exists_rat_btwn _ _).1 (coe_lt_coe.1 pc) with ⟨q, hq0, pq, qr⟩,
    exact ⟨q, hq0, coe_lt_coe.2 pq, lt_trans (coe_lt_coe.2 qr) cb⟩
  end,
λ ⟨q, q0, qa, qb⟩, lt_trans qa qb⟩

lemma lt_iff_exists_real_btwn :
  a < b ↔ (∃r:ℝ, 0 ≤ r ∧ a < ennreal.of_real r ∧ (ennreal.of_real r:ℝ≥0∞) < b) :=
⟨λ h, let ⟨q, q0, aq, qb⟩ := ennreal.lt_iff_exists_rat_btwn.1 h in
  ⟨q, rat.cast_nonneg.2 q0, aq, qb⟩,
λ ⟨q, q0, qa, qb⟩, lt_trans qa qb⟩

lemma lt_iff_exists_nnreal_btwn :
  a < b ↔ (∃r:ℝ≥0, a < r ∧ (r : ℝ≥0∞) < b) :=
with_top.lt_iff_exists_coe_btwn

lemma lt_iff_exists_add_pos_lt : a < b ↔ (∃ r : ℝ≥0, 0 < r ∧ a + r < b) :=
begin
  refine ⟨λ hab, _, λ ⟨r, rpos, hr⟩, lt_of_le_of_lt (le_self_add) hr⟩,
  cases a, { simpa using hab },
  rcases lt_iff_exists_real_btwn.1 hab with ⟨c, c_nonneg, ac, cb⟩,
  let d : ℝ≥0 := ⟨c, c_nonneg⟩,
  have ad : a < d,
  { rw of_real_eq_coe_nnreal c_nonneg at ac,
    exact coe_lt_coe.1 ac },
  refine ⟨d-a, tsub_pos_iff_lt.2 ad, _⟩,
  rw [some_eq_coe, ← coe_add],
  convert cb,
  have : real.to_nnreal c = d,
    by { rw [← nnreal.coe_eq, real.coe_to_nnreal _ c_nonneg], refl },
  rw [add_comm, this],
  exact tsub_add_cancel_of_le ad.le
end

lemma coe_nat_lt_coe {n : ℕ} : (n : ℝ≥0∞) < r ↔ ↑n < r := ennreal.coe_nat n ▸ coe_lt_coe
lemma coe_lt_coe_nat {n : ℕ} : (r : ℝ≥0∞) < n ↔ r < n := ennreal.coe_nat n ▸ coe_lt_coe
@[simp, norm_cast] lemma coe_nat_lt_coe_nat {m n : ℕ} : (m : ℝ≥0∞) < n ↔ m < n :=
ennreal.coe_nat n ▸ coe_nat_lt_coe.trans nat.cast_lt
lemma coe_nat_ne_top {n : ℕ} : (n : ℝ≥0∞) ≠ ∞ := ennreal.coe_nat n ▸ coe_ne_top
lemma coe_nat_mono : strict_mono (coe : ℕ → ℝ≥0∞) := λ _ _, coe_nat_lt_coe_nat.2
@[simp, norm_cast] lemma coe_nat_le_coe_nat {m n : ℕ} : (m : ℝ≥0∞) ≤ n ↔ m ≤ n :=
coe_nat_mono.le_iff_le

instance : char_zero ℝ≥0∞ := ⟨coe_nat_mono.injective⟩

protected lemma exists_nat_gt {r : ℝ≥0∞} (h : r ≠ ∞) : ∃n:ℕ, r < n :=
begin
  lift r to ℝ≥0 using h,
  rcases exists_nat_gt r with ⟨n, hn⟩,
  exact ⟨n, coe_lt_coe_nat.2 hn⟩,
end

lemma add_lt_add (ac : a < c) (bd : b < d) : a + b < c + d :=
begin
  lift a to ℝ≥0 using ne_top_of_lt ac,
  lift b to ℝ≥0 using ne_top_of_lt bd,
  cases c, { simp }, cases d, { simp },
  simp only [← coe_add, some_eq_coe, coe_lt_coe] at *,
  exact add_lt_add ac bd
end

@[norm_cast] lemma coe_min : ((min r p:ℝ≥0):ℝ≥0∞) = min r p :=
coe_mono.map_min

@[norm_cast] lemma coe_max : ((max r p:ℝ≥0):ℝ≥0∞) = max r p :=
coe_mono.map_max

lemma le_of_top_imp_top_of_to_nnreal_le {a b : ℝ≥0∞} (h : a = ⊤ → b = ⊤)
  (h_nnreal : a ≠ ⊤ → b ≠ ⊤ → a.to_nnreal ≤ b.to_nnreal) :
  a ≤ b :=
begin
  by_cases ha : a = ⊤,
  { rw h ha,
    exact le_top, },
  by_cases hb : b = ⊤,
  { rw hb,
    exact le_top, },
  rw [←coe_to_nnreal hb, ←coe_to_nnreal ha, coe_le_coe],
  exact h_nnreal ha hb,
end

end order

section complete_lattice

lemma coe_Sup {s : set ℝ≥0} : bdd_above s → (↑(Sup s) : ℝ≥0∞) = (⨆a∈s, ↑a) := with_top.coe_Sup
lemma coe_Inf {s : set ℝ≥0} : s.nonempty → (↑(Inf s) : ℝ≥0∞) = (⨅a∈s, ↑a) := with_top.coe_Inf

@[simp] lemma top_mem_upper_bounds {s : set ℝ≥0∞} : ∞ ∈ upper_bounds s :=
assume x hx, le_top

lemma coe_mem_upper_bounds {s : set ℝ≥0} :
  ↑r ∈ upper_bounds ((coe : ℝ≥0 → ℝ≥0∞) '' s) ↔ r ∈ upper_bounds s :=
by simp [upper_bounds, ball_image_iff, -mem_image, *] {contextual := tt}

end complete_lattice

/-- `le_of_add_le_add_left` is normally applicable to `ordered_cancel_add_comm_monoid`,
but it holds in `ℝ≥0∞` with the additional assumption that `a ≠ ∞`. -/
lemma le_of_add_le_add_left {a b c : ℝ≥0∞} (ha : a ≠ ∞) :
  a + b ≤ a + c → b ≤ c :=
begin
  lift a to ℝ≥0 using ha,
  cases b; cases c; simp [← ennreal.coe_add, ennreal.coe_le_coe]
end

/-- `le_of_add_le_add_right` is normally applicable to `ordered_cancel_add_comm_monoid`,
but it holds in `ℝ≥0∞` with the additional assumption that `a ≠ ∞`. -/
lemma le_of_add_le_add_right {a b c : ℝ≥0∞} : a ≠ ∞ →
  b + a ≤ c + a → b ≤ c :=
by simpa only [add_comm _ a] using le_of_add_le_add_left

section mul

@[mono] lemma mul_le_mul : a ≤ b → c ≤ d → a * c ≤ b * d :=
mul_le_mul'

@[mono] lemma mul_lt_mul (ac : a < c) (bd : b < d) : a * b < c * d :=
begin
  rcases lt_iff_exists_nnreal_btwn.1 ac with ⟨a', aa', a'c⟩,
  lift a to ℝ≥0 using ne_top_of_lt aa',
  rcases lt_iff_exists_nnreal_btwn.1 bd with ⟨b', bb', b'd⟩,
  lift b to ℝ≥0 using ne_top_of_lt bb',
  norm_cast at *,
  calc ↑(a * b) < ↑(a' * b') :
    coe_lt_coe.2 (mul_lt_mul' aa'.le bb' (zero_le _) ((zero_le a).trans_lt aa'))
  ... = ↑a' * ↑b' : coe_mul
  ... ≤ c * d : mul_le_mul a'c.le b'd.le
end

lemma mul_left_mono : monotone ((*) a) := λ b c, mul_le_mul (le_refl a)

lemma mul_right_mono : monotone (λ x, x * a) := λ b c h, mul_le_mul h (le_refl a)

lemma pow_strict_mono {n : ℕ} (hn : n ≠ 0) : strict_mono (λ (x : ℝ≥0∞), x^n) :=
begin
  assume x y hxy,
  obtain ⟨n, rfl⟩ := nat.exists_eq_succ_of_ne_zero hn,
  induction n with n IH,
  { simp only [hxy, pow_one] },
  { simp only [pow_succ _ n.succ, mul_lt_mul hxy (IH (nat.succ_pos _).ne')] }
end

lemma max_mul : max a b * c = max (a * c) (b * c) :=
mul_right_mono.map_max

lemma mul_max : a * max b c = max (a * b) (a * c) :=
mul_left_mono.map_max

lemma mul_eq_mul_left : a ≠ 0 → a ≠ ∞ → (a * b = a * c ↔ b = c) :=
begin
  cases a; cases b; cases c;
    simp [none_eq_top, some_eq_coe, mul_top, top_mul, -coe_mul, coe_mul.symm,
      nnreal.mul_eq_mul_left] {contextual := tt},
end

lemma mul_eq_mul_right : c ≠ 0 → c ≠ ∞ → (a * c = b * c ↔ a = b) :=
mul_comm c a ▸ mul_comm c b ▸ mul_eq_mul_left

lemma mul_le_mul_left : a ≠ 0 → a ≠ ∞ → (a * b ≤ a * c ↔ b ≤ c) :=
begin
  cases a; cases b; cases c;
    simp [none_eq_top, some_eq_coe, mul_top, top_mul, -coe_mul, coe_mul.symm] {contextual := tt},
  assume h, exact mul_le_mul_left (pos_iff_ne_zero.2 h)
end

lemma mul_le_mul_right : c ≠ 0 → c ≠ ∞ → (a * c ≤ b * c ↔ a ≤ b) :=
mul_comm c a ▸ mul_comm c b ▸ mul_le_mul_left

lemma mul_lt_mul_left : a ≠ 0 → a ≠ ∞ → (a * b < a * c ↔ b < c) :=
λ h0 ht, by simp only [mul_le_mul_left h0 ht, lt_iff_le_not_le]

lemma mul_lt_mul_right : c ≠ 0 → c ≠ ∞ → (a * c < b * c ↔ a < b) :=
mul_comm c a ▸ mul_comm c b ▸ mul_lt_mul_left

end mul

section cancel
/-- An element `a` is `add_le_cancellable` if `a + b ≤ a + c` implies `b ≤ c` for all `b` and `c`.
  This is true in `ℝ≥0∞` for all elements except `∞`. -/
lemma add_le_cancellable_iff_ne {a : ℝ≥0∞} : add_le_cancellable a ↔ a ≠ ∞ :=
begin
  split,
  { rintro h rfl, refine ennreal.zero_lt_one.not_le (h _), simp, },
  { rintro h b c hbc, apply ennreal.le_of_add_le_add_left h hbc }
end

/-- This lemma has an abbreviated name because it is used frequently. -/
lemma cancel_of_ne {a : ℝ≥0∞} (h : a ≠ ∞) : add_le_cancellable a :=
add_le_cancellable_iff_ne.mpr h

/-- This lemma has an abbreviated name because it is used frequently. -/
lemma cancel_of_lt {a : ℝ≥0∞} (h : a < ∞) : add_le_cancellable a :=
cancel_of_ne h.ne

/-- This lemma has an abbreviated name because it is used frequently. -/
lemma cancel_of_lt' {a b : ℝ≥0∞} (h : a < b) : add_le_cancellable a :=
cancel_of_ne h.ne_top

/-- This lemma has an abbreviated name because it is used frequently. -/
lemma cancel_coe {a : ℝ≥0} : add_le_cancellable (a : ℝ≥0∞) :=
cancel_of_ne coe_ne_top

lemma add_right_inj (h : a ≠ ∞) : a + b = a + c ↔ b = c :=
(cancel_of_ne h).inj

lemma add_left_inj (h : a ≠ ∞) : b + a = c + a ↔ b = c :=
(cancel_of_ne h).inj_left

end cancel

section sub

lemma sub_eq_Inf {a b : ℝ≥0∞} : a - b = Inf {d | a ≤ d + b} :=
le_antisymm (le_Inf $ λ c, tsub_le_iff_right.mpr) $ Inf_le le_tsub_add

/-- This is a special case of `with_top.coe_sub` in the `ennreal` namespace -/
lemma coe_sub : (↑(r - p) : ℝ≥0∞) = ↑r - ↑p :=
by simp

/-- This is a special case of `with_top.top_sub_coe` in the `ennreal` namespace -/
lemma top_sub_coe : ∞ - ↑r = ∞ :=
by simp

/-- This is a special case of `with_top.sub_top` in the `ennreal` namespace -/
lemma sub_top : a - ∞ = 0 :=
by simp

lemma sub_eq_top_iff : a - b = ∞ ↔ a = ∞ ∧ b ≠ ∞ :=
by { cases a; cases b; simp [← with_top.coe_sub] }

lemma sub_ne_top (ha : a ≠ ∞) : a - b ≠ ∞ :=
mt sub_eq_top_iff.mp $ mt and.left ha

protected lemma sub_lt_of_lt_add (hac : c ≤ a) (h : a < b + c) : a - c < b :=
((cancel_of_lt' $ hac.trans_lt h).tsub_lt_iff_right hac).mpr h

@[simp] lemma add_sub_self (hb : b ≠ ∞) : (a + b) - b = a :=
(cancel_of_ne hb).add_tsub_cancel_right

@[simp] lemma add_sub_self' (ha : a ≠ ∞) : (a + b) - a = b :=
(cancel_of_ne ha).add_tsub_cancel_left

lemma sub_eq_of_add_eq (hb : b ≠ ∞) (hc : a + b = c) : c - b = a :=
(cancel_of_ne hb).tsub_eq_of_eq_add hc.symm

protected lemma lt_add_of_sub_lt (ht : a ≠ ∞ ∨ b ≠ ∞) (h : a - b < c) : a < c + b :=
begin
  rcases eq_or_ne b ∞ with rfl|hb,
  { rw [add_top, lt_top_iff_ne_top], exact ht.resolve_right (not_not.2 rfl) },
  { exact (cancel_of_ne hb).lt_add_of_tsub_lt_right h }
end

protected lemma sub_lt_iff_lt_add (hb : b ≠ ∞) (hab : b ≤ a) : a - b < c ↔ a < c + b :=
(cancel_of_ne hb).tsub_lt_iff_right hab

protected lemma sub_lt_self (hat : a ≠ ∞) (ha0 : a ≠ 0) (hb : b ≠ 0) : a - b < a :=
begin
  cases b, { simp [pos_iff_ne_zero, ha0] },
  exact (cancel_of_ne hat).tsub_lt_self cancel_coe (pos_iff_ne_zero.mpr ha0)
    (pos_iff_ne_zero.mpr hb)
end

lemma sub_lt_of_sub_lt (h₂ : c ≤ a) (h₃ : a ≠ ∞ ∨ b ≠ ∞) (h₁ : a - b < c) : a - c < b :=
ennreal.sub_lt_of_lt_add h₂ (add_comm c b ▸ ennreal.lt_add_of_sub_lt h₃ h₁)

lemma sub_sub_cancel (h : a ≠ ∞) (h2 : b ≤ a) : a - (a - b) = b :=
(cancel_of_ne $ sub_ne_top h).tsub_tsub_cancel_of_le h2

lemma sub_right_inj {a b c : ℝ≥0∞} (ha : a ≠ ∞) (hb : b ≤ a) (hc : c ≤ a) :
  a - b = a - c ↔ b = c :=
(cancel_of_ne ha).tsub_right_inj (cancel_of_ne $ ne_top_of_le_ne_top ha hb)
  (cancel_of_ne $ ne_top_of_le_ne_top ha hc) hb hc

lemma sub_mul (h : 0 < b → b < a → c ≠ ∞) : (a - b) * c = a * c - b * c :=
begin
  cases le_or_lt a b with hab hab, { simp [hab, mul_right_mono hab] },
  rcases eq_or_lt_of_le (zero_le b) with rfl|hb, { simp },
  exact (cancel_of_ne $ mul_ne_top hab.ne_top (h hb hab)).tsub_mul
end

lemma mul_sub (h : 0 < c → c < b → a ≠ ∞) : a * (b - c) = a * b - a * c :=
by { simp only [mul_comm a], exact sub_mul h }

end sub

section sum

open finset

/-- A product of finite numbers is still finite -/
lemma prod_lt_top {s : finset α} {f : α → ℝ≥0∞} (h : ∀ a ∈ s, f a ≠ ∞) : (∏ a in s, f a) < ∞ :=
with_top.prod_lt_top h

/-- A sum of finite numbers is still finite -/
lemma sum_lt_top {s : finset α} {f : α → ℝ≥0∞} (h : ∀ a ∈ s, f a ≠ ∞) : ∑ a in s, f a < ∞ :=
with_top.sum_lt_top h

/-- A sum of finite numbers is still finite -/
lemma sum_lt_top_iff {s : finset α} {f : α → ℝ≥0∞} :
  ∑ a in s, f a < ∞ ↔ (∀ a ∈ s, f a < ∞) :=
with_top.sum_lt_top_iff

/-- A sum of numbers is infinite iff one of them is infinite -/
lemma sum_eq_top_iff {s : finset α} {f : α → ℝ≥0∞} :
  (∑ x in s, f x) = ∞ ↔ (∃ a ∈ s, f a = ∞) :=
with_top.sum_eq_top_iff

lemma lt_top_of_sum_ne_top {s : finset α} {f : α → ℝ≥0∞} (h : (∑ x in s, f x) ≠ ∞) {a : α}
  (ha : a ∈ s) : f a < ∞ :=
sum_lt_top_iff.1 h.lt_top a ha

/-- seeing `ℝ≥0∞` as `ℝ≥0` does not change their sum, unless one of the `ℝ≥0∞` is
infinity -/
lemma to_nnreal_sum {s : finset α} {f : α → ℝ≥0∞} (hf : ∀a∈s, f a ≠ ∞) :
  ennreal.to_nnreal (∑ a in s, f a) = ∑ a in s, ennreal.to_nnreal (f a) :=
begin
  rw [← coe_eq_coe, coe_to_nnreal, coe_finset_sum, sum_congr rfl],
  { intros x hx, exact (coe_to_nnreal (hf x hx)).symm },
  { exact (sum_lt_top hf).ne }
end

/-- seeing `ℝ≥0∞` as `real` does not change their sum, unless one of the `ℝ≥0∞` is infinity -/
lemma to_real_sum {s : finset α} {f : α → ℝ≥0∞} (hf : ∀ a ∈ s, f a ≠ ∞) :
  ennreal.to_real (∑ a in s, f a) = ∑ a in s, ennreal.to_real (f a) :=
by { rw [ennreal.to_real, to_nnreal_sum hf, nnreal.coe_sum], refl }

lemma of_real_sum_of_nonneg {s : finset α} {f : α → ℝ} (hf : ∀ i, i ∈ s → 0 ≤ f i) :
  ennreal.of_real (∑ i in s, f i) = ∑ i in s, ennreal.of_real (f i) :=
begin
  simp_rw [ennreal.of_real, ←coe_finset_sum, coe_eq_coe],
  exact real.to_nnreal_sum_of_nonneg hf,
end

theorem sum_lt_sum_of_nonempty {s : finset α} (hs : s.nonempty)
  {f g : α → ℝ≥0∞} (Hlt : ∀ i ∈ s, f i < g i) :
  ∑ i in s, f i < ∑ i in s, g i :=
begin
  induction hs using finset.nonempty.cons_induction with a a s as hs IH,
  { simp [Hlt _ (finset.mem_singleton_self _)] },
  { simp only [as, finset.sum_cons, not_false_iff],
    exact ennreal.add_lt_add (Hlt _ (finset.mem_cons_self _ _))
      (IH (λ i hi, Hlt _ (finset.mem_cons.2 $ or.inr hi))) }
end

theorem exists_le_of_sum_le {s : finset α} (hs : s.nonempty)
  {f g : α → ℝ≥0∞} (Hle : ∑ i in s, f i ≤ ∑ i in s, g i) :
  ∃ i ∈ s, f i ≤ g i :=
begin
  contrapose! Hle,
  apply ennreal.sum_lt_sum_of_nonempty hs Hle,
end

end sum

section interval

variables {x y z : ℝ≥0∞} {ε ε₁ ε₂ : ℝ≥0∞} {s : set ℝ≥0∞}

protected lemma Ico_eq_Iio : (Ico 0 y) = (Iio y) := Ico_bot

lemma mem_Iio_self_add : x ≠ ∞ → ε ≠ 0 → x ∈ Iio (x + ε) :=
assume xt ε0, lt_add_right xt ε0

lemma mem_Ioo_self_sub_add : x ≠ ∞ → x ≠ 0 → ε₁ ≠ 0 → ε₂ ≠ 0 → x ∈ Ioo (x - ε₁) (x + ε₂) :=
assume xt x0 ε0 ε0', ⟨ennreal.sub_lt_self xt x0 ε0, lt_add_right xt ε0'⟩

end interval

section bit

@[simp] lemma bit0_inj : bit0 a = bit0 b ↔ a = b :=
⟨λh, begin
  rcases (lt_trichotomy a b) with h₁| h₂| h₃,
  { exact (absurd h (ne_of_lt (add_lt_add h₁ h₁))) },
  { exact h₂ },
  { exact (absurd h.symm (ne_of_lt (add_lt_add h₃ h₃))) }
end,
λh, congr_arg _ h⟩

@[simp] lemma bit0_eq_zero_iff : bit0 a = 0 ↔ a = 0 :=
by simpa only [bit0_zero] using @bit0_inj a 0

@[simp] lemma bit0_eq_top_iff : bit0 a = ∞ ↔ a = ∞ :=
by rw [bit0, add_eq_top, or_self]

@[simp] lemma bit1_inj : bit1 a = bit1 b ↔ a = b :=
⟨λh, begin
  unfold bit1 at h,
  rwa [add_left_inj, bit0_inj] at h,
  simp [lt_top_iff_ne_top]
end,
λh, congr_arg _ h⟩

@[simp] lemma bit1_ne_zero : bit1 a ≠ 0 :=
by unfold bit1; simp

@[simp] lemma bit1_eq_one_iff : bit1 a = 1 ↔ a = 0 :=
by simpa only [bit1_zero] using @bit1_inj a 0

@[simp] lemma bit1_eq_top_iff : bit1 a = ∞ ↔ a = ∞ :=
by unfold bit1; rw add_eq_top; simp

end bit

section inv
noncomputable theory

instance : has_inv ℝ≥0∞ := ⟨λa, Inf {b | 1 ≤ a * b}⟩

instance : div_inv_monoid ℝ≥0∞ :=
{ inv := has_inv.inv,
  .. (infer_instance : monoid ℝ≥0∞) }

@[simp] lemma inv_zero : (0 : ℝ≥0∞)⁻¹ = ∞ :=
show Inf {b : ℝ≥0∞ | 1 ≤ 0 * b} = ∞, by simp; refl

@[simp] lemma inv_top : ∞⁻¹ = 0 :=
bot_unique $ le_of_forall_le_of_dense $ λ a (h : a > 0), Inf_le $ by simp [*, ne_of_gt h, top_mul]

@[simp, norm_cast] lemma coe_inv (hr : r ≠ 0) : (↑r⁻¹ : ℝ≥0∞) = (↑r)⁻¹ :=
le_antisymm
  (le_Inf $ assume b (hb : 1 ≤ ↑r * b), coe_le_iff.2 $
    by rintros b rfl; rwa [← coe_mul, ← coe_one, coe_le_coe, ← nnreal.inv_le hr] at hb)
  (Inf_le $ by simp; rw [← coe_mul, mul_inv_cancel hr]; exact le_refl 1)

lemma coe_inv_le : (↑r⁻¹ : ℝ≥0∞) ≤ (↑r)⁻¹ :=
if hr : r = 0 then by simp only [hr, inv_zero, coe_zero, le_top]
else by simp only [coe_inv hr, le_refl]

@[norm_cast] lemma coe_inv_two : ((2⁻¹:ℝ≥0):ℝ≥0∞) = 2⁻¹ :=
by rw [coe_inv (ne_of_gt _root_.zero_lt_two), coe_two]

@[simp, norm_cast] lemma coe_div (hr : r ≠ 0) : (↑(p / r) : ℝ≥0∞) = p / r :=
by rw [div_eq_mul_inv, div_eq_mul_inv, coe_mul, coe_inv hr]

lemma div_zero (h : a ≠ 0) : a / 0 = ∞ := by simp [div_eq_mul_inv, h]

@[simp] lemma inv_one : (1:ℝ≥0∞)⁻¹ = 1 :=
by simpa only [coe_inv one_ne_zero, coe_one] using coe_eq_coe.2 inv_one

@[simp] lemma div_one {a : ℝ≥0∞} : a / 1 = a :=
by rw [div_eq_mul_inv, inv_one, mul_one]

protected lemma inv_pow {n : ℕ} : (a^n)⁻¹ = (a⁻¹)^n :=
begin
  by_cases a = 0; cases a; cases n; simp [*, none_eq_top, some_eq_coe,
    zero_pow, top_pow, nat.zero_lt_succ] at *,
  rw [← coe_inv h, ← coe_pow, ← coe_inv (pow_ne_zero _ h), ← inv_pow₀, coe_pow]
end

@[simp] lemma inv_inv : (a⁻¹)⁻¹ = a :=
by by_cases a = 0; cases a; simp [*, none_eq_top, some_eq_coe,
  -coe_inv, (coe_inv _).symm] at *

lemma inv_involutive : function.involutive (λ a:ℝ≥0∞, a⁻¹) :=
λ a, ennreal.inv_inv

lemma inv_bijective : function.bijective (λ a:ℝ≥0∞, a⁻¹) :=
ennreal.inv_involutive.bijective

@[simp] lemma inv_eq_inv : a⁻¹ = b⁻¹ ↔ a = b := inv_bijective.1.eq_iff

@[simp] lemma inv_eq_top : a⁻¹ = ∞ ↔ a = 0 :=
inv_zero ▸ inv_eq_inv

lemma inv_ne_top : a⁻¹ ≠ ∞ ↔ a ≠ 0 := by simp

@[simp] lemma inv_lt_top {x : ℝ≥0∞} : x⁻¹ < ∞ ↔ 0 < x :=
by { simp only [lt_top_iff_ne_top, inv_ne_top, pos_iff_ne_zero] }

lemma div_lt_top {x y : ℝ≥0∞} (h1 : x ≠ ∞) (h2 : y ≠ 0) : x / y < ∞ :=
mul_lt_top h1 (inv_ne_top.mpr h2)

@[simp] lemma inv_eq_zero : a⁻¹ = 0 ↔ a = ∞ :=
inv_top ▸ inv_eq_inv

lemma inv_ne_zero : a⁻¹ ≠ 0 ↔ a ≠ ∞ := by simp

lemma mul_inv {a b : ℝ≥0∞} (ha : a ≠ 0 ∨ b ≠ ∞) (hb : a ≠ ∞ ∨ b ≠ 0) :
  (a * b)⁻¹ = a⁻¹ * b⁻¹ :=
begin
<<<<<<< HEAD
  cases b,
  { simp at ha, simp [ha], },
  cases a,
  { simp at hb, simp [hb] },
  by_cases h'a : a = 0,
  { simp only [h'a, with_top.top_mul, ennreal.inv_zero, ennreal.coe_ne_top, zero_mul, ne.def,
      not_false_iff, ennreal.coe_zero, ennreal.some_eq_coe, ennreal.inv_eq_zero] },
  by_cases h'b : b = 0,
  { simp only [h'b, ennreal.inv_zero, ennreal.coe_ne_top, with_top.mul_top, ne.def, not_false_iff,
               mul_zero, ennreal.coe_zero, ennreal.some_eq_coe, ennreal.inv_eq_zero] },
  simp only [ennreal.some_eq_coe],
=======
  induction b using with_top.rec_top_coe,
  { simp at ha, simp [ha], },
  induction a using with_top.rec_top_coe,
  { simp at hb, simp [hb] },
  by_cases h'a : a = 0,
  { simp only [h'a, with_top.top_mul, ennreal.inv_zero, ennreal.coe_ne_top, zero_mul, ne.def,
               not_false_iff, ennreal.coe_zero, ennreal.inv_eq_zero] },
  by_cases h'b : b = 0,
  { simp only [h'b, ennreal.inv_zero, ennreal.coe_ne_top, with_top.mul_top, ne.def, not_false_iff,
               mul_zero, ennreal.coe_zero, ennreal.inv_eq_zero] },
>>>>>>> 59ef8ce5
  rw [← ennreal.coe_mul, ← ennreal.coe_inv, ← ennreal.coe_inv h'a, ← ennreal.coe_inv h'b,
      ← ennreal.coe_mul, nnreal.mul_inv, mul_comm],
  simp [h'a, h'b],
end

@[simp] lemma inv_pos : 0 < a⁻¹ ↔ a ≠ ∞ :=
pos_iff_ne_zero.trans inv_ne_zero

@[simp] lemma inv_lt_inv : a⁻¹ < b⁻¹ ↔ b < a :=
begin
  cases a; cases b; simp only [some_eq_coe, none_eq_top, inv_top],
  { simp only [lt_irrefl] },
  { exact inv_pos.trans lt_top_iff_ne_top.symm },
  { simp only [not_lt_zero, not_top_lt] },
  { cases eq_or_lt_of_le (zero_le a) with ha ha,
    { subst a, simp },
    cases eq_or_lt_of_le (zero_le b) with hb hb,
    { subst b, simp [pos_iff_ne_zero, lt_top_iff_ne_top, inv_ne_top] },
    { rw [← coe_inv (ne_of_gt ha), ← coe_inv (ne_of_gt hb), coe_lt_coe, coe_lt_coe],
      simp only [nnreal.coe_lt_coe.symm] at *,
      exact inv_lt_inv ha hb } }
end

lemma inv_lt_iff_inv_lt : a⁻¹ < b ↔ b⁻¹ < a :=
by simpa only [inv_inv] using @inv_lt_inv a b⁻¹

lemma lt_inv_iff_lt_inv : a < b⁻¹ ↔ b < a⁻¹ :=
by simpa only [inv_inv] using @inv_lt_inv a⁻¹ b

@[simp, priority 1100] -- higher than le_inv_iff_mul_le
lemma inv_le_inv : a⁻¹ ≤ b⁻¹ ↔ b ≤ a :=
by simp only [le_iff_lt_or_eq, inv_lt_inv, inv_eq_inv, eq_comm]

lemma inv_le_iff_inv_le : a⁻¹ ≤ b ↔ b⁻¹ ≤ a :=
by simpa only [inv_inv] using @inv_le_inv a b⁻¹

lemma le_inv_iff_le_inv : a ≤ b⁻¹ ↔ b ≤ a⁻¹ :=
by simpa only [inv_inv] using @inv_le_inv a⁻¹ b

@[simp] lemma inv_le_one : a⁻¹ ≤ 1 ↔ 1 ≤ a :=
inv_le_iff_inv_le.trans $ by rw inv_one

lemma one_le_inv : 1 ≤ a⁻¹ ↔ a ≤ 1 :=
le_inv_iff_le_inv.trans $ by rw inv_one

@[simp] lemma inv_lt_one : a⁻¹ < 1 ↔ 1 < a :=
inv_lt_iff_inv_lt.trans $ by rw [inv_one]

lemma pow_le_pow_of_le_one {n m : ℕ} (ha : a ≤ 1) (h : n ≤ m) : a ^ m ≤ a ^ n :=
begin
  rw [← @inv_inv a, ← ennreal.inv_pow, ← @ennreal.inv_pow a⁻¹, inv_le_inv],
  exact pow_le_pow (one_le_inv.2 ha) h
end

@[simp] lemma div_top : a / ∞ = 0 := by rw [div_eq_mul_inv, inv_top, mul_zero]

@[simp] lemma top_div_coe : ∞ / p = ∞ := by simp [div_eq_mul_inv, top_mul]

lemma top_div_of_ne_top (h : a ≠ ∞) : ∞ / a = ∞ :=
by { lift a to ℝ≥0 using h, exact top_div_coe }

lemma top_div_of_lt_top (h : a < ∞) : ∞ / a = ∞ :=
top_div_of_ne_top h.ne

lemma top_div : ∞ / a = if a = ∞ then 0 else ∞ :=
by by_cases a = ∞; simp [top_div_of_ne_top, *]

@[simp] lemma zero_div : 0 / a = 0 := zero_mul a⁻¹

lemma div_eq_top : a / b = ∞ ↔ (a ≠ 0 ∧ b = 0) ∨ (a = ∞ ∧ b ≠ ∞) :=
by simp [div_eq_mul_inv, ennreal.mul_eq_top]

lemma le_div_iff_mul_le (h0 : b ≠ 0 ∨ c ≠ 0) (ht : b ≠ ∞ ∨ c ≠ ∞) :
  a ≤ c / b ↔ a * b ≤ c :=
begin
  cases b,
  { simp at ht,
    split,
    { assume ha, simp at ha, simp [ha] },
    { contrapose,
      assume ha,
      simp at ha,
      have : a * ∞ = ∞, by simp [ennreal.mul_eq_top, ha],
      simp [this, ht] } },
  by_cases hb : b ≠ 0,
  { have : (b : ℝ≥0∞) ≠ 0, by simp [hb],
    rw [← ennreal.mul_le_mul_left this coe_ne_top],
    suffices : ↑b * a ≤ (↑b * ↑b⁻¹) * c ↔ a * ↑b ≤ c,
    { simpa [some_eq_coe, div_eq_mul_inv, hb, mul_left_comm, mul_comm, mul_assoc] },
    rw [← coe_mul, mul_inv_cancel hb, coe_one, one_mul, mul_comm] },
  { simp at hb,
    simp [hb] at h0,
    have : c / 0 = ∞, by simp [div_eq_top, h0],
    simp [hb, this] }
end

lemma div_le_iff_le_mul (hb0 : b ≠ 0 ∨ c ≠ ∞) (hbt : b ≠ ∞ ∨ c ≠ 0) : a / b ≤ c ↔ a ≤ c * b :=
begin
  suffices : a * b⁻¹ ≤ c ↔ a ≤ c / b⁻¹, by simpa [div_eq_mul_inv],
  refine (le_div_iff_mul_le _ _).symm; simpa
end

lemma lt_div_iff_mul_lt (hb0 : b ≠ 0 ∨ c ≠ ∞) (hbt : b ≠ ∞ ∨ c ≠ 0) : c < a / b ↔ c * b < a :=
lt_iff_lt_of_le_iff_le (div_le_iff_le_mul hb0 hbt)

lemma div_le_of_le_mul (h : a ≤ b * c) : a / c ≤ b :=
begin
  by_cases h0 : c = 0,
  { have : a = 0, by simpa [h0] using h, simp [*] },
  by_cases hinf : c = ∞, by simp [hinf],
  exact (div_le_iff_le_mul (or.inl h0) (or.inl hinf)).2 h
end

lemma div_le_of_le_mul' (h : a ≤ b * c) : a / b ≤ c :=
div_le_of_le_mul $ mul_comm b c ▸ h

lemma mul_le_of_le_div (h : a ≤ b / c) : a * c ≤ b :=
begin
  rcases _root_.em (c = 0 ∧ b = 0 ∨ c = ∞ ∧ b = ∞) with (⟨rfl, rfl⟩|⟨rfl, rfl⟩)|H,
  { rw [mul_zero], exact le_rfl },
  { exact le_top },
  { simp only [not_or_distrib, not_and_distrib] at H,
    rwa ← le_div_iff_mul_le H.1 H.2 }
end

lemma mul_le_of_le_div' (h : a ≤ b / c) : c * a ≤ b :=
mul_comm a c ▸ mul_le_of_le_div h

protected lemma div_lt_iff (h0 : b ≠ 0 ∨ c ≠ 0) (ht : b ≠ ∞ ∨ c ≠ ∞) :
  c / b < a ↔ c < a * b :=
lt_iff_lt_of_le_iff_le $ le_div_iff_mul_le h0 ht

lemma mul_lt_of_lt_div (h : a < b / c) : a * c < b :=
by { contrapose! h, exact ennreal.div_le_of_le_mul h }

lemma mul_lt_of_lt_div' (h : a < b / c) : c * a < b := mul_comm a c ▸ mul_lt_of_lt_div h

lemma inv_le_iff_le_mul : (b = ∞ → a ≠ 0) → (a = ∞ → b ≠ 0) → (a⁻¹ ≤ b ↔ 1 ≤ a * b) :=
begin
  cases a; cases b; simp [none_eq_top, some_eq_coe, mul_top, top_mul] {contextual := tt},
  by_cases a = 0; simp [*, -coe_mul, coe_mul.symm, -coe_inv, (coe_inv _).symm, nnreal.inv_le]
end

@[simp] lemma le_inv_iff_mul_le : a ≤ b⁻¹ ↔ a * b ≤ 1 :=
begin
  cases b, { by_cases a = 0; simp [*, none_eq_top, mul_top] },
  by_cases b = 0; simp [*, some_eq_coe, le_div_iff_mul_le],
  suffices : a ≤ 1 / b ↔ a * b ≤ 1, { simpa [div_eq_mul_inv, h] },
  exact le_div_iff_mul_le (or.inl (mt coe_eq_coe.1 h)) (or.inl coe_ne_top)
end

lemma mul_inv_cancel (h0 : a ≠ 0) (ht : a ≠ ∞) : a * a⁻¹ = 1 :=
begin
  lift a to ℝ≥0 using ht,
  norm_cast at *,
  exact mul_inv_cancel h0
end

lemma inv_mul_cancel (h0 : a ≠ 0) (ht : a ≠ ∞) : a⁻¹ * a = 1 :=
mul_comm a a⁻¹ ▸ mul_inv_cancel h0 ht

lemma eq_inv_of_mul_eq_one (h : a * b = 1) : a = b⁻¹ :=
begin
  rcases eq_or_ne b ∞ with rfl|hb,
  { have : false, by simpa [left_ne_zero_of_mul_eq_one h] using h,
    exact this.elim },
  { rw [← mul_one a, ← mul_inv_cancel (right_ne_zero_of_mul_eq_one h) hb, ← mul_assoc, h, one_mul] }
end

lemma mul_le_iff_le_inv {a b r : ℝ≥0∞} (hr₀ : r ≠ 0) (hr₁ : r ≠ ∞) : (r * a ≤ b ↔ a ≤ r⁻¹ * b) :=
by rw [← @ennreal.mul_le_mul_left _ a _ hr₀ hr₁, ← mul_assoc, mul_inv_cancel hr₀ hr₁, one_mul]

lemma le_of_forall_nnreal_lt {x y : ℝ≥0∞} (h : ∀ r : ℝ≥0, ↑r < x → ↑r ≤ y) : x ≤ y :=
begin
  refine le_of_forall_ge_of_dense (λ r hr, _),
  lift r to ℝ≥0 using ne_top_of_lt hr,
  exact h r hr
end

lemma le_of_forall_pos_nnreal_lt {x y : ℝ≥0∞} (h : ∀ r : ℝ≥0, 0 < r → ↑r < x → ↑r ≤ y) : x ≤ y :=
le_of_forall_nnreal_lt $ λ r hr, (zero_le r).eq_or_lt.elim (λ h, h ▸ zero_le _) (λ h0, h r h0 hr)

lemma eq_top_of_forall_nnreal_le {x : ℝ≥0∞} (h : ∀ r : ℝ≥0, ↑r ≤ x) : x = ∞ :=
top_unique $ le_of_forall_nnreal_lt $ λ r hr, h r

lemma add_div {a b c : ℝ≥0∞} : (a + b) / c = a / c + b / c :=
right_distrib a b (c⁻¹)

lemma div_add_div_same {a b c : ℝ≥0∞} : a / c + b / c = (a + b) / c :=
eq.symm $ right_distrib a b (c⁻¹)

lemma div_self (h0 : a ≠ 0) (hI : a ≠ ∞) : a / a = 1 :=
mul_inv_cancel h0 hI

lemma mul_div_cancel (h0 : a ≠ 0) (hI : a ≠ ∞) : (b / a) * a = b :=
by rw [div_eq_mul_inv, mul_assoc, inv_mul_cancel h0 hI, mul_one]

lemma mul_div_cancel' (h0 : a ≠ 0) (hI : a ≠ ∞) : a * (b / a) = b :=
by rw [mul_comm, mul_div_cancel h0 hI]

lemma mul_div_le : a * (b / a) ≤ b :=
begin
  by_cases h0 : a = 0, { simp [h0] },
  by_cases hI : a = ∞, { simp [hI] },
  rw mul_div_cancel' h0 hI, exact le_refl b
end

lemma inv_two_add_inv_two : (2:ℝ≥0∞)⁻¹ + 2⁻¹ = 1 :=
by rw [← two_mul, ← div_eq_mul_inv, div_self two_ne_zero two_ne_top]

lemma inv_three_add_inv_three : (3 : ℝ≥0∞)⁻¹ + 3⁻¹ +3⁻¹ = 1 :=
begin
  rw [show (3 : ℝ≥0∞)⁻¹ + 3⁻¹ + 3⁻¹ = 3 * 3⁻¹, by ring, ← div_eq_mul_inv, ennreal.div_self];
  simp,
end

@[simp]
lemma add_halves (a : ℝ≥0∞) : a / 2 + a / 2 = a :=
by rw [div_eq_mul_inv, ← mul_add, inv_two_add_inv_two, mul_one]

@[simp]
lemma add_thirds (a : ℝ≥0∞) : a / 3 + a / 3 + a / 3 = a :=
by rw [div_eq_mul_inv, ← mul_add, ← mul_add, inv_three_add_inv_three, mul_one]

@[simp] lemma div_zero_iff : a / b = 0 ↔ a = 0 ∨ b = ∞ :=
by simp [div_eq_mul_inv]

@[simp] lemma div_pos_iff : 0 < a / b ↔ a ≠ 0 ∧ b ≠ ∞ :=
by simp [pos_iff_ne_zero, not_or_distrib]

lemma half_pos {a : ℝ≥0∞} (h : a ≠ 0) : 0 < a / 2 :=
by simp [h]

lemma one_half_lt_one : (2⁻¹:ℝ≥0∞) < 1 := inv_lt_one.2 $ one_lt_two

lemma half_lt_self {a : ℝ≥0∞} (hz : a ≠ 0) (ht : a ≠ ∞) : a / 2 < a :=
begin
  lift a to ℝ≥0 using ht,
  have h : (2 : ℝ≥0∞) = ((2 : ℝ≥0) : ℝ≥0∞), from rfl,
  have h' : (2 : ℝ≥0) ≠ 0, from _root_.two_ne_zero',
  rw [h, ← coe_div h', coe_lt_coe], -- `norm_cast` fails to apply `coe_div`
  norm_cast at hz,
  exact nnreal.half_lt_self hz
end

lemma half_le_self : a / 2 ≤ a := le_add_self.trans_eq (add_halves _)

lemma sub_half (h : a ≠ ∞) : a - a / 2 = a / 2 :=
begin
  lift a to ℝ≥0 using h,
  exact sub_eq_of_add_eq (mul_ne_top coe_ne_top $ by simp) (add_halves a)
end

@[simp] lemma one_sub_inv_two : (1:ℝ≥0∞) - 2⁻¹ = 2⁻¹ :=
by simpa only [div_eq_mul_inv, one_mul] using sub_half one_ne_top

lemma exists_inv_nat_lt {a : ℝ≥0∞} (h : a ≠ 0) :
  ∃n:ℕ, (n:ℝ≥0∞)⁻¹ < a :=
@inv_inv a ▸ by simp only [inv_lt_inv, ennreal.exists_nat_gt (inv_ne_top.2 h)]

lemma exists_nat_pos_mul_gt (ha : a ≠ 0) (hb : b ≠ ∞) :
  ∃ n > 0, b < (n : ℕ) * a :=
begin
  have : b / a ≠ ∞, from mul_ne_top hb (inv_ne_top.2 ha),
  refine (ennreal.exists_nat_gt this).imp (λ n hn, _),
  have : 0 < (n : ℝ≥0∞), from (zero_le _).trans_lt hn,
  refine ⟨coe_nat_lt_coe_nat.1 this, _⟩,
  rwa [← ennreal.div_lt_iff (or.inl ha) (or.inr hb)]
end

lemma exists_nat_mul_gt (ha : a ≠ 0) (hb : b ≠ ∞) :
  ∃ n : ℕ, b < n * a :=
(exists_nat_pos_mul_gt ha hb).imp $ λ n, Exists.snd

lemma exists_nat_pos_inv_mul_lt (ha : a ≠ ∞) (hb : b ≠ 0) :
  ∃ n > 0, ((n : ℕ) : ℝ≥0∞)⁻¹ * a < b :=
begin
  rcases exists_nat_pos_mul_gt hb ha with ⟨n, npos, hn⟩,
  have : (n : ℝ≥0∞) ≠ 0 := nat.cast_ne_zero.2 npos.lt.ne',
  use [n, npos],
  rwa [← one_mul b, ← inv_mul_cancel this coe_nat_ne_top,
    mul_assoc, mul_lt_mul_left (inv_ne_zero.2 coe_nat_ne_top) (inv_ne_top.2 this)]
end

lemma exists_nnreal_pos_mul_lt (ha : a ≠ ∞) (hb : b ≠ 0) :
  ∃ n > 0, ↑(n : ℝ≥0) * a < b :=
begin
  rcases exists_nat_pos_inv_mul_lt ha hb with ⟨n, npos : 0 < n, hn⟩,
  use (n : ℝ≥0)⁻¹,
  simp [*, npos.ne', zero_lt_one]
end

lemma exists_inv_two_pow_lt (ha : a ≠ 0) :
  ∃ n : ℕ, 2⁻¹ ^ n < a :=
begin
  rcases exists_inv_nat_lt ha with ⟨n, hn⟩,
  simp only [← ennreal.inv_pow],
  refine ⟨n, lt_trans (inv_lt_inv.2 _) hn⟩,
  norm_cast,
  exact n.lt_two_pow
end

@[simp, norm_cast] lemma coe_zpow (hr : r ≠ 0) (n : ℤ) : (↑(r^n) : ℝ≥0∞) = r^n :=
begin
  cases n,
  { simp only [int.of_nat_eq_coe, coe_pow, zpow_coe_nat] },
  { have : r ^ n.succ ≠ 0 := pow_ne_zero (n+1) hr,
    simp only [zpow_neg_succ_of_nat, coe_inv this, coe_pow] }
end

lemma zpow_pos (ha : a ≠ 0) (h'a : a ≠ ∞) (n : ℤ) : 0 < a ^ n :=
begin
  cases n,
  { exact ennreal.pow_pos ha.bot_lt n },
  { simp only [h'a, pow_eq_top_iff, zpow_neg_succ_of_nat, ne.def, not_false_iff,
               inv_pos, false_and] }
end

lemma zpow_lt_top (ha : a ≠ 0) (h'a : a ≠ ∞) (n : ℤ) : a ^ n < ∞ :=
begin
  cases n,
  { exact ennreal.pow_lt_top h'a.lt_top _ },
  { simp only [ennreal.pow_pos ha.bot_lt (n + 1), zpow_neg_succ_of_nat, inv_lt_top] }
end

lemma exists_mem_Ico_zpow
  {x y : ℝ≥0∞} (hx : x ≠ 0) (h'x : x ≠ ∞) (hy : 1 < y) (h'y : y ≠ ⊤) :
  ∃ n : ℤ, x ∈ Ico (y ^ n) (y ^ (n + 1)) :=
begin
  lift x to ℝ≥0 using h'x,
  lift y to ℝ≥0 using h'y,
  have A : y ≠ 0, by simpa only [ne.def, coe_eq_zero] using (ennreal.zero_lt_one.trans hy).ne',
  obtain ⟨n, hn, h'n⟩ : ∃ n : ℤ, y ^ n ≤ x ∧ x < y ^ (n + 1),
  { refine nnreal.exists_mem_Ico_zpow _ (one_lt_coe_iff.1 hy),
    simpa only [ne.def, coe_eq_zero] using hx },
  refine ⟨n, _, _⟩,
  { rwa [← ennreal.coe_zpow A, ennreal.coe_le_coe] },
  { rwa [← ennreal.coe_zpow A, ennreal.coe_lt_coe] }
end

lemma exists_mem_Ioc_zpow
  {x y : ℝ≥0∞} (hx : x ≠ 0) (h'x : x ≠ ∞) (hy : 1 < y) (h'y : y ≠ ⊤) :
  ∃ n : ℤ, x ∈ Ioc (y ^ n) (y ^ (n + 1)) :=
begin
  lift x to ℝ≥0 using h'x,
  lift y to ℝ≥0 using h'y,
  have A : y ≠ 0, by simpa only [ne.def, coe_eq_zero] using (ennreal.zero_lt_one.trans hy).ne',
  obtain ⟨n, hn, h'n⟩ : ∃ n : ℤ, y ^ n < x ∧ x ≤ y ^ (n + 1),
  { refine nnreal.exists_mem_Ioc_zpow _ (one_lt_coe_iff.1 hy),
    simpa only [ne.def, coe_eq_zero] using hx },
  refine ⟨n, _, _⟩,
  { rwa [← ennreal.coe_zpow A, ennreal.coe_lt_coe] },
  { rwa [← ennreal.coe_zpow A, ennreal.coe_le_coe] }
end

lemma Ioo_zero_top_eq_Union_Ico_zpow {y : ℝ≥0∞} (hy : 1 < y) (h'y : y ≠ ⊤) :
  Ioo (0 : ℝ≥0∞) (∞ : ℝ≥0∞) = ⋃ (n : ℤ), Ico (y^n) (y^(n+1)) :=
begin
  ext x,
  simp only [mem_Union, mem_Ioo, mem_Ico],
  split,
  { rintros ⟨hx, h'x⟩,
    exact exists_mem_Ico_zpow hx.ne' h'x.ne hy h'y },
  { rintros ⟨n, hn, h'n⟩,
    split,
    { apply lt_of_lt_of_le _ hn,
      exact ennreal.zpow_pos (ennreal.zero_lt_one.trans hy).ne' h'y _ },
    { apply lt_trans h'n _,
      exact ennreal.zpow_lt_top (ennreal.zero_lt_one.trans hy).ne' h'y _ } }
end

lemma zpow_le_of_le {x : ℝ≥0∞} (hx : 1 ≤ x) {a b : ℤ} (h : a ≤ b) : x ^ a ≤ x ^ b :=
begin
  induction a with a a; induction b with b b,
  { simp,
    apply pow_le_pow hx,
    apply int.le_of_coe_nat_le_coe_nat h },
  { apply absurd h,
    apply not_le_of_gt,
    exact lt_of_lt_of_le (int.neg_succ_lt_zero _) (int.of_nat_nonneg _) },
  { simp only [zpow_neg_succ_of_nat, int.of_nat_eq_coe, zpow_coe_nat],
    refine le_trans (inv_le_one.2 _) _;
    apply ennreal.one_le_pow_of_one_le hx, },
  { simp only [zpow_neg_succ_of_nat],
    apply inv_le_inv.2,
    { apply pow_le_pow hx,
      have : -(↑(a+1) : ℤ) ≤ -(↑(b+1) : ℤ), from h,
      have h' := le_of_neg_le_neg this,
      apply int.le_of_coe_nat_le_coe_nat h' },
    repeat { apply pow_pos (lt_of_lt_of_le zero_lt_one hx) } }
end

lemma monotone_zpow {x : ℝ≥0∞} (hx : 1 ≤ x) : monotone ((^) x : ℤ → ℝ≥0∞) :=
λ a b h, zpow_le_of_le hx h

lemma zpow_add {x : ℝ≥0∞} (hx : x ≠ 0) (h'x : x ≠ ∞) (m n : ℤ) :
  x ^ (m + n) = x ^ m * x ^ n :=
begin
  lift x to ℝ≥0 using h'x,
  replace hx : x ≠ 0, by simpa only [ne.def, coe_eq_zero] using hx,
  simp only [← coe_zpow hx, zpow_add₀ hx, coe_mul]
end

end inv

section real

lemma to_real_add (ha : a ≠ ∞) (hb : b ≠ ∞) : (a+b).to_real = a.to_real + b.to_real :=
begin
  lift a to ℝ≥0 using ha,
  lift b to ℝ≥0 using hb,
  refl
end

lemma to_real_sub_of_le {a b : ℝ≥0∞} (h : b ≤ a) (ha : a ≠ ∞):
  (a - b).to_real = a.to_real - b.to_real :=
begin
  lift b to ℝ≥0 using ne_top_of_le_ne_top ha h,
  lift a to ℝ≥0 using ha,
  simp only [← ennreal.coe_sub, ennreal.coe_to_real, nnreal.coe_sub (ennreal.coe_le_coe.mp h)],
end

lemma le_to_real_sub {a b : ℝ≥0∞} (hb : b ≠ ∞) : a.to_real - b.to_real ≤ (a - b).to_real :=
begin
  lift b to ℝ≥0 using hb,
  cases a,
  { simp },
  { simp only [some_eq_coe, ←coe_sub, nnreal.sub_def, real.coe_to_nnreal', coe_to_real],
    exact le_max_left _ _ }
end

lemma to_real_add_le : (a+b).to_real ≤ a.to_real + b.to_real :=
if ha : a = ∞ then by simp only [ha, top_add, top_to_real, zero_add, to_real_nonneg]
else if hb : b = ∞ then by simp only [hb, add_top, top_to_real, add_zero, to_real_nonneg]
else le_of_eq (to_real_add ha hb)

lemma of_real_add {p q : ℝ} (hp : 0 ≤ p) (hq : 0 ≤ q) :
  ennreal.of_real (p + q) = ennreal.of_real p + ennreal.of_real q :=
by rw [ennreal.of_real, ennreal.of_real, ennreal.of_real, ← coe_add,
       coe_eq_coe, real.to_nnreal_add hp hq]

lemma of_real_add_le {p q : ℝ} : ennreal.of_real (p + q) ≤ ennreal.of_real p + ennreal.of_real q :=
coe_le_coe.2 real.to_nnreal_add_le

@[simp] lemma to_real_le_to_real (ha : a ≠ ∞) (hb : b ≠ ∞) : a.to_real ≤ b.to_real ↔ a ≤ b :=
begin
  lift a to ℝ≥0 using ha,
  lift b to ℝ≥0 using hb,
  norm_cast
end

lemma to_real_mono (hb : b ≠ ∞) (h : a ≤ b) : a.to_real ≤ b.to_real :=
(to_real_le_to_real (h.trans_lt (lt_top_iff_ne_top.2 hb)).ne hb).2 h

@[simp] lemma to_real_lt_to_real (ha : a ≠ ∞) (hb : b ≠ ∞) : a.to_real < b.to_real ↔ a < b :=
begin
  lift a to ℝ≥0 using ha,
  lift b to ℝ≥0 using hb,
  norm_cast
end

lemma to_real_strict_mono (hb : b ≠ ∞) (h : a < b) : a.to_real < b.to_real :=
(to_real_lt_to_real (h.trans (lt_top_iff_ne_top.2 hb)).ne hb).2 h

lemma to_nnreal_mono (hb : b ≠ ∞) (h : a ≤ b) : a.to_nnreal ≤ b.to_nnreal :=
by simpa [←ennreal.coe_le_coe, hb, (h.trans_lt hb.lt_top).ne]

@[simp] lemma to_nnreal_le_to_nnreal (ha : a ≠ ∞) (hb : b ≠ ∞) :
  a.to_nnreal ≤ b.to_nnreal ↔ a ≤ b :=
begin
  refine ⟨_, to_nnreal_mono hb⟩,
  { intro h,
    have key := ennreal.coe_le_coe.mpr h,
    rwa [coe_to_nnreal ha, coe_to_nnreal hb] at key, },
end

lemma to_nnreal_strict_mono (hb : b ≠ ∞) (h : a < b) : a.to_nnreal < b.to_nnreal :=
by simpa [←ennreal.coe_lt_coe, hb, (h.trans hb.lt_top).ne]

@[simp] lemma to_nnreal_lt_to_nnreal (ha : a ≠ ∞) (hb : b ≠ ∞) :
  a.to_nnreal < b.to_nnreal ↔ a < b :=
begin
  refine ⟨_, to_nnreal_strict_mono hb⟩,
  { intro h,
    have key := ennreal.coe_lt_coe.mpr h,
    rwa [coe_to_nnreal ha, coe_to_nnreal hb] at key, },
end

lemma to_real_max (hr : a ≠ ∞) (hp : b ≠ ∞) :
  ennreal.to_real (max a b) = max (ennreal.to_real a) (ennreal.to_real b) :=
(le_total a b).elim
  (λ h, by simp only [h, (ennreal.to_real_le_to_real hr hp).2 h, max_eq_right])
  (λ h, by simp only [h, (ennreal.to_real_le_to_real hp hr).2 h, max_eq_left])

lemma to_nnreal_pos_iff : 0 < a.to_nnreal ↔ (0 < a ∧ a < ∞) :=
begin
  cases a,
  { simp [none_eq_top] },
  { simp [some_eq_coe] }
end

lemma to_nnreal_pos {a : ℝ≥0∞} (ha₀ : a ≠ 0) (ha_top : a ≠ ∞) : 0 < a.to_nnreal :=
to_nnreal_pos_iff.mpr ⟨bot_lt_iff_ne_bot.mpr ha₀, lt_top_iff_ne_top.mpr ha_top⟩

lemma to_real_pos_iff : 0 < a.to_real ↔ (0 < a ∧ a < ∞):=
(nnreal.coe_pos).trans to_nnreal_pos_iff

lemma to_real_pos {a : ℝ≥0∞} (ha₀ : a ≠ 0) (ha_top : a ≠ ∞) : 0 < a.to_real :=
to_real_pos_iff.mpr ⟨bot_lt_iff_ne_bot.mpr ha₀, lt_top_iff_ne_top.mpr ha_top⟩

lemma of_real_le_of_real {p q : ℝ} (h : p ≤ q) : ennreal.of_real p ≤ ennreal.of_real q :=
by simp [ennreal.of_real, real.to_nnreal_le_to_nnreal h]

lemma of_real_le_of_le_to_real {a : ℝ} {b : ℝ≥0∞} (h : a ≤ ennreal.to_real b) :
  ennreal.of_real a ≤ b :=
(of_real_le_of_real h).trans of_real_to_real_le

@[simp] lemma of_real_le_of_real_iff {p q : ℝ} (h : 0 ≤ q) :
  ennreal.of_real p ≤ ennreal.of_real q ↔ p ≤ q :=
by rw [ennreal.of_real, ennreal.of_real, coe_le_coe, real.to_nnreal_le_to_nnreal_iff h]

@[simp] lemma of_real_lt_of_real_iff {p q : ℝ} (h : 0 < q) :
  ennreal.of_real p < ennreal.of_real q ↔ p < q :=
by rw [ennreal.of_real, ennreal.of_real, coe_lt_coe, real.to_nnreal_lt_to_nnreal_iff h]

lemma of_real_lt_of_real_iff_of_nonneg {p q : ℝ} (hp : 0 ≤ p) :
  ennreal.of_real p < ennreal.of_real q ↔ p < q :=
by rw [ennreal.of_real, ennreal.of_real, coe_lt_coe, real.to_nnreal_lt_to_nnreal_iff_of_nonneg hp]

@[simp] lemma of_real_pos {p : ℝ} : 0 < ennreal.of_real p ↔ 0 < p :=
by simp [ennreal.of_real]

@[simp] lemma of_real_eq_zero {p : ℝ} : ennreal.of_real p = 0 ↔ p ≤ 0 :=
by simp [ennreal.of_real]

@[simp] lemma zero_eq_of_real {p : ℝ} : 0 = ennreal.of_real p ↔ p ≤ 0 :=
eq_comm.trans of_real_eq_zero

lemma of_real_le_iff_le_to_real {a : ℝ} {b : ℝ≥0∞} (hb : b ≠ ∞) :
  ennreal.of_real a ≤ b ↔ a ≤ ennreal.to_real b :=
begin
  lift b to ℝ≥0 using hb,
  simpa [ennreal.of_real, ennreal.to_real] using real.to_nnreal_le_iff_le_coe
end

lemma of_real_lt_iff_lt_to_real {a : ℝ} {b : ℝ≥0∞} (ha : 0 ≤ a) (hb : b ≠ ∞) :
  ennreal.of_real a < b ↔ a < ennreal.to_real b :=
begin
  lift b to ℝ≥0 using hb,
  simpa [ennreal.of_real, ennreal.to_real] using real.to_nnreal_lt_iff_lt_coe ha
end

lemma le_of_real_iff_to_real_le {a : ℝ≥0∞} {b : ℝ} (ha : a ≠ ∞) (hb : 0 ≤ b) :
  a ≤ ennreal.of_real b ↔ ennreal.to_real a ≤ b :=
begin
  lift a to ℝ≥0 using ha,
  simpa [ennreal.of_real, ennreal.to_real] using real.le_to_nnreal_iff_coe_le hb
end

lemma to_real_le_of_le_of_real {a : ℝ≥0∞} {b : ℝ} (hb : 0 ≤ b) (h : a ≤ ennreal.of_real b) :
  ennreal.to_real a ≤ b :=
have ha : a ≠ ∞, from ne_top_of_le_ne_top of_real_ne_top h,
(le_of_real_iff_to_real_le ha hb).1 h

lemma lt_of_real_iff_to_real_lt {a : ℝ≥0∞} {b : ℝ} (ha : a ≠ ∞) :
  a < ennreal.of_real b ↔ ennreal.to_real a < b :=
begin
  lift a to ℝ≥0 using ha,
  simpa [ennreal.of_real, ennreal.to_real] using real.lt_to_nnreal_iff_coe_lt
end

lemma of_real_mul {p q : ℝ} (hp : 0 ≤ p) :
  ennreal.of_real (p * q) = (ennreal.of_real p) * (ennreal.of_real q) :=
by { simp only [ennreal.of_real, coe_mul.symm, coe_eq_coe], exact real.to_nnreal_mul hp }

lemma of_real_pow {p : ℝ} (hp : 0 ≤ p) (n : ℕ) :
  ennreal.of_real (p ^ n) = ennreal.of_real p ^ n :=
by rw [of_real_eq_coe_nnreal hp, ← coe_pow, ← of_real_coe_nnreal, nnreal.coe_pow, nnreal.coe_mk]

lemma of_real_inv_of_pos {x : ℝ} (hx : 0 < x) :
  (ennreal.of_real x)⁻¹ = ennreal.of_real x⁻¹ :=
by rw [ennreal.of_real, ennreal.of_real, ←@coe_inv (real.to_nnreal x) (by simp [hx]), coe_eq_coe,
  real.to_nnreal_inv.symm]

lemma of_real_div_of_pos {x y : ℝ} (hy : 0 < y) :
  ennreal.of_real (x / y) = ennreal.of_real x / ennreal.of_real y :=
by rw [div_eq_inv_mul, div_eq_mul_inv, of_real_mul (inv_nonneg.2 hy.le), of_real_inv_of_pos hy,
  mul_comm]

lemma to_real_of_real_mul (c : ℝ) (a : ℝ≥0∞) (h : 0 ≤ c) :
  ennreal.to_real ((ennreal.of_real c) * a) = c * ennreal.to_real a :=
begin
  cases a,
  { simp only [none_eq_top, ennreal.to_real, top_to_nnreal, nnreal.coe_zero, mul_zero, mul_top],
    by_cases h' : c ≤ 0,
    { rw [if_pos], { simp }, { convert of_real_zero, exact le_antisymm h' h } },
    { rw [if_neg], refl, rw [of_real_eq_zero], assumption } },
  { simp only [ennreal.to_real, ennreal.to_nnreal],
    simp only [some_eq_coe, ennreal.of_real, coe_mul.symm, to_nnreal_coe, nnreal.coe_mul],
    congr, apply real.coe_to_nnreal, exact h }
end

@[simp] lemma to_nnreal_mul_top (a : ℝ≥0∞) : ennreal.to_nnreal (a * ∞) = 0 :=
begin
  by_cases h : a = 0,
  { rw [h, zero_mul, zero_to_nnreal] },
  { rw [mul_top, if_neg h, top_to_nnreal] }
end

@[simp] lemma to_nnreal_top_mul (a : ℝ≥0∞) : ennreal.to_nnreal (∞ * a) = 0 :=
by rw [mul_comm, to_nnreal_mul_top]

@[simp] lemma to_real_mul_top (a : ℝ≥0∞) : ennreal.to_real (a * ∞) = 0 :=
by rw [ennreal.to_real, to_nnreal_mul_top, nnreal.coe_zero]

@[simp] lemma to_real_top_mul (a : ℝ≥0∞) : ennreal.to_real (∞ * a) = 0 :=
by { rw mul_comm, exact to_real_mul_top _ }

lemma to_real_eq_to_real (ha : a ≠ ∞) (hb : b ≠ ∞) :
  ennreal.to_real a = ennreal.to_real b ↔ a = b :=
begin
  lift a to ℝ≥0 using ha,
  lift b to ℝ≥0 using hb,
  simp only [coe_eq_coe, nnreal.coe_eq, coe_to_real],
end

lemma to_real_smul (r : ℝ≥0) (s : ℝ≥0∞) :
  (r • s).to_real = r • s.to_real :=
begin
  induction s using with_top.rec_top_coe,
  { rw [show r • ∞ = (r : ℝ≥0∞) * ∞, by refl],
    simp only [ennreal.to_real_mul_top, ennreal.top_to_real, smul_zero] },
  { rw [← coe_smul, ennreal.coe_to_real, ennreal.coe_to_real],
    refl }
end

protected lemma trichotomy (p : ℝ≥0∞) : p = 0 ∨ p = ∞ ∨ 0 < p.to_real :=
begin
  rcases eq_or_lt_of_le (bot_le : 0 ≤ p) with (rfl : 0 = p) | (hp : 0 < p),
  { simp },
  rcases eq_or_lt_of_le (le_top : p ≤ ⊤) with rfl | hp',
  { simp },
  simp [ennreal.to_real_pos_iff, hp, hp'],
end

protected lemma trichotomy₂ {p q : ℝ≥0∞} (hpq : p ≤ q) :
  (p = 0 ∧ q = 0) ∨ (p = 0 ∧ q = ∞) ∨ (p = 0 ∧ 0 < q.to_real) ∨ (p = ∞ ∧ q = ∞)
  ∨ (0 < p.to_real ∧ q = ∞) ∨ (0 < p.to_real ∧ 0 < q.to_real ∧ p.to_real ≤ q.to_real) :=
begin
  rcases eq_or_lt_of_le (bot_le : 0 ≤ p) with (rfl : 0 = p) | (hp : 0 < p),
  { simpa using q.trichotomy },
  rcases eq_or_lt_of_le (le_top : q ≤ ∞) with rfl | hq,
  { simpa using p.trichotomy },
  repeat { right },
  have hq' : 0 < q := lt_of_lt_of_le hp hpq,
  have hp' : p < ∞ := lt_of_le_of_lt hpq hq,
  simp [ennreal.to_real_le_to_real hp'.ne hq.ne, ennreal.to_real_pos_iff, hpq, hp, hp', hq', hq],
end

protected lemma dichotomy (p : ℝ≥0∞) [fact (1 ≤ p)] : p = ∞ ∨ 1 ≤ p.to_real :=
begin
  have :  p = ⊤ ∨ 0 < p.to_real ∧ 1 ≤ p.to_real,
  { simpa using ennreal.trichotomy₂ (fact.out _ : 1 ≤ p) },
  exact this.imp_right (λ h, h.2)
end

/-- `ennreal.to_nnreal` as a `monoid_hom`. -/
def to_nnreal_hom : ℝ≥0∞ →* ℝ≥0 :=
{ to_fun := ennreal.to_nnreal,
  map_one' := to_nnreal_coe,
  map_mul' := by rintro (_|x) (_|y); simp only [← coe_mul, none_eq_top, some_eq_coe,
    to_nnreal_top_mul, to_nnreal_mul_top, top_to_nnreal, mul_zero, zero_mul, to_nnreal_coe] }

lemma to_nnreal_mul {a b : ℝ≥0∞}: (a * b).to_nnreal = a.to_nnreal * b.to_nnreal :=
to_nnreal_hom.map_mul a b

lemma to_nnreal_pow (a : ℝ≥0∞) (n : ℕ) : (a ^ n).to_nnreal = a.to_nnreal ^ n :=
to_nnreal_hom.map_pow a n

lemma to_nnreal_prod {ι : Type*} {s : finset ι} {f : ι → ℝ≥0∞} :
  (∏ i in s, f i).to_nnreal = ∏ i in s, (f i).to_nnreal :=
to_nnreal_hom.map_prod _ _

lemma to_nnreal_inv (a : ℝ≥0∞) : (a⁻¹).to_nnreal = (a.to_nnreal)⁻¹ :=
begin
  rcases eq_or_ne a ∞ with rfl|ha, { simp },
  lift a to ℝ≥0 using ha,
  rcases eq_or_ne a 0 with rfl|ha, { simp },
  rw [← coe_inv ha, to_nnreal_coe, to_nnreal_coe]
end

lemma to_nnreal_div (a b : ℝ≥0∞) : (a / b).to_nnreal = a.to_nnreal / b.to_nnreal :=
by rw [div_eq_mul_inv, to_nnreal_mul, to_nnreal_inv, div_eq_mul_inv]

/-- `ennreal.to_real` as a `monoid_hom`. -/
def to_real_hom : ℝ≥0∞ →* ℝ :=
(nnreal.to_real_hom : ℝ≥0 →* ℝ).comp to_nnreal_hom

lemma to_real_mul : (a * b).to_real = a.to_real * b.to_real :=
to_real_hom.map_mul a b

lemma to_real_pow (a : ℝ≥0∞) (n : ℕ) : (a ^ n).to_real = a.to_real ^ n :=
to_real_hom.map_pow a n

lemma to_real_prod {ι : Type*} {s : finset ι} {f : ι → ℝ≥0∞} :
  (∏ i in s, f i).to_real = ∏ i in s, (f i).to_real :=
to_real_hom.map_prod _ _

lemma to_real_inv (a : ℝ≥0∞) : (a⁻¹).to_real = (a.to_real)⁻¹ :=
by { simp_rw ennreal.to_real, norm_cast, exact to_nnreal_inv a, }

lemma to_real_div (a b : ℝ≥0∞) : (a / b).to_real = a.to_real / b.to_real :=
by rw [div_eq_mul_inv, to_real_mul, to_real_inv, div_eq_mul_inv]

lemma of_real_prod_of_nonneg {s : finset α} {f : α → ℝ} (hf : ∀ i, i ∈ s → 0 ≤ f i) :
  ennreal.of_real (∏ i in s, f i) = ∏ i in s, ennreal.of_real (f i) :=
begin
  simp_rw [ennreal.of_real, ←coe_finset_prod, coe_eq_coe],
  exact real.to_nnreal_prod_of_nonneg hf,
end

@[simp] lemma to_nnreal_bit0 {x : ℝ≥0∞} : (bit0 x).to_nnreal = bit0 (x.to_nnreal) :=
begin
  by_cases hx_top : x = ∞,
  { simp [hx_top, bit0_eq_top_iff.mpr rfl], },
  exact to_nnreal_add hx_top hx_top,
end

@[simp] lemma to_nnreal_bit1 {x : ℝ≥0∞} (hx_top : x ≠ ∞) :
  (bit1 x).to_nnreal = bit1 (x.to_nnreal) :=
by simp [bit1, bit1, to_nnreal_add (by rwa [ne.def, bit0_eq_top_iff]) ennreal.one_ne_top]

@[simp] lemma to_real_bit0 {x : ℝ≥0∞} : (bit0 x).to_real = bit0 (x.to_real) :=
by simp [ennreal.to_real]

@[simp] lemma to_real_bit1 {x : ℝ≥0∞} (hx_top : x ≠ ∞) :
  (bit1 x).to_real = bit1 (x.to_real) :=
by simp [ennreal.to_real, hx_top]

@[simp] lemma of_real_bit0 {r : ℝ} (hr : 0 ≤ r) :
  ennreal.of_real (bit0 r) = bit0 (ennreal.of_real r) :=
of_real_add hr hr

@[simp] lemma of_real_bit1 {r : ℝ} (hr : 0 ≤ r) :
  ennreal.of_real (bit1 r) = bit1 (ennreal.of_real r) :=
(of_real_add (by simp [hr]) zero_le_one).trans (by simp [real.to_nnreal_one, bit1, hr])

end real

section infi
variables {ι : Sort*} {f g : ι → ℝ≥0∞}

lemma infi_add : infi f + a = ⨅i, f i + a :=
le_antisymm
  (le_infi $ assume i, add_le_add (infi_le _ _) $ le_refl _)
  (tsub_le_iff_right.1 $ le_infi $ assume i, tsub_le_iff_right.2 $ infi_le _ _)

lemma supr_sub : (⨆i, f i) - a = (⨆i, f i - a) :=
le_antisymm
  (tsub_le_iff_right.2 $ supr_le $ assume i, tsub_le_iff_right.1 $ le_supr _ i)
  (supr_le $ assume i, tsub_le_tsub (le_supr _ _) (le_refl a))

lemma sub_infi : a - (⨅i, f i) = (⨆i, a - f i) :=
begin
  refine (eq_of_forall_ge_iff $ λ c, _),
  rw [tsub_le_iff_right, add_comm, infi_add],
  simp [tsub_le_iff_right, sub_eq_add_neg, add_comm],
end

lemma Inf_add {s : set ℝ≥0∞} : Inf s + a = ⨅b∈s, b + a :=
by simp [Inf_eq_infi, infi_add]

lemma add_infi {a : ℝ≥0∞} : a + infi f = ⨅b, a + f b :=
by rw [add_comm, infi_add]; simp [add_comm]

lemma infi_add_infi (h : ∀i j, ∃k, f k + g k ≤ f i + g j) : infi f + infi g = (⨅a, f a + g a) :=
suffices (⨅a, f a + g a) ≤ infi f + infi g,
  from le_antisymm (le_infi $ assume a, add_le_add (infi_le _ _) (infi_le _ _)) this,
calc (⨅a, f a + g a) ≤ (⨅ a a', f a + g a') :
    le_infi $ assume a, le_infi $ assume a',
      let ⟨k, h⟩ := h a a' in infi_le_of_le k h
  ... = infi f + infi g :
    by simp [add_infi, infi_add]

lemma infi_sum {f : ι → α → ℝ≥0∞} {s : finset α} [nonempty ι]
  (h : ∀(t : finset α) (i j : ι), ∃k, ∀a∈t, f k a ≤ f i a ∧ f k a ≤ f j a) :
  (⨅i, ∑ a in s, f i a) = ∑ a in s, ⨅i, f i a :=
finset.induction_on s (by simp) $ assume a s ha ih,
  have ∀ (i j : ι), ∃ (k : ι), f k a + ∑ b in s, f k b ≤ f i a + ∑ b in s, f j b,
    from assume i j,
    let ⟨k, hk⟩ := h (insert a s) i j in
    ⟨k, add_le_add (hk a (finset.mem_insert_self _ _)).left $ finset.sum_le_sum $
      assume a ha, (hk _ $ finset.mem_insert_of_mem ha).right⟩,
  by simp [ha, ih.symm, infi_add_infi this]

/-- If `x ≠ 0` and `x ≠ ∞`, then right multiplication by `x` maps infimum to infimum.
See also `ennreal.infi_mul` that assumes `[nonempty ι]` but does not require `x ≠ 0`. -/
lemma infi_mul_of_ne {ι} {f : ι → ℝ≥0∞} {x : ℝ≥0∞} (h0 : x ≠ 0) (h : x ≠ ∞) :
  infi f * x = ⨅ i, f i * x :=
le_antisymm
  mul_right_mono.map_infi_le
  ((div_le_iff_le_mul (or.inl h0) $ or.inl h).mp $ le_infi $
    λ i, (div_le_iff_le_mul (or.inl h0) $ or.inl h).mpr $ infi_le _ _)

/-- If `x ≠ ∞`, then right multiplication by `x` maps infimum over a nonempty type to infimum. See
also `ennreal.infi_mul_of_ne` that assumes `x ≠ 0` but does not require `[nonempty ι]`. -/
lemma infi_mul {ι} [nonempty ι] {f : ι → ℝ≥0∞} {x : ℝ≥0∞} (h : x ≠ ∞) :
  infi f * x = ⨅ i, f i * x :=
begin
  by_cases h0 : x = 0,
  { simp only [h0, mul_zero, infi_const] },
  { exact infi_mul_of_ne h0 h }
end

/-- If `x ≠ ∞`, then left multiplication by `x` maps infimum over a nonempty type to infimum. See
also `ennreal.mul_infi_of_ne` that assumes `x ≠ 0` but does not require `[nonempty ι]`. -/
lemma mul_infi {ι} [nonempty ι] {f : ι → ℝ≥0∞} {x : ℝ≥0∞} (h : x ≠ ∞) :
  x * infi f = ⨅ i, x * f i :=
by simpa only [mul_comm] using infi_mul h

/-- If `x ≠ 0` and `x ≠ ∞`, then left multiplication by `x` maps infimum to infimum.
See also `ennreal.mul_infi` that assumes `[nonempty ι]` but does not require `x ≠ 0`. -/
lemma mul_infi_of_ne {ι} {f : ι → ℝ≥0∞} {x : ℝ≥0∞} (h0 : x ≠ 0) (h : x ≠ ∞) :
  x * infi f = ⨅ i, x * f i :=
by simpa only [mul_comm] using infi_mul_of_ne h0 h

/-! `supr_mul`, `mul_supr` and variants are in `topology.instances.ennreal`. -/

end infi

section supr

@[simp] lemma supr_eq_zero {ι : Sort*} {f : ι → ℝ≥0∞} : (⨆ i, f i) = 0 ↔ ∀ i, f i = 0 :=
supr_eq_bot

@[simp] lemma supr_zero_eq_zero {ι : Sort*} : (⨆ i : ι, (0 : ℝ≥0∞)) = 0 :=
by simp

lemma sup_eq_zero {a b : ℝ≥0∞} : a ⊔ b = 0 ↔ a = 0 ∧ b = 0 := sup_eq_bot_iff

lemma supr_coe_nat : (⨆n:ℕ, (n : ℝ≥0∞)) = ∞ :=
(supr_eq_top _).2 $ assume b hb, ennreal.exists_nat_gt (lt_top_iff_ne_top.1 hb)

end supr

end ennreal<|MERGE_RESOLUTION|>--- conflicted
+++ resolved
@@ -1002,19 +1002,6 @@
 lemma mul_inv {a b : ℝ≥0∞} (ha : a ≠ 0 ∨ b ≠ ∞) (hb : a ≠ ∞ ∨ b ≠ 0) :
   (a * b)⁻¹ = a⁻¹ * b⁻¹ :=
 begin
-<<<<<<< HEAD
-  cases b,
-  { simp at ha, simp [ha], },
-  cases a,
-  { simp at hb, simp [hb] },
-  by_cases h'a : a = 0,
-  { simp only [h'a, with_top.top_mul, ennreal.inv_zero, ennreal.coe_ne_top, zero_mul, ne.def,
-      not_false_iff, ennreal.coe_zero, ennreal.some_eq_coe, ennreal.inv_eq_zero] },
-  by_cases h'b : b = 0,
-  { simp only [h'b, ennreal.inv_zero, ennreal.coe_ne_top, with_top.mul_top, ne.def, not_false_iff,
-               mul_zero, ennreal.coe_zero, ennreal.some_eq_coe, ennreal.inv_eq_zero] },
-  simp only [ennreal.some_eq_coe],
-=======
   induction b using with_top.rec_top_coe,
   { simp at ha, simp [ha], },
   induction a using with_top.rec_top_coe,
@@ -1025,7 +1012,6 @@
   by_cases h'b : b = 0,
   { simp only [h'b, ennreal.inv_zero, ennreal.coe_ne_top, with_top.mul_top, ne.def, not_false_iff,
                mul_zero, ennreal.coe_zero, ennreal.inv_eq_zero] },
->>>>>>> 59ef8ce5
   rw [← ennreal.coe_mul, ← ennreal.coe_inv, ← ennreal.coe_inv h'a, ← ennreal.coe_inv h'b,
       ← ennreal.coe_mul, nnreal.mul_inv, mul_comm],
   simp [h'a, h'b],
