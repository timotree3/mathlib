/-
Copyright (c) 2018 Mario Carneiro. All rights reserved.
Released under Apache 2.0 license as described in the file LICENSE.
Authors: Mario Carneiro, Floris van Doorn
-/
import algebra.module.basic
import algebra.bounds
import algebra.order.archimedean
import algebra.star.basic
import data.real.cau_seq_completion
import order.conditionally_complete_lattice

/-!
# Real numbers from Cauchy sequences

This file defines `ℝ` as the type of equivalence classes of Cauchy sequences of rational numbers.
This choice is motivated by how easy it is to prove that `ℝ` is a commutative ring, by simply
lifting everything to `ℚ`.
-/

open_locale pointwise

/-- The type `ℝ` of real numbers constructed as equivalence classes of Cauchy sequences of rational
numbers. -/
structure real := of_cauchy ::
(cauchy : @cau_seq.completion.Cauchy ℚ _ _ _ abs _)
notation `ℝ` := real

attribute [pp_using_anonymous_constructor] real

namespace real
open cau_seq cau_seq.completion

variables {x y : ℝ}

lemma ext_cauchy_iff : ∀ {x y : real}, x = y ↔ x.cauchy = y.cauchy
| ⟨a⟩ ⟨b⟩ := by split; cc

lemma ext_cauchy {x y : real} : x.cauchy = y.cauchy → x = y :=
ext_cauchy_iff.2

-- irreducible doesn't work for instances: https://github.com/leanprover-community/lean/issues/511
@[irreducible] private def zero : ℝ := ⟨0⟩
@[irreducible] private def one : ℝ := ⟨1⟩
@[irreducible] private def add : ℝ → ℝ → ℝ | ⟨a⟩ ⟨b⟩ := ⟨a + b⟩
@[irreducible] private def neg : ℝ → ℝ | ⟨a⟩ := ⟨-a⟩
@[irreducible] private def mul : ℝ → ℝ → ℝ | ⟨a⟩ ⟨b⟩ := ⟨a * b⟩

instance : has_zero ℝ := ⟨zero⟩
instance : has_one ℝ := ⟨one⟩
instance : has_add ℝ := ⟨add⟩
instance : has_neg ℝ := ⟨neg⟩
instance : has_mul ℝ := ⟨mul⟩
<<<<<<< HEAD
/-- Note: since `add` is irreducible anyway, we don't care about definition equality between
subtraction of `real.cauchy` and subtraction of `real`. Instead, we choose to make
`sub_eq_add_neg` true by definition, which is often convenient. -/
instance : has_sub ℝ := ⟨λ a b, add a (-b)⟩
=======
>>>>>>> 8e9abe3c

lemma of_cauchy_zero : (⟨0⟩ : ℝ) = 0 := show _ = zero, by rw zero
lemma of_cauchy_one : (⟨1⟩ : ℝ) = 1 := show _ = one, by rw one
lemma of_cauchy_add (a b) : (⟨a + b⟩ : ℝ) = ⟨a⟩ + ⟨b⟩ := show _ = add _ _, by rw add
lemma of_cauchy_neg (a) : (⟨-a⟩ : ℝ) = -⟨a⟩ := show _ = neg _, by rw neg
lemma of_cauchy_mul (a b) : (⟨a * b⟩ : ℝ) = ⟨a⟩ * ⟨b⟩ := show _ = mul _ _, by rw mul
<<<<<<< HEAD
lemma of_cauchy_sub (a b) : (⟨a - b⟩ : ℝ) = ⟨a⟩ - ⟨b⟩ :=
by { rw [sub_eq_add_neg, of_cauchy_add, of_cauchy_neg], refl }
=======
>>>>>>> 8e9abe3c

lemma cauchy_zero : (0 : ℝ).cauchy = 0 := show zero.cauchy = 0, by rw zero
lemma cauchy_one : (1 : ℝ).cauchy = 1 := show one.cauchy = 1, by rw one
lemma cauchy_add : ∀ a b, (a + b : ℝ).cauchy = a.cauchy + b.cauchy
| ⟨a⟩ ⟨b⟩ := show (add _ _).cauchy = _, by rw add
lemma cauchy_neg : ∀ a, (-a : ℝ).cauchy = -a.cauchy
| ⟨a⟩ := show (neg _).cauchy = _, by rw neg
<<<<<<< HEAD
lemma cauchy_sub : ∀ a b, (a - b : ℝ).cauchy = a.cauchy - b.cauchy
| ⟨a⟩ ⟨b⟩ := by { rw [sub_eq_add_neg, ←cauchy_neg, ←cauchy_add], refl }
=======
>>>>>>> 8e9abe3c
lemma cauchy_mul : ∀ a b, (a * b : ℝ).cauchy = a.cauchy * b.cauchy
| ⟨a⟩ ⟨b⟩ := show (mul _ _).cauchy = _, by rw mul

instance : comm_ring ℝ :=
<<<<<<< HEAD
function.surjective.comm_ring real.of_cauchy (λ ⟨x⟩, ⟨x, rfl⟩)
  of_cauchy_zero of_cauchy_one of_cauchy_add of_cauchy_mul of_cauchy_neg of_cauchy_sub

/-- The real numbers are isomorphic to the quotient of Cauchy sequences on the rationals. -/
@[simps]
def equiv_Cauchy : ℝ ≃+* cau_seq.completion.Cauchy :=
{ to_fun := real.cauchy,
  inv_fun := real.of_cauchy,
  left_inv := λ ⟨_⟩, rfl,
  right_inv := λ _, rfl,
  map_mul' := cauchy_mul,
  map_add' := cauchy_add }
=======
begin
  refine_struct { zero  := (0 : ℝ),
                  one   := (1 : ℝ),
                  mul   := (*),
                  add   := (+),
                  neg   := @has_neg.neg ℝ _,
                  sub   := λ a b, a + (-b),
                  npow  := @npow_rec ℝ ⟨1⟩ ⟨(*)⟩,
                  nsmul := @nsmul_rec ℝ ⟨0⟩ ⟨(+)⟩,
                  zsmul := @zsmul_rec ℝ ⟨0⟩ ⟨(+)⟩ ⟨@has_neg.neg ℝ _⟩ };
  repeat { rintro ⟨_⟩, };
  try { refl };
  simp [← of_cauchy_zero, ← of_cauchy_one, ←of_cauchy_add, ←of_cauchy_neg, ←of_cauchy_mul];
  apply add_assoc <|> apply add_comm <|> apply mul_assoc <|> apply mul_comm <|>
    apply left_distrib <|> apply right_distrib <|> apply sub_eq_add_neg <|> skip
end
>>>>>>> 8e9abe3c

/-! Extra instances to short-circuit type class resolution.

 These short-circuits have an additional property of ensuring that a computable path is found; if
 `field ℝ` is found first, then decaying it to these typeclasses would result in a `noncomputable`
 version of them. -/
instance : ring ℝ               := by apply_instance
instance : comm_semiring ℝ      := by apply_instance
instance : semiring ℝ           := by apply_instance
instance : comm_monoid_with_zero ℝ := by apply_instance
instance : monoid_with_zero ℝ   := by apply_instance
instance : add_comm_group ℝ     := by apply_instance
instance : add_group ℝ          := by apply_instance
instance : add_comm_monoid ℝ    := by apply_instance
instance : add_monoid ℝ         := by apply_instance
instance : add_left_cancel_semigroup ℝ := by apply_instance
instance : add_right_cancel_semigroup ℝ := by apply_instance
instance : add_comm_semigroup ℝ := by apply_instance
instance : add_semigroup ℝ      := by apply_instance
instance : comm_monoid ℝ        := by apply_instance
instance : monoid ℝ             := by apply_instance
instance : comm_semigroup ℝ     := by apply_instance
instance : semigroup ℝ          := by apply_instance
<<<<<<< HEAD
=======
instance : has_sub ℝ            := by apply_instance
instance : module ℝ ℝ           := by apply_instance
>>>>>>> 8e9abe3c
instance : inhabited ℝ          := ⟨0⟩

/-- The real numbers are a `*`-ring, with the trivial `*`-structure. -/
instance : star_ring ℝ          := star_ring_of_comm
instance : has_trivial_star ℝ   := ⟨λ _, rfl⟩

/-- Coercion `ℚ` → `ℝ` as a `ring_hom`. Note that this
is `cau_seq.completion.of_rat`, not `rat.cast`. -/
def of_rat : ℚ →+* ℝ :=
<<<<<<< HEAD
equiv_Cauchy.symm.to_ring_hom.comp of_rat_ring_hom
=======
by refine_struct { to_fun := of_cauchy ∘ of_rat };
  simp [of_rat_one, of_rat_zero, of_rat_mul, of_rat_add,
    of_cauchy_one, of_cauchy_zero, ← of_cauchy_mul, ← of_cauchy_add]
>>>>>>> 8e9abe3c

lemma of_rat_apply (x : ℚ) : of_rat x = of_cauchy (cau_seq.completion.of_rat x) := rfl

/-- Make a real number from a Cauchy sequence of rationals (by taking the equivalence class). -/
def mk (x : cau_seq ℚ abs) : ℝ := ⟨cau_seq.completion.mk x⟩

theorem mk_eq {f g : cau_seq ℚ abs} : mk f = mk g ↔ f ≈ g :=
ext_cauchy_iff.trans mk_eq

@[irreducible]
private def lt : ℝ → ℝ → Prop | ⟨x⟩ ⟨y⟩ :=
quotient.lift_on₂ x y (<) $
  λ f₁ g₁ f₂ g₂ hf hg, propext $
  ⟨λ h, lt_of_eq_of_lt (setoid.symm hf) (lt_of_lt_of_eq h hg),
   λ h, lt_of_eq_of_lt hf (lt_of_lt_of_eq h (setoid.symm hg))⟩

instance : has_lt ℝ := ⟨lt⟩

lemma lt_cauchy {f g} : (⟨⟦f⟧⟩ : ℝ) < ⟨⟦g⟧⟩ ↔ f < g := show lt _ _ ↔ _, by rw lt; refl

@[simp] theorem mk_lt {f g : cau_seq ℚ abs} : mk f < mk g ↔ f < g :=
lt_cauchy

<<<<<<< HEAD
lemma mk_zero : mk 0 = 0 := of_cauchy_zero
lemma mk_one : mk 1 = 1 := of_cauchy_one
=======
lemma mk_zero : mk 0 = 0 := by rw ← of_cauchy_zero; refl
lemma mk_one : mk 1 = 1 := by rw ← of_cauchy_one; refl
>>>>>>> 8e9abe3c
lemma mk_add {f g : cau_seq ℚ abs} : mk (f + g) = mk f + mk g := by simp [mk, ←of_cauchy_add]
lemma mk_mul {f g : cau_seq ℚ abs} : mk (f * g) = mk f * mk g := by simp [mk, ←of_cauchy_mul]
lemma mk_neg {f : cau_seq ℚ abs} : mk (-f) = -mk f := by simp [mk, ←of_cauchy_neg]

@[simp] theorem mk_pos {f : cau_seq ℚ abs} : 0 < mk f ↔ pos f :=
by rw [← mk_zero, mk_lt]; exact iff_of_eq (congr_arg pos (sub_zero f))

@[irreducible] private def le (x y : ℝ) : Prop := x < y ∨ x = y
instance : has_le ℝ := ⟨le⟩
private lemma le_def {x y : ℝ} : x ≤ y ↔ x < y ∨ x = y := show le _ _ ↔ _, by rw le

@[simp] theorem mk_le {f g : cau_seq ℚ abs} : mk f ≤ mk g ↔ f ≤ g :=
by simp [le_def, mk_eq]; refl

@[elab_as_eliminator]
protected lemma ind_mk {C : real → Prop} (x : real) (h : ∀ y, C (mk y)) : C x :=
begin
  cases x with x,
  induction x using quot.induction_on with x,
  exact h x
end

theorem add_lt_add_iff_left {a b : ℝ} (c : ℝ) : c + a < c + b ↔ a < b :=
begin
  induction a using real.ind_mk,
  induction b using real.ind_mk,
  induction c using real.ind_mk,
  simp only [mk_lt, ← mk_add],
  show pos _ ↔ pos _, rw add_sub_add_left_eq_sub
end

instance : partial_order ℝ :=
{ le := (≤), lt := (<),
  lt_iff_le_not_le := λ a b, real.ind_mk a $ λ a, real.ind_mk b $ λ b,
    by simpa using lt_iff_le_not_le,
  le_refl := λ a, a.ind_mk (by intro a; rw mk_le),
  le_trans := λ a b c, real.ind_mk a $ λ a, real.ind_mk b $ λ b, real.ind_mk c $ λ c,
    by simpa using le_trans,
  lt_iff_le_not_le := λ a b, real.ind_mk a $ λ a, real.ind_mk b $ λ b,
    by simpa using lt_iff_le_not_le,
  le_antisymm := λ a b, real.ind_mk a $ λ a, real.ind_mk b $ λ b,
    by simpa [mk_eq] using @cau_seq.le_antisymm _ _ a b }

instance : preorder ℝ := by apply_instance

theorem of_rat_lt {x y : ℚ} : of_rat x < of_rat y ↔ x < y :=
begin
  rw [mk_lt] {md := tactic.transparency.semireducible},
  exact const_lt
end

protected theorem zero_lt_one : (0 : ℝ) < 1 :=
by convert of_rat_lt.2 zero_lt_one; simp

protected theorem mul_pos {a b : ℝ} : 0 < a → 0 < b → 0 < a * b :=
begin
  induction a using real.ind_mk with a,
  induction b using real.ind_mk with b,
  simpa only [mk_lt, mk_pos, ← mk_mul] using cau_seq.mul_pos
end

instance : ordered_comm_ring ℝ :=
{ add_le_add_left :=
  begin
    simp only [le_iff_eq_or_lt],
    rintros a b ⟨rfl, h⟩,
    { simp },
    { exact λ c, or.inr ((add_lt_add_iff_left c).2 ‹_›) }
  end,
  zero_le_one := le_of_lt real.zero_lt_one,
  mul_pos     := @real.mul_pos,
  .. real.comm_ring, .. real.partial_order, .. real.semiring }

instance : ordered_ring ℝ               := by apply_instance
instance : ordered_semiring ℝ           := by apply_instance
instance : ordered_add_comm_group ℝ     := by apply_instance
instance : ordered_cancel_add_comm_monoid ℝ := by apply_instance
instance : ordered_add_comm_monoid ℝ    := by apply_instance
instance : nontrivial ℝ := ⟨⟨0, 1, ne_of_lt real.zero_lt_one⟩⟩

open_locale classical

noncomputable instance : linear_order ℝ :=
{ le_total := begin
    intros a b,
    induction a using real.ind_mk with a,
    induction b using real.ind_mk with b,
    simpa using le_total a b,
  end,
  decidable_le := by apply_instance,
  .. real.partial_order }

noncomputable instance : linear_ordered_comm_ring ℝ :=
{ .. real.nontrivial, .. real.ordered_ring, .. real.comm_ring, .. real.linear_order }

/- Extra instances to short-circuit type class resolution -/
noncomputable instance : linear_ordered_ring ℝ        := by apply_instance
noncomputable instance : linear_ordered_semiring ℝ    := by apply_instance
instance : is_domain ℝ :=
{ .. real.nontrivial, .. real.comm_ring, .. linear_ordered_ring.is_domain }

@[irreducible] private noncomputable def inv' : ℝ → ℝ | ⟨a⟩ := ⟨a⁻¹⟩
noncomputable instance : has_inv ℝ := ⟨inv'⟩
lemma of_cauchy_inv {f} : (⟨f⁻¹⟩ : ℝ) = ⟨f⟩⁻¹ := show _ = inv' _, by rw inv'
<<<<<<< HEAD
=======
lemma cauchy_inv : ∀ f, (f⁻¹ : ℝ).cauchy = f.cauchy⁻¹
| ⟨f⟩ := show (inv' _).cauchy = _, by rw inv'
>>>>>>> 8e9abe3c

noncomputable instance : linear_ordered_field ℝ :=
{ inv := has_inv.inv,
  mul_inv_cancel := begin
    rintros ⟨a⟩ h,
    rw mul_comm,
<<<<<<< HEAD
    simp only [←of_cauchy_inv, ←of_cauchy_mul, ←of_cauchy_one, ←of_cauchy_zero, ne.def] at *,
    exact cau_seq.completion.inv_mul_cancel h,
  end,
  inv_zero := by simp [←of_cauchy_zero, ←of_cauchy_inv],
  ..real.linear_ordered_comm_ring,
  ..real.domain }
=======
    simp only [←of_cauchy_inv, ←of_cauchy_mul, ← of_cauchy_one, ← of_cauchy_zero, ne.def] at *,
    exact cau_seq.completion.inv_mul_cancel h,
  end,
  inv_zero := by simp [← of_cauchy_zero, ←of_cauchy_inv],
  ..real.linear_ordered_comm_ring, }
>>>>>>> 8e9abe3c

/- Extra instances to short-circuit type class resolution -/

noncomputable instance : linear_ordered_add_comm_group ℝ          := by apply_instance
noncomputable instance field : field ℝ                            := by apply_instance
noncomputable instance : division_ring ℝ                          := by apply_instance
noncomputable instance : distrib_lattice ℝ                        := by apply_instance
noncomputable instance : lattice ℝ                                := by apply_instance
noncomputable instance : semilattice_inf ℝ                        := by apply_instance
noncomputable instance : semilattice_sup ℝ                        := by apply_instance
noncomputable instance : has_inf ℝ                                := by apply_instance
noncomputable instance : has_sup ℝ                                := by apply_instance
noncomputable instance decidable_lt (a b : ℝ) : decidable (a < b) := by apply_instance
noncomputable instance decidable_le (a b : ℝ) : decidable (a ≤ b) := by apply_instance
noncomputable instance decidable_eq (a b : ℝ) : decidable (a = b) := by apply_instance

open rat

@[simp] theorem of_rat_eq_cast : ∀ x : ℚ, of_rat x = x :=
of_rat.eq_rat_cast

theorem le_mk_of_forall_le {f : cau_seq ℚ abs} :
  (∃ i, ∀ j ≥ i, x ≤ f j) → x ≤ mk f :=
begin
  intro h,
  induction x using real.ind_mk with x,
  apply le_of_not_lt,
  rw mk_lt,
  rintro ⟨K, K0, hK⟩,
  obtain ⟨i, H⟩ := exists_forall_ge_and h
    (exists_forall_ge_and hK (f.cauchy₃ $ half_pos K0)),
  apply not_lt_of_le (H _ le_rfl).1,
  rw ← of_rat_eq_cast,
  rw [mk_lt] {md := tactic.transparency.semireducible},
  refine ⟨_, half_pos K0, i, λ j ij, _⟩,
  have := add_le_add (H _ ij).2.1
    (le_of_lt (abs_lt.1 $ (H _ le_rfl).2.2 _ ij).1),
  rwa [← sub_eq_add_neg, sub_self_div_two, sub_apply, sub_add_sub_cancel] at this
end

theorem mk_le_of_forall_le {f : cau_seq ℚ abs} {x : ℝ}
  (h : ∃ i, ∀ j ≥ i, (f j : ℝ) ≤ x) : mk f ≤ x :=
begin
  cases h with i H,
  rw [← neg_le_neg_iff, ← mk_neg],
  exact le_mk_of_forall_le ⟨i, λ j ij, by simp [H _ ij]⟩
end

theorem mk_near_of_forall_near {f : cau_seq ℚ abs} {x : ℝ} {ε : ℝ}
  (H : ∃ i, ∀ j ≥ i, |(f j : ℝ) - x| ≤ ε) : |mk f - x| ≤ ε :=
abs_sub_le_iff.2
  ⟨sub_le_iff_le_add'.2 $ mk_le_of_forall_le $
    H.imp $ λ i h j ij, sub_le_iff_le_add'.1 (abs_sub_le_iff.1 $ h j ij).1,
  sub_le.1 $ le_mk_of_forall_le $
    H.imp $ λ i h j ij, sub_le.1 (abs_sub_le_iff.1 $ h j ij).2⟩

instance : archimedean ℝ :=
archimedean_iff_rat_le.2 $ λ x, real.ind_mk x $ λ f,
let ⟨M, M0, H⟩ := f.bounded' 0 in
⟨M, mk_le_of_forall_le ⟨0, λ i _,
  rat.cast_le.2 $ le_of_lt (abs_lt.1 (H i)).2⟩⟩

noncomputable instance : floor_ring ℝ := archimedean.floor_ring _

theorem is_cau_seq_iff_lift {f : ℕ → ℚ} : is_cau_seq abs f ↔ is_cau_seq
  abs (λ i, (f i : ℝ)) :=
⟨λ H ε ε0,
  let ⟨δ, δ0, δε⟩ := exists_pos_rat_lt ε0 in
  (H _ δ0).imp $ λ i hi j ij, lt_trans
    (by simpa using (@rat.cast_lt ℝ _ _ _).2 (hi _ ij)) δε,
 λ H ε ε0, (H _ (rat.cast_pos.2 ε0)).imp $
   λ i hi j ij, (@rat.cast_lt ℝ _ _ _).1 $ by simpa using hi _ ij⟩

theorem of_near (f : ℕ → ℚ) (x : ℝ)
  (h : ∀ ε > 0, ∃ i, ∀ j ≥ i, |(f j : ℝ) - x| < ε) :
  ∃ h', real.mk ⟨f, h'⟩ = x :=
⟨is_cau_seq_iff_lift.2 (of_near _ (const abs x) h),
 sub_eq_zero.1 $ abs_eq_zero.1 $
  eq_of_le_of_forall_le_of_dense (abs_nonneg _) $ λ ε ε0,
    mk_near_of_forall_near $
    (h _ ε0).imp (λ i h j ij, le_of_lt (h j ij))⟩

theorem exists_floor (x : ℝ) : ∃ (ub : ℤ), (ub:ℝ) ≤ x ∧
   ∀ (z : ℤ), (z:ℝ) ≤ x → z ≤ ub :=
int.exists_greatest_of_bdd
  (let ⟨n, hn⟩ := exists_int_gt x in ⟨n, λ z h',
    int.cast_le.1 $ le_trans h' $ le_of_lt hn⟩)
  (let ⟨n, hn⟩ := exists_int_lt x in ⟨n, le_of_lt hn⟩)

theorem exists_is_lub (S : set ℝ) (hne : S.nonempty) (hbdd : bdd_above S) :
  ∃ x, is_lub S x :=
begin
  rcases ⟨hne, hbdd⟩ with ⟨⟨L, hL⟩, ⟨U, hU⟩⟩,
  have : ∀ d : ℕ, bdd_above {m : ℤ | ∃ y ∈ S, (m : ℝ) ≤ y * d},
  { cases exists_int_gt U with k hk,
    refine λ d, ⟨k * d, λ z h, _⟩,
    rcases h with ⟨y, yS, hy⟩,
    refine int.cast_le.1 (hy.trans _),
    push_cast,
    exact mul_le_mul_of_nonneg_right ((hU yS).trans hk.le) d.cast_nonneg },
  choose f hf using λ d : ℕ, int.exists_greatest_of_bdd (this d) ⟨⌊L * d⌋, L, hL, int.floor_le _⟩,
  have hf₁ : ∀ n > 0, ∃ y ∈ S, ((f n / n:ℚ):ℝ) ≤ y := λ n n0,
    let ⟨y, yS, hy⟩ := (hf n).1 in
    ⟨y, yS, by simpa using (div_le_iff ((nat.cast_pos.2 n0):((_:ℝ) < _))).2 hy⟩,
  have hf₂ : ∀ (n > 0) (y ∈ S), (y - (n:ℕ)⁻¹ : ℝ) < (f n / n:ℚ),
  { intros n n0 y yS,
    have := (int.sub_one_lt_floor _).trans_le (int.cast_le.2 $ (hf n).2 _ ⟨y, yS, int.floor_le _⟩),
    simp [-sub_eq_add_neg],
    rwa [lt_div_iff ((nat.cast_pos.2 n0):((_:ℝ) < _)), sub_mul, _root_.inv_mul_cancel],
    exact ne_of_gt (nat.cast_pos.2 n0) },
  have hg : is_cau_seq abs (λ n, f n / n : ℕ → ℚ),
  { intros ε ε0,
    suffices : ∀ j k ≥ ⌈ε⁻¹⌉₊, (f j / j - f k / k : ℚ) < ε,
    { refine ⟨_, λ j ij, abs_lt.2 ⟨_, this _ ij  _ le_rfl⟩⟩,
      rw [neg_lt, neg_sub], exact this _ le_rfl _ ij },
    intros j ij k ik,
    replace ij := le_trans (nat.le_ceil _) (nat.cast_le.2 ij),
    replace ik := le_trans (nat.le_ceil _) (nat.cast_le.2 ik),
    have j0 := nat.cast_pos.1 ((inv_pos.2 ε0).trans_le ij),
    have k0 := nat.cast_pos.1 ((inv_pos.2 ε0).trans_le ik),
    rcases hf₁ _ j0 with ⟨y, yS, hy⟩,
    refine lt_of_lt_of_le ((@rat.cast_lt ℝ _ _ _).1 _)
      ((inv_le ε0 (nat.cast_pos.2 k0)).1 ik),
    simpa using sub_lt_iff_lt_add'.2
      (lt_of_le_of_lt hy $ sub_lt_iff_lt_add.1 $ hf₂ _ k0 _ yS) },
  let g : cau_seq ℚ abs := ⟨λ n, f n / n, hg⟩,
  refine ⟨mk g, ⟨λ x xS, _, λ y h, _⟩⟩,
  { refine le_of_forall_ge_of_dense (λ z xz, _),
    cases exists_nat_gt (x - z)⁻¹ with K hK,
    refine le_mk_of_forall_le ⟨K, λ n nK, _⟩,
    replace xz := sub_pos.2 xz,
    replace hK := hK.le.trans (nat.cast_le.2 nK),
    have n0 : 0 < n := nat.cast_pos.1 ((inv_pos.2 xz).trans_le hK),
    refine le_trans _ (hf₂ _ n0 _ xS).le,
    rwa [le_sub, inv_le ((nat.cast_pos.2 n0):((_:ℝ) < _)) xz] },
  { exact mk_le_of_forall_le ⟨1, λ n n1,
      let ⟨x, xS, hx⟩ := hf₁ _ n1 in le_trans hx (h xS)⟩ }
end

noncomputable instance : has_Sup ℝ :=
⟨λ S, if h : S.nonempty ∧ bdd_above S then classical.some (exists_is_lub S h.1 h.2) else 0⟩

lemma Sup_def (S : set ℝ) :
  Sup S = if h : S.nonempty ∧ bdd_above S
    then classical.some (exists_is_lub S h.1 h.2) else 0 := rfl

protected theorem is_lub_Sup (S : set ℝ) (h₁ : S.nonempty) (h₂ : bdd_above S) : is_lub S (Sup S) :=
by { simp only [Sup_def, dif_pos (and.intro h₁ h₂)], apply classical.some_spec }

noncomputable instance : has_Inf ℝ := ⟨λ S, -Sup (-S)⟩

lemma Inf_def (S : set ℝ) : Inf S = -Sup (-S) := rfl

protected theorem is_glb_Inf (S : set ℝ) (h₁ : S.nonempty) (h₂ : bdd_below S) :
  is_glb S (Inf S) :=
begin
  rw [Inf_def, ← is_lub_neg', neg_neg],
  exact real.is_lub_Sup _ h₁.neg h₂.neg
end

noncomputable instance : conditionally_complete_linear_order ℝ :=
{ Sup := has_Sup.Sup,
  Inf := has_Inf.Inf,
  le_cSup := λ s a hs ha, (real.is_lub_Sup s ⟨a, ha⟩ hs).1 ha,
  cSup_le := λ s a hs ha, (real.is_lub_Sup s hs ⟨a, ha⟩).2 ha,
  cInf_le := λ s a hs ha, (real.is_glb_Inf s ⟨a, ha⟩ hs).1 ha,
  le_cInf := λ s a hs ha, (real.is_glb_Inf s hs ⟨a, ha⟩).2 ha,
 ..real.linear_order, ..real.lattice}

lemma lt_Inf_add_pos {s : set ℝ} (h : s.nonempty) {ε : ℝ} (hε : 0 < ε) :
  ∃ a ∈ s, a < Inf s + ε :=
exists_lt_of_cInf_lt h $ lt_add_of_pos_right _ hε

lemma add_neg_lt_Sup {s : set ℝ} (h : s.nonempty) {ε : ℝ} (hε : ε < 0) :
  ∃ a ∈ s, Sup s + ε < a :=
exists_lt_of_lt_cSup h $ add_lt_iff_neg_left.2 hε

lemma Inf_le_iff {s : set ℝ} (h : bdd_below s) (h' : s.nonempty) {a : ℝ} :
  Inf s ≤ a ↔ ∀ ε, 0 < ε → ∃ x ∈ s, x < a + ε :=
begin
  rw le_iff_forall_pos_lt_add,
  split; intros H ε ε_pos,
  { exact exists_lt_of_cInf_lt h' (H ε ε_pos) },
  { rcases H ε ε_pos with ⟨x, x_in, hx⟩,
    exact cInf_lt_of_lt h x_in hx }
end

lemma le_Sup_iff {s : set ℝ} (h : bdd_above s) (h' : s.nonempty) {a : ℝ} :
  a ≤ Sup s ↔ ∀ ε, ε < 0 → ∃ x ∈ s, a + ε < x :=
begin
  rw le_iff_forall_pos_lt_add,
  refine ⟨λ H ε ε_neg, _, λ H ε ε_pos, _⟩,
  { exact exists_lt_of_lt_cSup h' (lt_sub_iff_add_lt.mp (H _ (neg_pos.mpr ε_neg))) },
  { rcases H _ (neg_lt_zero.mpr ε_pos) with ⟨x, x_in, hx⟩,
    exact sub_lt_iff_lt_add.mp (lt_cSup_of_lt h x_in hx) }
end

@[simp] theorem Sup_empty : Sup (∅ : set ℝ) = 0 := dif_neg $ by simp

lemma csupr_empty {α : Sort*} [is_empty α] (f : α → ℝ) : (⨆ i, f i) = 0 :=
begin
  dsimp [supr],
  convert real.Sup_empty,
  rw set.range_eq_empty_iff,
  apply_instance
end

@[simp] lemma csupr_const_zero {α : Sort*} : (⨆ i : α, (0:ℝ)) = 0 :=
begin
  casesI is_empty_or_nonempty α,
  { exact real.csupr_empty _ },
  { exact csupr_const },
end

theorem Sup_of_not_bdd_above {s : set ℝ} (hs : ¬ bdd_above s) : Sup s = 0 :=
dif_neg $ assume h, hs h.2

theorem Sup_univ : Sup (@set.univ ℝ) = 0 :=
real.Sup_of_not_bdd_above $ λ ⟨x, h⟩, not_le_of_lt (lt_add_one _) $ h (set.mem_univ _)

@[simp] theorem Inf_empty : Inf (∅ : set ℝ) = 0 :=
by simp [Inf_def, Sup_empty]

lemma cinfi_empty {α : Sort*} [is_empty α] (f : α → ℝ) : (⨅ i, f i) = 0 :=
begin
  dsimp [infi],
  convert real.Inf_empty,
  rw set.range_eq_empty_iff,
  apply_instance
end

@[simp] lemma cinfi_const_zero {α : Sort*} : (⨅ i : α, (0:ℝ)) = 0 :=
begin
  casesI is_empty_or_nonempty α,
  { exact real.cinfi_empty _ },
  { exact cinfi_const },
end

theorem Inf_of_not_bdd_below {s : set ℝ} (hs : ¬ bdd_below s) : Inf s = 0 :=
neg_eq_zero.2 $ Sup_of_not_bdd_above $ mt bdd_above_neg.1 hs

/--
As `0` is the default value for `real.Sup` of the empty set or sets which are not bounded above, it
suffices to show that `S` is bounded below by `0` to show that `0 ≤ Inf S`.
-/
lemma Sup_nonneg (S : set ℝ) (hS : ∀ x ∈ S, (0:ℝ) ≤ x) : 0 ≤ Sup S :=
begin
  rcases S.eq_empty_or_nonempty with rfl | ⟨y, hy⟩,
  { exact Sup_empty.ge },
  { apply dite _ (λ h, le_cSup_of_le h hy $ hS y hy) (λ h, (Sup_of_not_bdd_above h).ge) }
end

/--
As `0` is the default value for `real.Sup` of the empty set, it suffices to show that `S` is
bounded above by `0` to show that `Sup S ≤ 0`.
-/
lemma Sup_nonpos (S : set ℝ) (hS : ∀ x ∈ S, x ≤ (0:ℝ)) : Sup S ≤ 0 :=
begin
  rcases S.eq_empty_or_nonempty with rfl | hS₂,
  exacts [Sup_empty.le, cSup_le hS₂ hS],
end

/--
As `0` is the default value for `real.Inf` of the empty set, it suffices to show that `S` is
bounded below by `0` to show that `0 ≤ Inf S`.
-/
lemma Inf_nonneg (S : set ℝ) (hS : ∀ x ∈ S, (0:ℝ) ≤ x) : 0 ≤ Inf S :=
begin
  rcases S.eq_empty_or_nonempty with rfl | hS₂,
  exacts [Inf_empty.ge, le_cInf hS₂ hS]
end

/--
As `0` is the default value for `real.Inf` of the empty set or sets which are not bounded below, it
suffices to show that `S` is bounded above by `0` to show that `Inf S ≤ 0`.
-/
lemma Inf_nonpos (S : set ℝ) (hS : ∀ x ∈ S, x ≤ (0:ℝ)) : Inf S ≤ 0 :=
begin
  rcases S.eq_empty_or_nonempty with rfl | ⟨y, hy⟩,
  { exact Inf_empty.le },
  { apply dite _ (λ h, cInf_le_of_le h hy $ hS y hy) (λ h, (Inf_of_not_bdd_below h).le) }
end

lemma Inf_le_Sup (s : set ℝ) (h₁ : bdd_below s) (h₂ : bdd_above s) : Inf s ≤ Sup s :=
begin
  rcases s.eq_empty_or_nonempty with rfl | hne,
  { rw [Inf_empty, Sup_empty] },
  { exact cInf_le_cSup h₁ h₂ hne }
end

theorem cau_seq_converges (f : cau_seq ℝ abs) : ∃ x, f ≈ const abs x :=
begin
  let S := {x : ℝ | const abs x < f},
  have lb : ∃ x, x ∈ S := exists_lt f,
  have ub' : ∀ x, f < const abs x → ∀ y ∈ S, y ≤ x :=
    λ x h y yS, le_of_lt $ const_lt.1 $ cau_seq.lt_trans yS h,
  have ub : ∃ x, ∀ y ∈ S, y ≤ x := (exists_gt f).imp ub',
  refine ⟨Sup S,
    ((lt_total _ _).resolve_left (λ h, _)).resolve_right (λ h, _)⟩,
  { rcases h with ⟨ε, ε0, i, ih⟩,
    refine (cSup_le lb (ub' _ _)).not_lt (sub_lt_self _ (half_pos ε0)),
    refine ⟨_, half_pos ε0, i, λ j ij, _⟩,
    rw [sub_apply, const_apply, sub_right_comm,
      le_sub_iff_add_le, add_halves],
    exact ih _ ij },
  { rcases h with ⟨ε, ε0, i, ih⟩,
    refine (le_cSup ub _).not_lt ((lt_add_iff_pos_left _).2 (half_pos ε0)),
    refine ⟨_, half_pos ε0, i, λ j ij, _⟩,
    rw [sub_apply, const_apply, add_comm, ← sub_sub,
      le_sub_iff_add_le, add_halves],
    exact ih _ ij }
end

instance : cau_seq.is_complete ℝ abs := ⟨cau_seq_converges⟩

end real<|MERGE_RESOLUTION|>--- conflicted
+++ resolved
@@ -51,24 +51,18 @@
 instance : has_add ℝ := ⟨add⟩
 instance : has_neg ℝ := ⟨neg⟩
 instance : has_mul ℝ := ⟨mul⟩
-<<<<<<< HEAD
 /-- Note: since `add` is irreducible anyway, we don't care about definition equality between
 subtraction of `real.cauchy` and subtraction of `real`. Instead, we choose to make
 `sub_eq_add_neg` true by definition, which is often convenient. -/
 instance : has_sub ℝ := ⟨λ a b, add a (-b)⟩
-=======
->>>>>>> 8e9abe3c
 
 lemma of_cauchy_zero : (⟨0⟩ : ℝ) = 0 := show _ = zero, by rw zero
 lemma of_cauchy_one : (⟨1⟩ : ℝ) = 1 := show _ = one, by rw one
 lemma of_cauchy_add (a b) : (⟨a + b⟩ : ℝ) = ⟨a⟩ + ⟨b⟩ := show _ = add _ _, by rw add
 lemma of_cauchy_neg (a) : (⟨-a⟩ : ℝ) = -⟨a⟩ := show _ = neg _, by rw neg
 lemma of_cauchy_mul (a b) : (⟨a * b⟩ : ℝ) = ⟨a⟩ * ⟨b⟩ := show _ = mul _ _, by rw mul
-<<<<<<< HEAD
 lemma of_cauchy_sub (a b) : (⟨a - b⟩ : ℝ) = ⟨a⟩ - ⟨b⟩ :=
 by { rw [sub_eq_add_neg, of_cauchy_add, of_cauchy_neg], refl }
-=======
->>>>>>> 8e9abe3c
 
 lemma cauchy_zero : (0 : ℝ).cauchy = 0 := show zero.cauchy = 0, by rw zero
 lemma cauchy_one : (1 : ℝ).cauchy = 1 := show one.cauchy = 1, by rw one
@@ -76,16 +70,12 @@
 | ⟨a⟩ ⟨b⟩ := show (add _ _).cauchy = _, by rw add
 lemma cauchy_neg : ∀ a, (-a : ℝ).cauchy = -a.cauchy
 | ⟨a⟩ := show (neg _).cauchy = _, by rw neg
-<<<<<<< HEAD
+lemma cauchy_mul : ∀ a b, (a * b : ℝ).cauchy = a.cauchy * b.cauchy
+| ⟨a⟩ ⟨b⟩ := show (mul _ _).cauchy = _, by rw mul
 lemma cauchy_sub : ∀ a b, (a - b : ℝ).cauchy = a.cauchy - b.cauchy
 | ⟨a⟩ ⟨b⟩ := by { rw [sub_eq_add_neg, ←cauchy_neg, ←cauchy_add], refl }
-=======
->>>>>>> 8e9abe3c
-lemma cauchy_mul : ∀ a b, (a * b : ℝ).cauchy = a.cauchy * b.cauchy
-| ⟨a⟩ ⟨b⟩ := show (mul _ _).cauchy = _, by rw mul
 
 instance : comm_ring ℝ :=
-<<<<<<< HEAD
 function.surjective.comm_ring real.of_cauchy (λ ⟨x⟩, ⟨x, rfl⟩)
   of_cauchy_zero of_cauchy_one of_cauchy_add of_cauchy_mul of_cauchy_neg of_cauchy_sub
 
@@ -98,24 +88,6 @@
   right_inv := λ _, rfl,
   map_mul' := cauchy_mul,
   map_add' := cauchy_add }
-=======
-begin
-  refine_struct { zero  := (0 : ℝ),
-                  one   := (1 : ℝ),
-                  mul   := (*),
-                  add   := (+),
-                  neg   := @has_neg.neg ℝ _,
-                  sub   := λ a b, a + (-b),
-                  npow  := @npow_rec ℝ ⟨1⟩ ⟨(*)⟩,
-                  nsmul := @nsmul_rec ℝ ⟨0⟩ ⟨(+)⟩,
-                  zsmul := @zsmul_rec ℝ ⟨0⟩ ⟨(+)⟩ ⟨@has_neg.neg ℝ _⟩ };
-  repeat { rintro ⟨_⟩, };
-  try { refl };
-  simp [← of_cauchy_zero, ← of_cauchy_one, ←of_cauchy_add, ←of_cauchy_neg, ←of_cauchy_mul];
-  apply add_assoc <|> apply add_comm <|> apply mul_assoc <|> apply mul_comm <|>
-    apply left_distrib <|> apply right_distrib <|> apply sub_eq_add_neg <|> skip
-end
->>>>>>> 8e9abe3c
 
 /-! Extra instances to short-circuit type class resolution.
 
@@ -139,11 +111,8 @@
 instance : monoid ℝ             := by apply_instance
 instance : comm_semigroup ℝ     := by apply_instance
 instance : semigroup ℝ          := by apply_instance
-<<<<<<< HEAD
-=======
 instance : has_sub ℝ            := by apply_instance
 instance : module ℝ ℝ           := by apply_instance
->>>>>>> 8e9abe3c
 instance : inhabited ℝ          := ⟨0⟩
 
 /-- The real numbers are a `*`-ring, with the trivial `*`-structure. -/
@@ -153,13 +122,7 @@
 /-- Coercion `ℚ` → `ℝ` as a `ring_hom`. Note that this
 is `cau_seq.completion.of_rat`, not `rat.cast`. -/
 def of_rat : ℚ →+* ℝ :=
-<<<<<<< HEAD
 equiv_Cauchy.symm.to_ring_hom.comp of_rat_ring_hom
-=======
-by refine_struct { to_fun := of_cauchy ∘ of_rat };
-  simp [of_rat_one, of_rat_zero, of_rat_mul, of_rat_add,
-    of_cauchy_one, of_cauchy_zero, ← of_cauchy_mul, ← of_cauchy_add]
->>>>>>> 8e9abe3c
 
 lemma of_rat_apply (x : ℚ) : of_rat x = of_cauchy (cau_seq.completion.of_rat x) := rfl
 
@@ -183,13 +146,8 @@
 @[simp] theorem mk_lt {f g : cau_seq ℚ abs} : mk f < mk g ↔ f < g :=
 lt_cauchy
 
-<<<<<<< HEAD
 lemma mk_zero : mk 0 = 0 := of_cauchy_zero
 lemma mk_one : mk 1 = 1 := of_cauchy_one
-=======
-lemma mk_zero : mk 0 = 0 := by rw ← of_cauchy_zero; refl
-lemma mk_one : mk 1 = 1 := by rw ← of_cauchy_one; refl
->>>>>>> 8e9abe3c
 lemma mk_add {f g : cau_seq ℚ abs} : mk (f + g) = mk f + mk g := by simp [mk, ←of_cauchy_add]
 lemma mk_mul {f g : cau_seq ℚ abs} : mk (f * g) = mk f * mk g := by simp [mk, ←of_cauchy_mul]
 lemma mk_neg {f : cau_seq ℚ abs} : mk (-f) = -mk f := by simp [mk, ←of_cauchy_neg]
@@ -294,31 +252,19 @@
 @[irreducible] private noncomputable def inv' : ℝ → ℝ | ⟨a⟩ := ⟨a⁻¹⟩
 noncomputable instance : has_inv ℝ := ⟨inv'⟩
 lemma of_cauchy_inv {f} : (⟨f⁻¹⟩ : ℝ) = ⟨f⟩⁻¹ := show _ = inv' _, by rw inv'
-<<<<<<< HEAD
-=======
 lemma cauchy_inv : ∀ f, (f⁻¹ : ℝ).cauchy = f.cauchy⁻¹
 | ⟨f⟩ := show (inv' _).cauchy = _, by rw inv'
->>>>>>> 8e9abe3c
 
 noncomputable instance : linear_ordered_field ℝ :=
 { inv := has_inv.inv,
   mul_inv_cancel := begin
     rintros ⟨a⟩ h,
     rw mul_comm,
-<<<<<<< HEAD
-    simp only [←of_cauchy_inv, ←of_cauchy_mul, ←of_cauchy_one, ←of_cauchy_zero, ne.def] at *,
-    exact cau_seq.completion.inv_mul_cancel h,
-  end,
-  inv_zero := by simp [←of_cauchy_zero, ←of_cauchy_inv],
-  ..real.linear_ordered_comm_ring,
-  ..real.domain }
-=======
     simp only [←of_cauchy_inv, ←of_cauchy_mul, ← of_cauchy_one, ← of_cauchy_zero, ne.def] at *,
     exact cau_seq.completion.inv_mul_cancel h,
   end,
   inv_zero := by simp [← of_cauchy_zero, ←of_cauchy_inv],
   ..real.linear_ordered_comm_ring, }
->>>>>>> 8e9abe3c
 
 /- Extra instances to short-circuit type class resolution -/
 
