/-
Copyright (c) 2020 Alexander Bentkamp, Sébastien Gouëzel. All rights reserved.
Released under Apache 2.0 license as described in the file LICENSE.
Authors: Alexander Bentkamp, Sébastien Gouëzel
-/
import data.complex.basic
import ring_theory.algebra
/-!
This file contains three instances:
* `ℂ` is an `ℝ` algebra;
* any complex vector space is a real vector space;
* the space of `ℝ`-linear maps from a real vector space to a complex vector space is a complex
  vector space.
-/
noncomputable theory

namespace complex

instance algebra_over_reals : algebra ℝ ℂ := (complex.of_real).to_algebra

end complex

/- Register as an instance (with low priority) the fact that a complex vector space is also a real
vector space. -/
instance module.complex_to_real (E : Type*) [add_comm_group E] [module ℂ E] : module ℝ E :=
<<<<<<< HEAD
semimodule.restrict_scalars' ℝ ℂ E
attribute [instance, priority 900] module.complex_to_real
=======
module.restrict_scalars' ℝ ℂ E
attribute [instance, priority 900] module.complex_to_real

instance (E : Type*) [add_comm_group E] [module ℝ E]
  (F : Type*) [add_comm_group F] [module ℂ F] : module ℂ (E →ₗ[ℝ] F) :=
linear_map.module_extend_scalars _ _ _ _
>>>>>>> b611c5fa
<|MERGE_RESOLUTION|>--- conflicted
+++ resolved
@@ -23,14 +23,9 @@
 /- Register as an instance (with low priority) the fact that a complex vector space is also a real
 vector space. -/
 instance module.complex_to_real (E : Type*) [add_comm_group E] [module ℂ E] : module ℝ E :=
-<<<<<<< HEAD
 semimodule.restrict_scalars' ℝ ℂ E
-attribute [instance, priority 900] module.complex_to_real
-=======
-module.restrict_scalars' ℝ ℂ E
 attribute [instance, priority 900] module.complex_to_real
 
 instance (E : Type*) [add_comm_group E] [module ℝ E]
   (F : Type*) [add_comm_group F] [module ℂ F] : module ℂ (E →ₗ[ℝ] F) :=
-linear_map.module_extend_scalars _ _ _ _
->>>>>>> b611c5fa
+linear_map.module_extend_scalars _ _ _ _