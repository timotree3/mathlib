--- conflicted
+++ resolved
@@ -280,12 +280,7 @@
   map_mul := coe_mul,
   map_add := coe_add }
 
-<<<<<<< HEAD
-instance : algebra ℤ_[p] ℚ_[p] :=
-@algebra.of_fun ℤ_[p] _ _ _ (coe) padic_int.is_ring_hom_coe
-=======
 instance : algebra ℤ_[p] ℚ_[p] := (ring_hom.of coe).to_algebra $ λ _, mul_comm _
->>>>>>> 8356b798
 
 end padic_int
 
