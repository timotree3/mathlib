/-
Copyright (c) 2019 Sébastien Gouëzel. All rights reserved.
Released under Apache 2.0 license as described in the file LICENSE.
Authors: Sébastien Gouëzel
-/
import data.equiv.local_equiv
import topology.opens

/-!
# Local homeomorphisms

This file defines homeomorphisms between open subsets of topological spaces. An element `e` of
`local_homeomorph α β` is an extension of `local_equiv α β`, i.e., it is a pair of functions
`e.to_fun` and `e.inv_fun`, inverse of each other on the sets `e.source` and `e.target`.
Additionally, we require that these sets are open, and that the functions are continuous on them.
Equivalently, they are homeomorphisms there.

As in equivs, we register a coercion to functions, and we use `e x` and `e.symm x` throughout
instead of `e.to_fun x` and `e.inv_fun x`.

## Main definitions

`homeomorph.to_local_homeomorph`: associating a local homeomorphism to a homeomorphism, with
                                  source = target = univ
`local_homeomorph.symm`  : the inverse of a local homeomorphism
`local_homeomorph.trans` : the composition of two local homeomorphisms
`local_homeomorph.refl`  : the identity local homeomorphism
`local_homeomorph.of_set`: the identity on a set `s`
`eq_on_source`           : equivalence relation describing the "right" notion of equality for local
                           homeomorphisms

## Implementation notes

Most statements are copied from their local_equiv versions, although some care is required
especially when restricting to subsets, as these should be open subsets.

For design notes, see `local_equiv.lean`.

### Local coding conventions

If a lemma deals with the intersection of a set with either source or target of a `local_equiv`,
then it should use `e.source ∩ s` or `e.target ∩ t`, not `s ∩ e.source` or `t ∩ e.target`.
-/

open function set filter topological_space (second_countable_topology)
open_locale topological_space

variables {α : Type*} {β : Type*} {γ : Type*} {δ : Type*}
[topological_space α] [topological_space β] [topological_space γ] [topological_space δ]

/-- local homeomorphisms, defined on open subsets of the space -/
@[nolint has_inhabited_instance]
structure local_homeomorph (α : Type*) (β : Type*) [topological_space α] [topological_space β]
  extends local_equiv α β :=
(open_source        : is_open source)
(open_target        : is_open target)
(continuous_to_fun  : continuous_on to_fun source)
(continuous_inv_fun : continuous_on inv_fun target)

/-- A homeomorphism induces a local homeomorphism on the whole space -/
def homeomorph.to_local_homeomorph (e : α ≃ₜ β) :
  local_homeomorph α β :=
{ open_source        := is_open_univ,
  open_target        := is_open_univ,
  continuous_to_fun  := by { erw ← continuous_iff_continuous_on_univ, exact e.continuous_to_fun },
  continuous_inv_fun := by { erw ← continuous_iff_continuous_on_univ, exact e.continuous_inv_fun },
  ..e.to_equiv.to_local_equiv }

namespace local_homeomorph

variables (e : local_homeomorph α β) (e' : local_homeomorph β γ)

instance : has_coe_to_fun (local_homeomorph α β) (λ _, α → β) := ⟨λ e, e.to_fun⟩

/-- The inverse of a local homeomorphism -/
protected def symm : local_homeomorph β α :=
{ open_source        := e.open_target,
  open_target        := e.open_source,
  continuous_to_fun  := e.continuous_inv_fun,
  continuous_inv_fun := e.continuous_to_fun,
  ..e.to_local_equiv.symm }

/-- See Note [custom simps projection]. We need to specify this projection explicitly in this case,
  because it is a composition of multiple projections. -/
def simps.apply (e : local_homeomorph α β) : α → β := e
/-- See Note [custom simps projection] -/
def simps.symm_apply (e : local_homeomorph α β) : β → α := e.symm

initialize_simps_projections local_homeomorph
  (to_local_equiv_to_fun → apply, to_local_equiv_inv_fun → symm_apply,
   to_local_equiv_source → source, to_local_equiv_target → target, -to_local_equiv)

protected lemma continuous_on : continuous_on e e.source := e.continuous_to_fun

lemma continuous_on_symm : continuous_on e.symm e.target := e.continuous_inv_fun

@[simp, mfld_simps] lemma mk_coe (e : local_equiv α β) (a b c d) :
  (local_homeomorph.mk e a b c d : α → β) = e := rfl

@[simp, mfld_simps] lemma mk_coe_symm (e : local_equiv α β) (a b c d) :
  ((local_homeomorph.mk e a b c d).symm : β → α) = e.symm := rfl

/- Register a few simp lemmas to make sure that `simp` puts the application of a local
homeomorphism in its normal form, i.e., in terms of its coercion to a function. -/

@[simp, mfld_simps] lemma to_fun_eq_coe (e : local_homeomorph α β) : e.to_fun = e := rfl

@[simp, mfld_simps] lemma inv_fun_eq_coe (e : local_homeomorph α β) : e.inv_fun = e.symm := rfl

@[simp, mfld_simps] lemma coe_coe : (e.to_local_equiv : α → β) = e := rfl

@[simp, mfld_simps] lemma coe_coe_symm : (e.to_local_equiv.symm : β → α) = e.symm := rfl

@[simp, mfld_simps] lemma map_source {x : α} (h : x ∈ e.source) : e x ∈ e.target :=
e.map_source' h

@[simp, mfld_simps] lemma map_target {x : β} (h : x ∈ e.target) : e.symm x ∈ e.source :=
e.map_target' h

@[simp, mfld_simps] lemma left_inv {x : α} (h : x ∈ e.source) : e.symm (e x) = x :=
e.left_inv' h

@[simp, mfld_simps] lemma right_inv {x : β} (h : x ∈ e.target) : e (e.symm x) = x :=
e.right_inv' h

lemma eq_symm_apply {x : α} {y : β} (hx : x ∈ e.source) (hy : y ∈ e.target) :
  x = e.symm y ↔ e x = y := e.to_local_equiv.eq_symm_apply hx hy

protected lemma maps_to : maps_to e e.source e.target := λ x, e.map_source
protected lemma symm_maps_to : maps_to e.symm e.target e.source := e.symm.maps_to
protected lemma left_inv_on : left_inv_on e.symm e e.source := λ x, e.left_inv
protected lemma right_inv_on : right_inv_on e.symm e e.target := λ x, e.right_inv
protected lemma inv_on : inv_on e.symm e e.source e.target := ⟨e.left_inv_on, e.right_inv_on⟩
protected lemma inj_on : inj_on e e.source := e.left_inv_on.inj_on
protected lemma bij_on : bij_on e e.source e.target := e.inv_on.bij_on e.maps_to e.symm_maps_to
protected lemma surj_on : surj_on e e.source e.target := e.bij_on.surj_on

/-- Replace `to_local_equiv` field to provide better definitional equalities. -/
def replace_equiv (e : local_homeomorph α β) (e' : local_equiv α β) (h : e.to_local_equiv = e') :
  local_homeomorph α β :=
{ to_local_equiv := e',
  open_source := h ▸ e.open_source,
  open_target := h ▸ e.open_target,
  continuous_to_fun := h ▸ e.continuous_to_fun,
  continuous_inv_fun := h ▸ e.continuous_inv_fun }

lemma replace_equiv_eq_self (e : local_homeomorph α β) (e' : local_equiv α β)
  (h : e.to_local_equiv = e') :
  e.replace_equiv e' h = e :=
by { cases e, subst e', refl }

lemma source_preimage_target : e.source ⊆ e ⁻¹' e.target := e.maps_to

lemma eq_of_local_equiv_eq {e e' : local_homeomorph α β}
  (h : e.to_local_equiv = e'.to_local_equiv) : e = e' :=
by { cases e, cases e', cases h, refl }

lemma eventually_left_inverse (e : local_homeomorph α β) {x} (hx : x ∈ e.source) :
  ∀ᶠ y in 𝓝 x, e.symm (e y) = y :=
(e.open_source.eventually_mem hx).mono e.left_inv'

lemma eventually_left_inverse' (e : local_homeomorph α β) {x} (hx : x ∈ e.target) :
  ∀ᶠ y in 𝓝 (e.symm x), e.symm (e y) = y :=
e.eventually_left_inverse (e.map_target hx)

lemma eventually_right_inverse (e : local_homeomorph α β) {x} (hx : x ∈ e.target) :
  ∀ᶠ y in 𝓝 x, e (e.symm y) = y :=
(e.open_target.eventually_mem hx).mono e.right_inv'

lemma eventually_right_inverse' (e : local_homeomorph α β) {x} (hx : x ∈ e.source) :
  ∀ᶠ y in 𝓝 (e x), e (e.symm y) = y :=
e.eventually_right_inverse (e.map_source hx)

lemma eventually_ne_nhds_within (e : local_homeomorph α β) {x} (hx : x ∈ e.source) :
  ∀ᶠ x' in 𝓝[≠] x, e x' ≠ e x :=
eventually_nhds_within_iff.2 $ (e.eventually_left_inverse hx).mono $
  λ x' hx', mt $ λ h, by rw [mem_singleton_iff, ← e.left_inv hx, ← h, hx']

lemma nhds_within_source_inter {x} (hx : x ∈ e.source) (s : set α) :
  𝓝[e.source ∩ s] x = 𝓝[s] x :=
nhds_within_inter_of_mem (mem_nhds_within_of_mem_nhds $ is_open.mem_nhds e.open_source hx)

lemma nhds_within_target_inter {x} (hx : x ∈ e.target) (s : set β) :
  𝓝[e.target ∩ s] x = 𝓝[s] x :=
e.symm.nhds_within_source_inter hx s

lemma image_eq_target_inter_inv_preimage {s : set α} (h : s ⊆ e.source) :
  e '' s = e.target ∩ e.symm ⁻¹' s :=
e.to_local_equiv.image_eq_target_inter_inv_preimage h

lemma image_source_inter_eq' (s : set α) :
  e '' (e.source ∩ s) = e.target ∩ e.symm ⁻¹' s :=
e.to_local_equiv.image_source_inter_eq' s

lemma image_source_inter_eq (s : set α) :
  e '' (e.source ∩ s) = e.target ∩ e.symm ⁻¹' (e.source ∩ s) :=
e.to_local_equiv.image_source_inter_eq s

lemma symm_image_eq_source_inter_preimage {s : set β} (h : s ⊆ e.target) :
  e.symm '' s = e.source ∩ e ⁻¹' s :=
e.symm.image_eq_target_inter_inv_preimage h

lemma symm_image_target_inter_eq (s : set β) :
  e.symm '' (e.target ∩ s) = e.source ∩ e ⁻¹' (e.target ∩ s) :=
e.symm.image_source_inter_eq _

lemma source_inter_preimage_inv_preimage (s : set α) :
  e.source ∩ e ⁻¹' (e.symm ⁻¹' s) = e.source ∩ s :=
e.to_local_equiv.source_inter_preimage_inv_preimage s

lemma target_inter_inv_preimage_preimage (s : set β) :
  e.target ∩ e.symm ⁻¹' (e ⁻¹' s) = e.target ∩ s :=
e.symm.source_inter_preimage_inv_preimage _

lemma source_inter_preimage_target_inter (s : set β) :
  e.source ∩ (e ⁻¹' (e.target ∩ s)) = e.source ∩ (e ⁻¹' s) :=
e.to_local_equiv.source_inter_preimage_target_inter s

/-- Two local homeomorphisms are equal when they have equal `to_fun`, `inv_fun` and `source`.
It is not sufficient to have equal `to_fun` and `source`, as this only determines `inv_fun` on
the target. This would only be true for a weaker notion of equality, arguably the right one,
called `eq_on_source`. -/
@[ext]
protected lemma ext (e' : local_homeomorph α β) (h : ∀x, e x = e' x)
  (hinv : ∀x, e.symm x = e'.symm x) (hs : e.source = e'.source) : e = e' :=
eq_of_local_equiv_eq (local_equiv.ext h hinv hs)

@[simp, mfld_simps] lemma symm_to_local_equiv : e.symm.to_local_equiv = e.to_local_equiv.symm := rfl
-- The following lemmas are already simp via local_equiv
lemma symm_source : e.symm.source = e.target := rfl
lemma symm_target : e.symm.target = e.source := rfl
@[simp, mfld_simps] lemma symm_symm : e.symm.symm = e := eq_of_local_equiv_eq $ by simp

/-- A local homeomorphism is continuous at any point of its source -/
protected lemma continuous_at {x : α} (h : x ∈ e.source) : continuous_at e x :=
(e.continuous_on x h).continuous_at (is_open.mem_nhds e.open_source h)

/-- A local homeomorphism inverse is continuous at any point of its target -/
lemma continuous_at_symm {x : β} (h : x ∈ e.target) : continuous_at e.symm x :=
e.symm.continuous_at h

lemma tendsto_symm {x} (hx : x ∈ e.source) :
  tendsto e.symm (𝓝 (e x)) (𝓝 x) :=
by simpa only [continuous_at, e.left_inv hx] using e.continuous_at_symm (e.map_source hx)

lemma map_nhds_eq {x} (hx : x ∈ e.source) : map e (𝓝 x) = 𝓝 (e x) :=
le_antisymm (e.continuous_at hx) $
  le_map_of_right_inverse (e.eventually_right_inverse' hx) (e.tendsto_symm hx)

lemma symm_map_nhds_eq {x} (hx : x ∈ e.source) :
  map e.symm (𝓝 (e x)) = 𝓝 x :=
(e.symm.map_nhds_eq $ e.map_source hx).trans $ by rw e.left_inv hx

lemma image_mem_nhds {x} (hx : x ∈ e.source) {s : set α} (hs : s ∈ 𝓝 x) :
  e '' s ∈ 𝓝 (e x) :=
e.map_nhds_eq hx ▸ filter.image_mem_map hs

lemma map_nhds_within_eq (e : local_homeomorph α β) {x} (hx : x ∈ e.source) (s : set α) :
  map e (𝓝[s] x) = 𝓝[e '' (e.source ∩ s)] (e x) :=
calc map e (𝓝[s] x) = map e (𝓝[e.source ∩ s] x) :
  congr_arg (map e) (e.nhds_within_source_inter hx _).symm
... = 𝓝[e '' (e.source ∩ s)] (e x) :
  (e.left_inv_on.mono $ inter_subset_left _ _).map_nhds_within_eq (e.left_inv hx)
    (e.continuous_at_symm (e.map_source hx)).continuous_within_at
    (e.continuous_at hx).continuous_within_at

lemma map_nhds_within_preimage_eq (e : local_homeomorph α β) {x} (hx : x ∈ e.source) (s : set β) :
  map e (𝓝[e ⁻¹' s] x) = 𝓝[s] (e x) :=
by rw [e.map_nhds_within_eq hx, e.image_source_inter_eq', e.target_inter_inv_preimage_preimage,
  e.nhds_within_target_inter (e.map_source hx)]

lemma preimage_open_of_open {s : set β} (hs : is_open s) : is_open (e.source ∩ e ⁻¹' s) :=
e.continuous_on.preimage_open_of_open e.open_source hs

/-!
### `local_homeomorph.is_image` relation

We say that `t : set β` is an image of `s : set α` under a local homeomorphism `e` if any of the
following equivalent conditions hold:

* `e '' (e.source ∩ s) = e.target ∩ t`;
* `e.source ∩ e ⁻¹ t = e.source ∩ s`;
* `∀ x ∈ e.source, e x ∈ t ↔ x ∈ s` (this one is used in the definition).

This definition is a restatement of `local_equiv.is_image` for local homeomorphisms. In this section
we transfer API about `local_equiv.is_image` to local homeomorphisms and add a few
`local_homeomorph`-specific lemmas like `local_homeomorph.is_image.closure`.
-/

/-- We say that `t : set β` is an image of `s : set α` under a local homeomorphism `e` if any of the
following equivalent conditions hold:

* `e '' (e.source ∩ s) = e.target ∩ t`;
* `e.source ∩ e ⁻¹ t = e.source ∩ s`;
* `∀ x ∈ e.source, e x ∈ t ↔ x ∈ s` (this one is used in the definition).
-/
def is_image (s : set α) (t : set β) : Prop := ∀ ⦃x⦄, x ∈ e.source → (e x ∈ t ↔ x ∈ s)

namespace is_image

variables {e} {s : set α} {t : set β} {x : α} {y : β}

lemma to_local_equiv (h : e.is_image s t) : e.to_local_equiv.is_image s t := h

lemma apply_mem_iff (h : e.is_image s t) (hx : x ∈ e.source) : e x ∈ t ↔ x ∈ s := h hx

protected lemma symm (h : e.is_image s t) : e.symm.is_image t s := h.to_local_equiv.symm

lemma symm_apply_mem_iff (h : e.is_image s t) (hy : y ∈ e.target) : (e.symm y ∈ s ↔ y ∈ t) :=
h.symm hy

@[simp] lemma symm_iff : e.symm.is_image t s ↔ e.is_image s t := ⟨λ h, h.symm, λ h, h.symm⟩

protected lemma maps_to (h : e.is_image s t) : maps_to e (e.source ∩ s) (e.target ∩ t) :=
h.to_local_equiv.maps_to

lemma symm_maps_to (h : e.is_image s t) : maps_to e.symm (e.target ∩ t) (e.source ∩ s) :=
h.symm.maps_to

lemma image_eq (h : e.is_image s t) : e '' (e.source ∩ s) = e.target ∩ t :=
h.to_local_equiv.image_eq

lemma symm_image_eq (h : e.is_image s t) : e.symm '' (e.target ∩ t) = e.source ∩ s :=
h.symm.image_eq

lemma iff_preimage_eq : e.is_image s t ↔ e.source ∩ e ⁻¹' t = e.source ∩ s :=
local_equiv.is_image.iff_preimage_eq

alias iff_preimage_eq ↔ local_homeomorph.is_image.preimage_eq
  local_homeomorph.is_image.of_preimage_eq

lemma iff_symm_preimage_eq : e.is_image s t ↔ e.target ∩ e.symm ⁻¹' s = e.target ∩ t :=
symm_iff.symm.trans iff_preimage_eq

alias iff_symm_preimage_eq ↔ local_homeomorph.is_image.symm_preimage_eq
  local_homeomorph.is_image.of_symm_preimage_eq

lemma iff_symm_preimage_eq' :
  e.is_image s t ↔ e.target ∩ e.symm ⁻¹' (e.source ∩ s) = e.target ∩ t :=
by rw [iff_symm_preimage_eq, ← image_source_inter_eq, ← image_source_inter_eq']

alias iff_symm_preimage_eq' ↔ local_homeomorph.is_image.symm_preimage_eq'
  local_homeomorph.is_image.of_symm_preimage_eq'

lemma iff_preimage_eq' : e.is_image s t ↔ e.source ∩ e ⁻¹' (e.target ∩ t) = e.source ∩ s :=
symm_iff.symm.trans iff_symm_preimage_eq'

alias iff_preimage_eq' ↔ local_homeomorph.is_image.preimage_eq'
  local_homeomorph.is_image.of_preimage_eq'

lemma of_image_eq (h : e '' (e.source ∩ s) = e.target ∩ t) : e.is_image s t :=
local_equiv.is_image.of_image_eq h

lemma of_symm_image_eq (h : e.symm '' (e.target ∩ t) = e.source ∩ s) : e.is_image s t :=
local_equiv.is_image.of_symm_image_eq h

protected lemma compl (h : e.is_image s t) : e.is_image sᶜ tᶜ :=
λ x hx, not_congr (h hx)

protected lemma inter {s' t'} (h : e.is_image s t) (h' : e.is_image s' t') :
  e.is_image (s ∩ s') (t ∩ t') :=
λ x hx, and_congr (h hx) (h' hx)

protected lemma union {s' t'} (h : e.is_image s t) (h' : e.is_image s' t') :
  e.is_image (s ∪ s') (t ∪ t') :=
λ x hx, or_congr (h hx) (h' hx)

protected lemma diff {s' t'} (h : e.is_image s t) (h' : e.is_image s' t') :
  e.is_image (s \ s') (t \ t') :=
h.inter h'.compl

lemma left_inv_on_piecewise {e' : local_homeomorph α β} [∀ i, decidable (i ∈ s)]
  [∀ i, decidable (i ∈ t)] (h : e.is_image s t) (h' : e'.is_image s t) :
  left_inv_on (t.piecewise e.symm e'.symm) (s.piecewise e e') (s.ite e.source e'.source) :=
h.to_local_equiv.left_inv_on_piecewise h'

lemma inter_eq_of_inter_eq_of_eq_on {e' : local_homeomorph α β} (h : e.is_image s t)
  (h' : e'.is_image s t) (hs : e.source ∩ s = e'.source ∩ s) (Heq : eq_on e e' (e.source ∩ s)) :
  e.target ∩ t = e'.target ∩ t :=
h.to_local_equiv.inter_eq_of_inter_eq_of_eq_on h' hs Heq

lemma symm_eq_on_of_inter_eq_of_eq_on {e' : local_homeomorph α β} (h : e.is_image s t)
  (hs : e.source ∩ s = e'.source ∩ s) (Heq : eq_on e e' (e.source ∩ s)) :
  eq_on e.symm e'.symm (e.target ∩ t) :=
h.to_local_equiv.symm_eq_on_of_inter_eq_of_eq_on hs Heq

lemma map_nhds_within_eq (h : e.is_image s t) (hx : x ∈ e.source) :
  map e (𝓝[s] x) = 𝓝[t] (e x) :=
by rw [e.map_nhds_within_eq hx, h.image_eq, e.nhds_within_target_inter (e.map_source hx)]

protected lemma closure (h : e.is_image s t) : e.is_image (closure s) (closure t) :=
λ x hx, by simp only [mem_closure_iff_nhds_within_ne_bot, ← h.map_nhds_within_eq hx, map_ne_bot_iff]

protected lemma interior (h : e.is_image s t) : e.is_image (interior s) (interior t) :=
by simpa only [closure_compl, compl_compl] using h.compl.closure.compl

protected lemma frontier (h : e.is_image s t) :
  e.is_image (frontier s) (frontier t) :=
h.closure.diff h.interior

lemma is_open_iff (h : e.is_image s t) :
  is_open (e.source ∩ s) ↔ is_open (e.target ∩ t) :=
⟨λ hs, h.symm_preimage_eq' ▸ e.symm.preimage_open_of_open hs,
  λ hs, h.preimage_eq' ▸ e.preimage_open_of_open hs⟩

/-- Restrict a `local_homeomorph` to a pair of corresponding open sets. -/
@[simps to_local_equiv] def restr (h : e.is_image s t) (hs : is_open (e.source ∩ s)) :
  local_homeomorph α β :=
{ to_local_equiv := h.to_local_equiv.restr,
  open_source := hs,
  open_target := h.is_open_iff.1 hs,
  continuous_to_fun := e.continuous_on.mono (inter_subset_left _ _),
  continuous_inv_fun := e.symm.continuous_on.mono (inter_subset_left _ _) }

end is_image

lemma is_image_source_target : e.is_image e.source e.target :=
e.to_local_equiv.is_image_source_target

lemma is_image_source_target_of_disjoint (e' : local_homeomorph α β)
  (hs : disjoint e.source e'.source) (ht : disjoint e.target e'.target) :
  e.is_image e'.source e'.target :=
e.to_local_equiv.is_image_source_target_of_disjoint e'.to_local_equiv hs ht

/-- Preimage of interior or interior of preimage coincide for local homeomorphisms, when restricted
to the source. -/
lemma preimage_interior (s : set β) :
  e.source ∩ e ⁻¹' (interior s) = e.source ∩ interior (e ⁻¹' s) :=
(is_image.of_preimage_eq rfl).interior.preimage_eq

lemma preimage_closure (s : set β) :
  e.source ∩ e ⁻¹' (closure s) = e.source ∩ closure (e ⁻¹' s) :=
(is_image.of_preimage_eq rfl).closure.preimage_eq

lemma preimage_frontier (s : set β) :
  e.source ∩ e ⁻¹' (frontier s) = e.source ∩ frontier (e ⁻¹' s) :=
(is_image.of_preimage_eq rfl).frontier.preimage_eq

lemma preimage_open_of_open_symm {s : set α} (hs : is_open s) :
  is_open (e.target ∩ e.symm ⁻¹' s) :=
e.symm.continuous_on.preimage_open_of_open e.open_target hs

/-- The image of an open set in the source is open. -/
lemma image_open_of_open {s : set α} (hs : is_open s) (h : s ⊆ e.source) : is_open (e '' s) :=
begin
  have : e '' s = e.target ∩ e.symm ⁻¹' s :=
    e.to_local_equiv.image_eq_target_inter_inv_preimage h,
  rw this,
  exact e.continuous_on_symm.preimage_open_of_open e.open_target hs
end

/-- The image of the restriction of an open set to the source is open. -/
lemma image_open_of_open' {s : set α} (hs : is_open s) : is_open (e '' (e.source ∩ s)) :=
image_open_of_open _ (is_open.inter e.open_source hs) (inter_subset_left _ _)

/-- A `local_equiv` with continuous open forward map and an open source is a `local_homeomorph`. -/
def of_continuous_open_restrict (e : local_equiv α β) (hc : continuous_on e e.source)
  (ho : is_open_map (e.source.restrict e)) (hs : is_open e.source) :
  local_homeomorph α β :=
{ to_local_equiv := e,
  open_source := hs,
  open_target := by simpa only [range_restrict, e.image_source_eq_target] using ho.is_open_range,
  continuous_to_fun := hc,
  continuous_inv_fun := e.image_source_eq_target ▸
    ho.continuous_on_image_of_left_inv_on e.left_inv_on }

/-- A `local_equiv` with continuous open forward map and an open source is a `local_homeomorph`. -/
def of_continuous_open (e : local_equiv α β) (hc : continuous_on e e.source)
  (ho : is_open_map e) (hs : is_open e.source) :
  local_homeomorph α β :=
of_continuous_open_restrict e hc (ho.restrict hs) hs

/-- Restricting a local homeomorphism `e` to `e.source ∩ s` when `s` is open. This is sometimes hard
to use because of the openness assumption, but it has the advantage that when it can
be used then its local_equiv is defeq to local_equiv.restr -/
protected def restr_open (s : set α) (hs : is_open s) :
  local_homeomorph α β :=
(@is_image.of_symm_preimage_eq α β _ _ e s (e.symm ⁻¹' s) rfl).restr
  (is_open.inter e.open_source hs)

@[simp, mfld_simps] lemma restr_open_to_local_equiv (s : set α) (hs : is_open s) :
  (e.restr_open s hs).to_local_equiv = e.to_local_equiv.restr s := rfl

-- Already simp via local_equiv
lemma restr_open_source (s : set α) (hs : is_open s) :
  (e.restr_open s hs).source = e.source ∩ s := rfl

/-- Restricting a local homeomorphism `e` to `e.source ∩ interior s`. We use the interior to make
sure that the restriction is well defined whatever the set s, since local homeomorphisms are by
definition defined on open sets. In applications where `s` is open, this coincides with the
restriction of local equivalences -/
@[simps apply symm_apply (mfld_cfg), simps source target {attrs := []}]
protected def restr (s : set α) : local_homeomorph α β :=
e.restr_open (interior s) is_open_interior

@[simp, mfld_simps] lemma restr_to_local_equiv (s : set α) :
  (e.restr s).to_local_equiv = (e.to_local_equiv).restr (interior s) := rfl

lemma restr_source' (s : set α) (hs : is_open s) : (e.restr s).source = e.source ∩ s :=
by rw [e.restr_source, hs.interior_eq]

lemma restr_to_local_equiv' (s : set α) (hs : is_open s):
  (e.restr s).to_local_equiv = e.to_local_equiv.restr s :=
by rw [e.restr_to_local_equiv, hs.interior_eq]

lemma restr_eq_of_source_subset {e : local_homeomorph α β} {s : set α} (h : e.source ⊆ s) :
  e.restr s = e :=
begin
  apply eq_of_local_equiv_eq,
  rw restr_to_local_equiv,
  apply local_equiv.restr_eq_of_source_subset,
  exact interior_maximal h e.open_source
end

@[simp, mfld_simps] lemma restr_univ {e : local_homeomorph α β} : e.restr univ = e :=
restr_eq_of_source_subset (subset_univ _)

lemma restr_source_inter (s : set α) : e.restr (e.source ∩ s) = e.restr s :=
begin
  refine local_homeomorph.ext _ _ (λx, rfl) (λx, rfl) _,
  simp [e.open_source.interior_eq, ← inter_assoc]
end

/-- The identity on the whole space as a local homeomorphism. -/
@[simps apply (mfld_cfg), simps source target {attrs := []}]
protected def refl (α : Type*) [topological_space α] : local_homeomorph α α :=
(homeomorph.refl α).to_local_homeomorph

@[simp, mfld_simps] lemma refl_local_equiv :
  (local_homeomorph.refl α).to_local_equiv = local_equiv.refl α := rfl
@[simp, mfld_simps] lemma refl_symm : (local_homeomorph.refl α).symm = local_homeomorph.refl α :=
rfl

section
variables {s : set α} (hs : is_open s)

/-- The identity local equiv on a set `s` -/
@[simps apply (mfld_cfg), simps source target {attrs := []}]
def of_set (s : set α) (hs : is_open s) : local_homeomorph α α :=
{ open_source        := hs,
  open_target        := hs,
  continuous_to_fun  := continuous_id.continuous_on,
  continuous_inv_fun := continuous_id.continuous_on,
  ..local_equiv.of_set s }

@[simp, mfld_simps] lemma of_set_to_local_equiv :
  (of_set s hs).to_local_equiv = local_equiv.of_set s := rfl
@[simp, mfld_simps] lemma of_set_symm : (of_set s hs).symm = of_set s hs := rfl

@[simp, mfld_simps] lemma of_set_univ_eq_refl :
  of_set univ is_open_univ = local_homeomorph.refl α :=
by ext; simp

end

/-- Composition of two local homeomorphisms when the target of the first and the source of
the second coincide. -/
protected def trans' (h : e.target = e'.source) : local_homeomorph α γ :=
{ open_source       := e.open_source,
  open_target       := e'.open_target,
  continuous_to_fun := begin
    apply continuous_on.comp e'.continuous_to_fun e.continuous_to_fun,
    rw ← h,
    exact e.to_local_equiv.source_subset_preimage_target
  end,
  continuous_inv_fun := begin
    apply continuous_on.comp e.continuous_inv_fun e'.continuous_inv_fun,
    rw h,
    exact e'.to_local_equiv.target_subset_preimage_source
  end,
  ..local_equiv.trans' e.to_local_equiv e'.to_local_equiv h }

/-- Composing two local homeomorphisms, by restricting to the maximal domain where their
composition is well defined. -/
protected def trans : local_homeomorph α γ :=
  local_homeomorph.trans' (e.symm.restr_open e'.source e'.open_source).symm
    (e'.restr_open e.target e.open_target) (by simp [inter_comm])

@[simp, mfld_simps] lemma trans_to_local_equiv :
  (e.trans e').to_local_equiv = e.to_local_equiv.trans e'.to_local_equiv := rfl
@[simp, mfld_simps] lemma coe_trans : (e.trans e' : α → γ) = e' ∘ e := rfl
@[simp, mfld_simps] lemma coe_trans_symm : ((e.trans e').symm : γ → α) = e.symm ∘ e'.symm := rfl

lemma trans_symm_eq_symm_trans_symm : (e.trans e').symm = e'.symm.trans e.symm :=
by cases e; cases e'; refl

/- This could be considered as a simp lemma, but there are many situations where it makes something
simple into something more complicated. -/
lemma trans_source : (e.trans e').source = e.source ∩ e ⁻¹' e'.source :=
local_equiv.trans_source e.to_local_equiv e'.to_local_equiv

lemma trans_source' : (e.trans e').source = e.source ∩ e ⁻¹' (e.target ∩ e'.source) :=
local_equiv.trans_source' e.to_local_equiv e'.to_local_equiv

lemma trans_source'' : (e.trans e').source = e.symm '' (e.target ∩ e'.source) :=
local_equiv.trans_source'' e.to_local_equiv e'.to_local_equiv

lemma image_trans_source : e '' (e.trans e').source = e.target ∩ e'.source :=
local_equiv.image_trans_source e.to_local_equiv e'.to_local_equiv

lemma trans_target : (e.trans e').target = e'.target ∩ e'.symm ⁻¹' e.target := rfl

lemma trans_target' : (e.trans e').target = e'.target ∩ e'.symm ⁻¹' (e'.source ∩ e.target) :=
trans_source' e'.symm e.symm

lemma trans_target'' : (e.trans e').target = e' '' (e'.source ∩ e.target) :=
trans_source'' e'.symm e.symm

lemma inv_image_trans_target : e'.symm '' (e.trans e').target = e'.source ∩ e.target :=
image_trans_source e'.symm e.symm

lemma trans_assoc (e'' : local_homeomorph γ δ) :
  (e.trans e').trans e'' = e.trans (e'.trans e'') :=
eq_of_local_equiv_eq $ local_equiv.trans_assoc e.to_local_equiv e'.to_local_equiv e''.to_local_equiv

@[simp, mfld_simps] lemma trans_refl : e.trans (local_homeomorph.refl β) = e :=
eq_of_local_equiv_eq $ local_equiv.trans_refl e.to_local_equiv

@[simp, mfld_simps] lemma refl_trans : (local_homeomorph.refl α).trans e = e :=
eq_of_local_equiv_eq $ local_equiv.refl_trans e.to_local_equiv

lemma trans_of_set {s : set β} (hs : is_open s) :
  e.trans (of_set s hs) = e.restr (e ⁻¹' s) :=
local_homeomorph.ext _ _ (λx, rfl) (λx, rfl) $
  by simp [local_equiv.trans_source, (e.preimage_interior _).symm, hs.interior_eq]

lemma trans_of_set' {s : set β} (hs : is_open s) :
  e.trans (of_set s hs) = e.restr (e.source ∩ e ⁻¹' s) :=
by rw [trans_of_set, restr_source_inter]

lemma of_set_trans {s : set α} (hs : is_open s) :
  (of_set s hs).trans e = e.restr s :=
local_homeomorph.ext _ _ (λx, rfl) (λx, rfl) $
  by simp [local_equiv.trans_source, hs.interior_eq, inter_comm]

lemma of_set_trans' {s : set α} (hs : is_open s) :
  (of_set s hs).trans e = e.restr (e.source ∩ s) :=
by rw [of_set_trans, restr_source_inter]

@[simp, mfld_simps] lemma of_set_trans_of_set
  {s : set α} (hs : is_open s) {s' : set α} (hs' : is_open s') :
  (of_set s hs).trans (of_set s' hs') = of_set (s ∩ s') (is_open.inter hs hs')  :=
begin
  rw (of_set s hs).trans_of_set hs',
  ext; simp [hs'.interior_eq]
end

lemma restr_trans (s : set α) :
  (e.restr s).trans e' = (e.trans e').restr s :=
eq_of_local_equiv_eq $ local_equiv.restr_trans e.to_local_equiv e'.to_local_equiv (interior s)

/-- `eq_on_source e e'` means that `e` and `e'` have the same source, and coincide there. They
should really be considered the same local equiv. -/
def eq_on_source (e e' : local_homeomorph α β) : Prop :=
e.source = e'.source ∧ (eq_on e e' e.source)

lemma eq_on_source_iff (e e' : local_homeomorph α β) :
eq_on_source e e' ↔ local_equiv.eq_on_source e.to_local_equiv e'.to_local_equiv :=
iff.rfl

/-- `eq_on_source` is an equivalence relation -/
instance : setoid (local_homeomorph α β) :=
{ r     := eq_on_source,
  iseqv := ⟨
    λe, (@local_equiv.eq_on_source_setoid α β).iseqv.1 e.to_local_equiv,
    λe e' h, (@local_equiv.eq_on_source_setoid α β).iseqv.2.1 ((eq_on_source_iff e e').1 h),
    λe e' e'' h h', (@local_equiv.eq_on_source_setoid α β).iseqv.2.2
      ((eq_on_source_iff e e').1 h) ((eq_on_source_iff e' e'').1 h')⟩ }

lemma eq_on_source_refl : e ≈ e := setoid.refl _

/-- If two local homeomorphisms are equivalent, so are their inverses -/
lemma eq_on_source.symm' {e e' : local_homeomorph α β} (h : e ≈ e') : e.symm ≈ e'.symm :=
local_equiv.eq_on_source.symm' h

/-- Two equivalent local homeomorphisms have the same source -/
lemma eq_on_source.source_eq {e e' : local_homeomorph α β} (h : e ≈ e') : e.source = e'.source :=
h.1

/-- Two equivalent local homeomorphisms have the same target -/
lemma eq_on_source.target_eq {e e' : local_homeomorph α β} (h : e ≈ e') : e.target = e'.target :=
h.symm'.1

/-- Two equivalent local homeomorphisms have coinciding `to_fun` on the source -/
lemma eq_on_source.eq_on {e e' : local_homeomorph α β} (h : e ≈ e') :
  eq_on e e' e.source :=
h.2

/-- Two equivalent local homeomorphisms have coinciding `inv_fun` on the target -/
lemma eq_on_source.symm_eq_on_target {e e' : local_homeomorph α β} (h : e ≈ e') :
  eq_on e.symm e'.symm e.target :=
h.symm'.2

/-- Composition of local homeomorphisms respects equivalence -/
lemma eq_on_source.trans' {e e' : local_homeomorph α β} {f f' : local_homeomorph β γ}
  (he : e ≈ e') (hf : f ≈ f') : e.trans f ≈ e'.trans f' :=
local_equiv.eq_on_source.trans' he hf

/-- Restriction of local homeomorphisms respects equivalence -/
lemma eq_on_source.restr {e e' : local_homeomorph α β} (he : e ≈ e') (s : set α) :
  e.restr s ≈ e'.restr s :=
local_equiv.eq_on_source.restr he _

/-- Composition of a local homeomorphism and its inverse is equivalent to the restriction of the
identity to the source -/
lemma trans_self_symm :
  e.trans e.symm ≈ local_homeomorph.of_set e.source e.open_source :=
local_equiv.trans_self_symm _

lemma trans_symm_self :
  e.symm.trans e ≈ local_homeomorph.of_set e.target e.open_target :=
e.symm.trans_self_symm

lemma eq_of_eq_on_source_univ {e e' : local_homeomorph α β} (h : e ≈ e')
  (s : e.source = univ) (t : e.target = univ) : e = e' :=
eq_of_local_equiv_eq $ local_equiv.eq_of_eq_on_source_univ _ _ h s t

section prod

/-- The product of two local homeomorphisms, as a local homeomorphism on the product space. -/
@[simps to_local_equiv apply (mfld_cfg), simps source target symm_apply {attrs := []}]
def prod (e : local_homeomorph α β) (e' : local_homeomorph γ δ) :
  local_homeomorph (α × γ) (β × δ) :=
{ open_source := e.open_source.prod e'.open_source,
  open_target := e.open_target.prod e'.open_target,
  continuous_to_fun := e.continuous_on.prod_map e'.continuous_on,
  continuous_inv_fun := e.continuous_on_symm.prod_map e'.continuous_on_symm,
  to_local_equiv := e.to_local_equiv.prod e'.to_local_equiv }

@[simp, mfld_simps] lemma prod_symm (e : local_homeomorph α β) (e' : local_homeomorph γ δ) :
  (e.prod e').symm = (e.symm.prod e'.symm) :=
rfl

@[simp, mfld_simps] lemma prod_trans
  {η : Type*} {ε : Type*} [topological_space η] [topological_space ε]
  (e : local_homeomorph α β) (f : local_homeomorph β γ)
  (e' : local_homeomorph δ η) (f' : local_homeomorph η ε) :
  (e.prod e').trans (f.prod f') = (e.trans f).prod (e'.trans f') :=
local_homeomorph.eq_of_local_equiv_eq $
  by dsimp only [trans_to_local_equiv, prod_to_local_equiv]; apply local_equiv.prod_trans

end prod

section piecewise

/-- Combine two `local_homeomorph`s using `set.piecewise`. The source of the new `local_homeomorph`
is `s.ite e.source e'.source = e.source ∩ s ∪ e'.source \ s`, and similarly for target.  The
function sends `e.source ∩ s` to `e.target ∩ t` using `e` and `e'.source \ s` to `e'.target \ t`
using `e'`, and similarly for the inverse function. To ensure that the maps `to_fun` and `inv_fun`
are inverse of each other on the new `source` and `target`, the definition assumes that the sets `s`
and `t` are related both by `e.is_image` and `e'.is_image`. To ensure that the new maps are
continuous on `source`/`target`, it also assumes that `e.source` and `e'.source` meet `frontier s`
on the same set and `e x = e' x` on this intersection. -/
@[simps to_local_equiv apply {fully_applied := ff}]
def piecewise (e e' : local_homeomorph α β) (s : set α) (t : set β)
  [∀ x, decidable (x ∈ s)] [∀ y, decidable (y ∈ t)] (H : e.is_image s t) (H' : e'.is_image s t)
  (Hs : e.source ∩ frontier s = e'.source ∩ frontier s)
  (Heq : eq_on e e' (e.source ∩ frontier s)) :
  local_homeomorph α β :=
{ to_local_equiv := e.to_local_equiv.piecewise e'.to_local_equiv s t H H',
  open_source := e.open_source.ite e'.open_source Hs,
  open_target := e.open_target.ite e'.open_target $
    H.frontier.inter_eq_of_inter_eq_of_eq_on H'.frontier Hs Heq,
  continuous_to_fun := continuous_on_piecewise_ite e.continuous_on e'.continuous_on Hs Heq,
  continuous_inv_fun := continuous_on_piecewise_ite e.continuous_on_symm e'.continuous_on_symm
    (H.frontier.inter_eq_of_inter_eq_of_eq_on H'.frontier Hs Heq)
    (H.frontier.symm_eq_on_of_inter_eq_of_eq_on Hs Heq) }

@[simp] lemma symm_piecewise (e e' : local_homeomorph α β) {s : set α} {t : set β}
  [∀ x, decidable (x ∈ s)] [∀ y, decidable (y ∈ t)] (H : e.is_image s t) (H' : e'.is_image s t)
  (Hs : e.source ∩ frontier s = e'.source ∩ frontier s)
  (Heq : eq_on e e' (e.source ∩ frontier s)) :
  (e.piecewise e' s t H H' Hs Heq).symm =
    e.symm.piecewise e'.symm t s H.symm H'.symm
      (H.frontier.inter_eq_of_inter_eq_of_eq_on H'.frontier Hs Heq)
      (H.frontier.symm_eq_on_of_inter_eq_of_eq_on Hs Heq) :=
rfl

/-- Combine two `local_homeomorph`s with disjoint sources and disjoint targets. We reuse
`local_homeomorph.piecewise` then override `to_local_equiv` to `local_equiv.disjoint_union`.
This way we have better definitional equalities for `source` and `target`. -/
def disjoint_union (e e' : local_homeomorph α β)
  [∀ x, decidable (x ∈ e.source)] [∀ y, decidable (y ∈ e.target)]
  (Hs : disjoint e.source e'.source) (Ht : disjoint e.target e'.target) :
  local_homeomorph α β :=
(e.piecewise e' e.source e.target e.is_image_source_target
  (e'.is_image_source_target_of_disjoint e Hs.symm Ht.symm)
  (by rw [e.open_source.inter_frontier_eq, e'.open_source.inter_frontier_eq_empty_of_disjoint Hs])
  (by { rw e.open_source.inter_frontier_eq, exact eq_on_empty _ _ })).replace_equiv
    (e.to_local_equiv.disjoint_union e'.to_local_equiv Hs Ht)
    (local_equiv.disjoint_union_eq_piecewise _ _ _ _).symm

end piecewise

section pi

variables {ι : Type*} [fintype ι] {Xi Yi : ι → Type*} [Π i, topological_space (Xi i)]
  [Π i, topological_space (Yi i)] (ei : Π i, local_homeomorph (Xi i) (Yi i))

/-- The product of a finite family of `local_homeomorph`s. -/
@[simps to_local_equiv] def pi : local_homeomorph (Π i, Xi i) (Π i, Yi i) :=
{ to_local_equiv := local_equiv.pi (λ i, (ei i).to_local_equiv),
  open_source := is_open_set_pi finite_univ $ λ i hi, (ei i).open_source,
  open_target := is_open_set_pi finite_univ $ λ i hi, (ei i).open_target,
  continuous_to_fun := continuous_on_pi.2 $ λ i, (ei i).continuous_on.comp
    (continuous_apply _).continuous_on (λ f hf, hf i trivial),
  continuous_inv_fun := continuous_on_pi.2 $ λ i, (ei i).continuous_on_symm.comp
    (continuous_apply _).continuous_on (λ f hf, hf i trivial) }

end pi

section continuity

/-- Continuity within a set at a point can be read under right composition with a local
homeomorphism, if the point is in its target -/
lemma continuous_within_at_iff_continuous_within_at_comp_right
  {f : β → γ} {s : set β} {x : β} (h : x ∈ e.target) :
  continuous_within_at f s x ↔ continuous_within_at (f ∘ e) (e ⁻¹' s) (e.symm x) :=
by simp_rw [continuous_within_at, ← @tendsto_map'_iff _ _ _ _ e,
  e.map_nhds_within_preimage_eq (e.map_target h), (∘), e.right_inv h]

/-- Continuity at a point can be read under right composition with a local homeomorphism, if the
point is in its target -/
lemma continuous_at_iff_continuous_at_comp_right
  {f : β → γ} {x : β} (h : x ∈ e.target) :
  continuous_at f x ↔ continuous_at (f ∘ e) (e.symm x) :=
by rw [← continuous_within_at_univ, e.continuous_within_at_iff_continuous_within_at_comp_right h,
       preimage_univ, continuous_within_at_univ]

/-- A function is continuous on a set if and only if its composition with a local homeomorphism
on the right is continuous on the corresponding set. -/
lemma continuous_on_iff_continuous_on_comp_right {f : β → γ} {s : set β} (h : s ⊆ e.target) :
  continuous_on f s ↔ continuous_on (f ∘ e) (e.source ∩ e ⁻¹' s) :=
begin
  simp only [← e.symm_image_eq_source_inter_preimage h, continuous_on, ball_image_iff],
  refine forall₂_congr (λ x hx, _),
  rw [e.continuous_within_at_iff_continuous_within_at_comp_right (h hx),
    e.symm_image_eq_source_inter_preimage h, inter_comm, continuous_within_at_inter],
  exact is_open.mem_nhds e.open_source (e.map_target (h hx))
end

/-- Continuity within a set at a point can be read under left composition with a local
homeomorphism if a neighborhood of the initial point is sent to the source of the local
homeomorphism-/
lemma continuous_within_at_iff_continuous_within_at_comp_left
  {f : γ → α} {s : set γ} {x : γ} (hx : f x ∈ e.source) (h : f ⁻¹' e.source ∈ 𝓝[s] x) :
  continuous_within_at f s x ↔ continuous_within_at (e ∘ f) s x :=
begin
  refine ⟨(e.continuous_at hx).tendsto.comp, λ fe_cont, _⟩,
  rw [← continuous_within_at_inter' h] at fe_cont ⊢,
  have : continuous_within_at (e.symm ∘ (e ∘ f)) (s ∩ f ⁻¹' e.source) x,
  { have : continuous_within_at e.symm univ (e (f x))
      := (e.continuous_at_symm (e.map_source hx)).continuous_within_at,
    exact continuous_within_at.comp this fe_cont (subset_univ _) },
  exact this.congr (λy hy, by simp [e.left_inv hy.2]) (by simp [e.left_inv hx])
end

/-- Continuity at a point can be read under left composition with a local homeomorphism if a
neighborhood of the initial point is sent to the source of the local homeomorphism-/
lemma continuous_at_iff_continuous_at_comp_left {f : γ → α} {x : γ} (h : f ⁻¹' e.source ∈ 𝓝 x) :
  continuous_at f x ↔ continuous_at (e ∘ f) x :=
begin
  have hx : f x ∈ e.source := (mem_of_mem_nhds h : _),
  have h' : f ⁻¹' e.source ∈ 𝓝[univ] x, by rwa nhds_within_univ,
  rw [← continuous_within_at_univ, ← continuous_within_at_univ,
      e.continuous_within_at_iff_continuous_within_at_comp_left hx h']
end

/-- A function is continuous on a set if and only if its composition with a local homeomorphism
on the left is continuous on the corresponding set. -/
lemma continuous_on_iff_continuous_on_comp_left {f : γ → α} {s : set γ} (h : s ⊆ f ⁻¹' e.source) :
  continuous_on f s ↔ continuous_on (e ∘ f) s :=
forall₂_congr $ λ x hx, e.continuous_within_at_iff_continuous_within_at_comp_left
  (h hx) (mem_of_superset self_mem_nhds_within h)

/-- A function is continuous if and only if its composition with a local homeomorphism
on the left is continuous and its image is contained in the source. -/
<<<<<<< HEAD
lemma continuous_iff_continuous_comp_left {f : γ → α} (h : univ ⊆ f ⁻¹' e.source) :
  continuous f ↔ continuous (e ∘ f) :=
begin
  simp only [continuous_iff_continuous_on_univ],
  exact e.continuous_on_iff_continuous_on_comp_left h,
=======
lemma continuous_iff_continuous_comp_left {f : γ → α} (h : f ⁻¹' e.source = univ) :
  continuous f ↔ continuous (e ∘ f) :=
begin
  simp only [continuous_iff_continuous_on_univ],
  exact e.continuous_on_iff_continuous_on_comp_left (eq.symm h).subset,
>>>>>>> 92b27e12
end

end continuity

/-- A local homeomrphism defines a homeomorphism between its source and target. -/
def to_homeomorph_source_target : e.source ≃ₜ e.target :=
{ to_fun := e.maps_to.restrict _ _ _,
  inv_fun := e.symm_maps_to.restrict _ _ _,
  left_inv := λ x, subtype.eq $ e.left_inv x.2,
  right_inv := λ x, subtype.eq $ e.right_inv x.2,
  continuous_to_fun := continuous_subtype_mk _ $
    continuous_on_iff_continuous_restrict.1 e.continuous_on,
  continuous_inv_fun := continuous_subtype_mk _ $
    continuous_on_iff_continuous_restrict.1 e.symm.continuous_on }

lemma second_countable_topology_source [second_countable_topology β]
  (e : local_homeomorph α β) :
  second_countable_topology e.source :=
e.to_homeomorph_source_target.second_countable_topology

/-- If a local homeomorphism has source and target equal to univ, then it induces a homeomorphism
between the whole spaces, expressed in this definition. -/
@[simps apply symm_apply (mfld_cfg)]
def to_homeomorph_of_source_eq_univ_target_eq_univ (h : e.source = (univ : set α))
  (h' : e.target = univ) : α ≃ₜ β :=
{ to_fun := e,
  inv_fun := e.symm,
  left_inv := λx, e.left_inv $ by { rw h, exact mem_univ _ },
  right_inv := λx, e.right_inv $ by { rw h', exact mem_univ _ },
  continuous_to_fun := begin
    rw [continuous_iff_continuous_on_univ],
    convert e.continuous_to_fun,
    rw h
  end,
  continuous_inv_fun := begin
    rw [continuous_iff_continuous_on_univ],
    convert e.continuous_inv_fun,
    rw h'
  end }

/-- A local homeomorphism whose source is all of `α` defines an open embedding of `α` into `β`.  The
converse is also true; see `open_embedding.to_local_homeomorph`. -/
lemma to_open_embedding (h : e.source = set.univ) : open_embedding e :=
begin
  apply open_embedding_of_continuous_injective_open,
  { apply continuous_iff_continuous_on_univ.mpr,
    rw ← h,
    exact e.continuous_to_fun },
  { apply set.injective_iff_inj_on_univ.mpr,
    rw ← h,
    exact e.inj_on },
  { intros U hU,
    simpa only [h, subset_univ] with mfld_simps using e.image_open_of_open hU}
end

end local_homeomorph

namespace homeomorph
variables (e : α ≃ₜ β) (e' : β ≃ₜ γ)
/- Register as simp lemmas that the fields of a local homeomorphism built from a homeomorphism
correspond to the fields of the original homeomorphism. -/

attribute [simps apply source target {simp_rhs := tt, .. mfld_cfg}] to_local_homeomorph

@[simp, mfld_simps] lemma to_local_homeomorph_coe_symm :
  (e.to_local_homeomorph.symm : β → α) = e.symm := rfl
@[simp, mfld_simps] lemma refl_to_local_homeomorph :
  (homeomorph.refl α).to_local_homeomorph = local_homeomorph.refl α := rfl
@[simp, mfld_simps] lemma symm_to_local_homeomorph :
  e.symm.to_local_homeomorph = e.to_local_homeomorph.symm := rfl
@[simp, mfld_simps] lemma trans_to_local_homeomorph :
  (e.trans e').to_local_homeomorph = e.to_local_homeomorph.trans e'.to_local_homeomorph :=
local_homeomorph.eq_of_local_equiv_eq $ equiv.trans_to_local_equiv _ _

end homeomorph

namespace open_embedding
variables (f : α → β) (h : open_embedding f)

/-- An open embedding of `α` into `β`, with `α` nonempty, defines a local homeomorphism whose source
is all of `α`.  The converse is also true; see `local_homeomorph.to_open_embedding`. -/
@[simps apply source target (mfld_cfg)]
noncomputable def to_local_homeomorph [nonempty α] : local_homeomorph α β :=
local_homeomorph.of_continuous_open
  ((h.to_embedding.inj.inj_on univ).to_local_equiv _ _)
  h.continuous.continuous_on h.is_open_map is_open_univ

lemma continuous_at_iff
  {f : α → β} {g : β → γ} (hf : open_embedding f) {x : α} :
  continuous_at (g ∘ f) x ↔ continuous_at g (f x) :=
begin
  haveI : nonempty α := ⟨x⟩,
  convert (((hf.to_local_homeomorph f).continuous_at_iff_continuous_at_comp_right) _).symm,
  { apply (local_homeomorph.left_inv _ _).symm,
    simp, },
  { simp, },
end

end open_embedding

namespace topological_space.opens

open topological_space
variables (s : opens α) [nonempty s]

/-- The inclusion of an open subset `s` of a space `α` into `α` is a local homeomorphism from the
subtype `s` to `α`. -/
noncomputable def local_homeomorph_subtype_coe : local_homeomorph s α :=
open_embedding.to_local_homeomorph _ s.2.open_embedding_subtype_coe

@[simp, mfld_simps] lemma local_homeomorph_subtype_coe_coe :
  (s.local_homeomorph_subtype_coe : s → α) = coe := rfl

@[simp, mfld_simps] lemma local_homeomorph_subtype_coe_source :
  s.local_homeomorph_subtype_coe.source = set.univ := rfl

@[simp, mfld_simps] lemma local_homeomorph_subtype_coe_target :
  s.local_homeomorph_subtype_coe.target = s :=
by { simp only [local_homeomorph_subtype_coe, subtype.range_coe_subtype] with mfld_simps, refl }

end topological_space.opens

namespace local_homeomorph

open topological_space
variables (e : local_homeomorph α β)
variables (s : opens α) [nonempty s]

/-- The restriction of a local homeomorphism `e` to an open subset `s` of the domain type produces a
local homeomorphism whose domain is the subtype `s`.-/
noncomputable def subtype_restr : local_homeomorph s β := s.local_homeomorph_subtype_coe.trans e

lemma subtype_restr_def : e.subtype_restr s = s.local_homeomorph_subtype_coe.trans e := rfl

@[simp, mfld_simps] lemma subtype_restr_coe : ((e.subtype_restr s : local_homeomorph s β) : s → β)
  = set.restrict (e : α → β) s := rfl

@[simp, mfld_simps] lemma subtype_restr_source : (e.subtype_restr s).source = coe ⁻¹' e.source :=
by simp only [subtype_restr_def] with mfld_simps

/- This lemma characterizes the transition functions of an open subset in terms of the transition
functions of the original space. -/
lemma subtype_restr_symm_trans_subtype_restr (f f' : local_homeomorph α β) :
  (f.subtype_restr s).symm.trans (f'.subtype_restr s)
  ≈ (f.symm.trans f').restr (f.target ∩ (f.symm) ⁻¹' s) :=
begin
  simp only [subtype_restr_def, trans_symm_eq_symm_trans_symm],
  have openness₁ : is_open (f.target ∩ f.symm ⁻¹' s) := f.preimage_open_of_open_symm s.2,
  rw [← of_set_trans _ openness₁, ← trans_assoc, ← trans_assoc],
  refine eq_on_source.trans' _ (eq_on_source_refl _),
  -- f' has been eliminated !!!
  have sets_identity : f.symm.source ∩ (f.target ∩ (f.symm) ⁻¹' s) = f.symm.source ∩ f.symm ⁻¹' s,
  { mfld_set_tac },
  have openness₂ : is_open (s : set α) := s.2,
  rw [of_set_trans', sets_identity, ← trans_of_set' _ openness₂, trans_assoc],
  refine eq_on_source.trans' (eq_on_source_refl _) _,
  -- f has been eliminated !!!
  refine setoid.trans (trans_symm_self s.local_homeomorph_subtype_coe) _,
  simp only with mfld_simps,
end

end local_homeomorph<|MERGE_RESOLUTION|>--- conflicted
+++ resolved
@@ -875,19 +875,11 @@
 
 /-- A function is continuous if and only if its composition with a local homeomorphism
 on the left is continuous and its image is contained in the source. -/
-<<<<<<< HEAD
-lemma continuous_iff_continuous_comp_left {f : γ → α} (h : univ ⊆ f ⁻¹' e.source) :
-  continuous f ↔ continuous (e ∘ f) :=
-begin
-  simp only [continuous_iff_continuous_on_univ],
-  exact e.continuous_on_iff_continuous_on_comp_left h,
-=======
 lemma continuous_iff_continuous_comp_left {f : γ → α} (h : f ⁻¹' e.source = univ) :
   continuous f ↔ continuous (e ∘ f) :=
 begin
   simp only [continuous_iff_continuous_on_univ],
   exact e.continuous_on_iff_continuous_on_comp_left (eq.symm h).subset,
->>>>>>> 92b27e12
 end
 
 end continuity
