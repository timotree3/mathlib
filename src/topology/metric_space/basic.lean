/-
Copyright (c) 2015, 2017 Jeremy Avigad. All rights reserved.
Released under Apache 2.0 license as described in the file LICENSE.
Authors: Jeremy Avigad, Robert Y. Lewis, Johannes Hölzl, Mario Carneiro, Sébastien Gouëzel
-/

import data.int.interval
import topology.algebra.order.compact
import topology.metric_space.emetric_space
import topology.bornology.constructions
import topology.uniform_space.complete_separated

/-!
# Metric spaces

This file defines metric spaces. Many definitions and theorems expected
on metric spaces are already introduced on uniform spaces and topological spaces.
For example: open and closed sets, compactness, completeness, continuity and uniform continuity

## Main definitions

* `has_dist α`: Endows a space `α` with a function `dist a b`.
* `pseudo_metric_space α`: A space endowed with a distance function, which can
  be zero even if the two elements are non-equal.
* `metric.ball x ε`: The set of all points `y` with `dist y x < ε`.
* `metric.bounded s`: Whether a subset of a `pseudo_metric_space` is bounded.
* `metric_space α`: A `pseudo_metric_space` with the guarantee `dist x y = 0 → x = y`.

Additional useful definitions:

* `nndist a b`: `dist` as a function to the non-negative reals.
* `metric.closed_ball x ε`: The set of all points `y` with `dist y x ≤ ε`.
* `metric.sphere x ε`: The set of all points `y` with `dist y x = ε`.
* `proper_space α`: A `pseudo_metric_space` where all closed balls are compact.
* `metric.diam s` : The `supr` of the distances of members of `s`.
  Defined in terms of `emetric.diam`, for better handling of the case when it should be infinite.

TODO (anyone): Add "Main results" section.

## Implementation notes

Since a lot of elementary properties don't require `eq_of_dist_eq_zero` we start setting up the
theory of `pseudo_metric_space`, where we don't require `dist x y = 0 → x = y` and we specialize
to `metric_space` at the end.

## Tags

metric, pseudo_metric, dist
-/

open set filter topological_space bornology

open_locale uniformity topological_space big_operators filter nnreal ennreal

universes u v w
variables {α : Type u} {β : Type v}

/-- Construct a uniform structure core from a distance function and metric space axioms.
This is a technical construction that can be immediately used to construct a uniform structure
from a distance function and metric space axioms but is also useful when discussing
metrizable topologies, see `pseudo_metric_space.of_metrizable`. -/
def uniform_space.core_of_dist {α : Type*} (dist : α → α → ℝ)
  (dist_self : ∀ x : α, dist x x = 0)
  (dist_comm : ∀ x y : α, dist x y = dist y x)
  (dist_triangle : ∀ x y z : α, dist x z ≤ dist x y + dist y z) : uniform_space.core α :=
{ uniformity := (⨅ ε>0, 𝓟 {p:α×α | dist p.1 p.2 < ε}),
  refl       := le_infi $ assume ε, le_infi $
    by simp [set.subset_def, id_rel, dist_self, (>)] {contextual := tt},
  comp       := le_infi $ assume ε, le_infi $ assume h, lift'_le
    (mem_infi_of_mem (ε / 2) $ mem_infi_of_mem (div_pos h zero_lt_two) (subset.refl _)) $
    have ∀ (a b c : α), dist a c < ε / 2 → dist c b < ε / 2 → dist a b < ε,
      from assume a b c hac hcb,
      calc dist a b ≤ dist a c + dist c b : dist_triangle _ _ _
        ... < ε / 2 + ε / 2 : add_lt_add hac hcb
        ... = ε : by rw [div_add_div_same, add_self_div_two],
    by simpa [comp_rel],
  symm       := tendsto_infi.2 $ assume ε, tendsto_infi.2 $ assume h,
    tendsto_infi' ε $ tendsto_infi' h $ tendsto_principal_principal.2 $ by simp [dist_comm] }

/-- Construct a uniform structure from a distance function and metric space axioms -/
def uniform_space_of_dist
  (dist : α → α → ℝ)
  (dist_self : ∀ x : α, dist x x = 0)
  (dist_comm : ∀ x y : α, dist x y = dist y x)
  (dist_triangle : ∀ x y z : α, dist x z ≤ dist x y + dist y z) : uniform_space α :=
uniform_space.of_core (uniform_space.core_of_dist dist dist_self dist_comm dist_triangle)

/-- This is an internal lemma used to construct a bornology from a metric in `bornology.of_dist`. -/
private lemma bounded_iff_aux {α : Type*} (dist : α → α → ℝ)
  (dist_comm : ∀ x y : α, dist x y = dist y x)
  (dist_triangle : ∀ x y z : α, dist x z ≤ dist x y + dist y z)
  (s : set α) (a : α) :
  (∃ c, ∀ ⦃x⦄, x ∈ s → ∀ ⦃y⦄, y ∈ s → dist x y ≤ c) ↔ (∃ r, ∀ ⦃x⦄, x ∈ s → dist x a ≤ r) :=
begin
  split; rintro ⟨C, hC⟩,
  { rcases s.eq_empty_or_nonempty with rfl | ⟨x, hx⟩,
    { exact ⟨0, by simp⟩ },
    { exact ⟨C + dist x a, λ y hy,
             (dist_triangle y x a).trans (add_le_add_right (hC hy hx) _)⟩ } },
  { exact ⟨C + C, λ x hx y hy,
           (dist_triangle x a y).trans (add_le_add (hC hx) (by {rw dist_comm, exact hC hy}))⟩ }
end

/-- Construct a bornology from a distance function and metric space axioms. -/
def bornology.of_dist {α : Type*} (dist : α → α → ℝ)
  (dist_self : ∀ x : α, dist x x = 0)
  (dist_comm : ∀ x y : α, dist x y = dist y x)
  (dist_triangle : ∀ x y z : α, dist x z ≤ dist x y + dist y z) :
  bornology α :=
bornology.of_bounded
  { s : set α | ∃ C, ∀ ⦃x⦄, x ∈ s → ∀ ⦃y⦄, y ∈ s → dist x y ≤ C }
  ⟨0, λ x hx y, hx.elim⟩
  (λ s ⟨c, hc⟩ t h, ⟨c, λ x hx y hy, hc (h hx) (h hy)⟩)
  (λ s hs t ht,
    begin
      rcases s.eq_empty_or_nonempty with rfl | ⟨z, hz⟩,
      { exact (empty_union t).symm ▸ ht },
      { simp only [λ u, bounded_iff_aux dist dist_comm dist_triangle u z] at hs ht ⊢,
        rcases ⟨hs, ht⟩ with ⟨⟨r₁, hr₁⟩, ⟨r₂, hr₂⟩⟩,
        exact ⟨max r₁ r₂, λ x hx, or.elim hx
          (λ hx', (hr₁ hx').trans (le_max_left _ _))
          (λ hx', (hr₂ hx').trans (le_max_right _ _))⟩ }
    end)
  (λ z, ⟨0, λ x hx y hy,
    by { rw [eq_of_mem_singleton hx, eq_of_mem_singleton hy], exact (dist_self z).le }⟩)

/-- The distance function (given an ambient metric space on `α`), which returns
  a nonnegative real number `dist x y` given `x y : α`. -/
@[ext] class has_dist (α : Type*) := (dist : α → α → ℝ)

export has_dist (dist)

-- the uniform structure and the emetric space structure are embedded in the metric space structure
-- to avoid instance diamond issues. See Note [forgetful inheritance].

/-- This is an internal lemma used inside the default of `pseudo_metric_space.edist`. -/
private theorem pseudo_metric_space.dist_nonneg' {α} {x y : α} (dist : α → α → ℝ)
  (dist_self : ∀ x : α, dist x x = 0)
  (dist_comm : ∀ x y : α, dist x y = dist y x)
  (dist_triangle : ∀ x y z : α, dist x z ≤ dist x y + dist y z): 0 ≤ dist x y :=
have 2 * dist x y ≥ 0,
  from calc 2 * dist x y = dist x y + dist y x : by rw [dist_comm x y, two_mul]
    ... ≥ 0 : by rw ← dist_self x; apply dist_triangle,
nonneg_of_mul_nonneg_left this zero_lt_two

/-- This tactic is used to populate `pseudo_metric_space.edist_dist` when the default `edist` is
used. -/
protected meta def pseudo_metric_space.edist_dist_tac : tactic unit :=
tactic.intros >> `[exact (ennreal.of_real_eq_coe_nnreal _).symm <|> control_laws_tac]

/-- Metric space

Each metric space induces a canonical `uniform_space` and hence a canonical `topological_space`.
This is enforced in the type class definition, by extending the `uniform_space` structure. When
instantiating a `metric_space` structure, the uniformity fields are not necessary, they will be
filled in by default. In the same way, each metric space induces an emetric space structure.
It is included in the structure, but filled in by default.
-/
class pseudo_metric_space (α : Type u) extends has_dist α : Type u :=
(dist_self : ∀ x : α, dist x x = 0)
(dist_comm : ∀ x y : α, dist x y = dist y x)
(dist_triangle : ∀ x y z : α, dist x z ≤ dist x y + dist y z)
(edist : α → α → ℝ≥0∞ := λ x y,
  @coe (ℝ≥0) _ _ ⟨dist x y, pseudo_metric_space.dist_nonneg' _ ‹_› ‹_› ‹_›⟩)
(edist_dist : ∀ x y : α,
  edist x y = ennreal.of_real (dist x y) . pseudo_metric_space.edist_dist_tac)
(to_uniform_space : uniform_space α := uniform_space_of_dist dist dist_self dist_comm dist_triangle)
(uniformity_dist : 𝓤 α = ⨅ ε>0, 𝓟 {p:α×α | dist p.1 p.2 < ε} . control_laws_tac)
(to_bornology : bornology α := bornology.of_dist dist dist_self dist_comm dist_triangle)
(cobounded_sets : (bornology.cobounded α).sets =
  { s | ∃ C, ∀ ⦃x⦄, x ∈ sᶜ → ∀ ⦃y⦄, y ∈ sᶜ → dist x y ≤ C } . control_laws_tac)

/-- Two pseudo metric space structures with the same distance function coincide. -/
@[ext] lemma pseudo_metric_space.ext {α : Type*} {m m' : pseudo_metric_space α}
  (h : m.to_has_dist = m'.to_has_dist) : m = m' :=
begin
  unfreezingI { rcases m, rcases m' },
  dsimp at h,
  unfreezingI { subst h },
  congr,
  { ext x y : 2,
    dsimp at m_edist_dist m'_edist_dist,
    simp [m_edist_dist, m'_edist_dist] },
  { dsimp at m_uniformity_dist m'_uniformity_dist,
    rw ← m'_uniformity_dist at m_uniformity_dist,
    exact uniform_space_eq m_uniformity_dist },
  { ext1,
    dsimp at m_cobounded_sets m'_cobounded_sets,
    rw ← m'_cobounded_sets at m_cobounded_sets,
    exact filter_eq m_cobounded_sets }
end

variables [pseudo_metric_space α]

@[priority 100] -- see Note [lower instance priority]
instance metric_space.to_uniform_space' : uniform_space α :=
pseudo_metric_space.to_uniform_space

@[priority 100] -- see Note [lower instance priority]
instance pseudo_metric_space.to_bornology' {α : Type u} [pseudo_metric_space α] : bornology α :=
pseudo_metric_space.to_bornology

@[priority 200] -- see Note [lower instance priority]
instance pseudo_metric_space.to_has_edist : has_edist α := ⟨pseudo_metric_space.edist⟩

/-- Construct a pseudo-metric space structure whose underlying topological space structure
(definitionally) agrees which a pre-existing topology which is compatible with a given distance
function. -/
def pseudo_metric_space.of_metrizable {α : Type*} [topological_space α] (dist : α → α → ℝ)
  (dist_self : ∀ x : α, dist x x = 0)
  (dist_comm : ∀ x y : α, dist x y = dist y x)
  (dist_triangle : ∀ x y z : α, dist x z ≤ dist x y + dist y z)
  (H : ∀ s : set α, is_open s ↔ ∀ x ∈ s, ∃ ε > 0, ∀ y, dist x y < ε → y ∈ s) :
pseudo_metric_space α :=
{ dist := dist,
  dist_self := dist_self,
  dist_comm := dist_comm,
  dist_triangle := dist_triangle,
  to_uniform_space := { is_open_uniformity := begin
    dsimp only [uniform_space.core_of_dist],
    intros s,
    change is_open s ↔ _,
    rw H s,
    refine forall₂_congr (λ x x_in, _),
    erw (has_basis_binfi_principal _ nonempty_Ioi).mem_iff,
    { refine exists₂_congr (λ ε ε_pos, _),
      simp only [prod.forall, set_of_subset_set_of],
      split,
      { rintros h _ y H rfl,
        exact h y H },
      { intros h y hxy,
        exact h _ _ hxy rfl } },
    { exact λ r (hr : 0 < r) p (hp : 0 < p), ⟨min r p, lt_min hr hp,
      λ x (hx : dist _ _ < _), lt_of_lt_of_le hx (min_le_left r p),
      λ x (hx : dist _ _ < _), lt_of_lt_of_le hx (min_le_right r p)⟩ },
    { apply_instance }
    end,
    ..uniform_space.core_of_dist dist dist_self dist_comm dist_triangle },
  uniformity_dist := rfl,
  to_bornology := bornology.of_dist dist dist_self dist_comm dist_triangle,
  cobounded_sets := rfl }

@[simp] theorem dist_self (x : α) : dist x x = 0 := pseudo_metric_space.dist_self x

theorem dist_comm (x y : α) : dist x y = dist y x := pseudo_metric_space.dist_comm x y

theorem edist_dist (x y : α) : edist x y = ennreal.of_real (dist x y) :=
pseudo_metric_space.edist_dist x y

theorem dist_triangle (x y z : α) : dist x z ≤ dist x y + dist y z :=
pseudo_metric_space.dist_triangle x y z

theorem dist_triangle_left (x y z : α) : dist x y ≤ dist z x + dist z y :=
by rw dist_comm z; apply dist_triangle

theorem dist_triangle_right (x y z : α) : dist x y ≤ dist x z + dist y z :=
by rw dist_comm y; apply dist_triangle

lemma dist_triangle4 (x y z w : α) :
  dist x w ≤ dist x y + dist y z + dist z w :=
calc dist x w ≤ dist x z + dist z w : dist_triangle x z w
          ... ≤ (dist x y + dist y z) + dist z w : add_le_add_right (dist_triangle x y z) _

lemma dist_triangle4_left (x₁ y₁ x₂ y₂ : α) :
  dist x₂ y₂ ≤ dist x₁ y₁ + (dist x₁ x₂ + dist y₁ y₂) :=
by { rw [add_left_comm, dist_comm x₁, ← add_assoc], apply dist_triangle4 }

lemma dist_triangle4_right (x₁ y₁ x₂ y₂ : α) :
  dist x₁ y₁ ≤ dist x₁ x₂ + dist y₁ y₂ + dist x₂ y₂ :=
by { rw [add_right_comm, dist_comm y₁], apply dist_triangle4 }

/-- The triangle (polygon) inequality for sequences of points; `finset.Ico` version. -/
lemma dist_le_Ico_sum_dist (f : ℕ → α) {m n} (h : m ≤ n) :
  dist (f m) (f n) ≤ ∑ i in finset.Ico m n, dist (f i) (f (i + 1)) :=
begin
  revert n,
  apply nat.le_induction,
  { simp only [finset.sum_empty, finset.Ico_self, dist_self] },
  { assume n hn hrec,
    calc dist (f m) (f (n+1)) ≤ dist (f m) (f n) + dist _ _ : dist_triangle _ _ _
      ... ≤ ∑ i in finset.Ico m n, _ + _ : add_le_add hrec le_rfl
      ... = ∑ i in finset.Ico m (n+1), _ :
        by rw [nat.Ico_succ_right_eq_insert_Ico hn, finset.sum_insert, add_comm]; simp }
end

/-- The triangle (polygon) inequality for sequences of points; `finset.range` version. -/
lemma dist_le_range_sum_dist (f : ℕ → α) (n : ℕ) :
  dist (f 0) (f n) ≤ ∑ i in finset.range n, dist (f i) (f (i + 1)) :=
nat.Ico_zero_eq_range ▸ dist_le_Ico_sum_dist f (nat.zero_le n)

/-- A version of `dist_le_Ico_sum_dist` with each intermediate distance replaced
with an upper estimate. -/
lemma dist_le_Ico_sum_of_dist_le {f : ℕ → α} {m n} (hmn : m ≤ n)
  {d : ℕ → ℝ} (hd : ∀ {k}, m ≤ k → k < n → dist (f k) (f (k + 1)) ≤ d k) :
  dist (f m) (f n) ≤ ∑ i in finset.Ico m n, d i :=
le_trans (dist_le_Ico_sum_dist f hmn) $
finset.sum_le_sum $ λ k hk, hd (finset.mem_Ico.1 hk).1 (finset.mem_Ico.1 hk).2

/-- A version of `dist_le_range_sum_dist` with each intermediate distance replaced
with an upper estimate. -/
lemma dist_le_range_sum_of_dist_le {f : ℕ → α} (n : ℕ)
  {d : ℕ → ℝ} (hd : ∀ {k}, k < n → dist (f k) (f (k + 1)) ≤ d k) :
  dist (f 0) (f n) ≤ ∑ i in finset.range n, d i :=
nat.Ico_zero_eq_range ▸ dist_le_Ico_sum_of_dist_le (zero_le n) (λ _ _, hd)

theorem swap_dist : function.swap (@dist α _) = dist :=
by funext x y; exact dist_comm _ _

theorem abs_dist_sub_le (x y z : α) : |dist x z - dist y z| ≤ dist x y :=
abs_sub_le_iff.2
 ⟨sub_le_iff_le_add.2 (dist_triangle _ _ _),
  sub_le_iff_le_add.2 (dist_triangle_left _ _ _)⟩

theorem dist_nonneg {x y : α} : 0 ≤ dist x y :=
pseudo_metric_space.dist_nonneg' dist dist_self dist_comm dist_triangle

@[simp] theorem abs_dist {a b : α} : |dist a b| = dist a b :=
abs_of_nonneg dist_nonneg

/-- A version of `has_dist` that takes value in `ℝ≥0`. -/
class has_nndist (α : Type*) := (nndist : α → α → ℝ≥0)

export has_nndist (nndist)

/-- Distance as a nonnegative real number. -/
@[priority 100] -- see Note [lower instance priority]
instance pseudo_metric_space.to_has_nndist : has_nndist α := ⟨λ a b, ⟨dist a b, dist_nonneg⟩⟩

/--Express `nndist` in terms of `edist`-/
lemma nndist_edist (x y : α) : nndist x y = (edist x y).to_nnreal :=
by simp [nndist, edist_dist, real.to_nnreal, max_eq_left dist_nonneg, ennreal.of_real]

/--Express `edist` in terms of `nndist`-/
lemma edist_nndist (x y : α) : edist x y = ↑(nndist x y) :=
by { simpa only [edist_dist, ennreal.of_real_eq_coe_nnreal dist_nonneg] }

@[simp, norm_cast] lemma coe_nnreal_ennreal_nndist (x y : α) : ↑(nndist x y) = edist x y :=
(edist_nndist x y).symm

@[simp, norm_cast] lemma edist_lt_coe {x y : α} {c : ℝ≥0} :
  edist x y < c ↔ nndist x y < c :=
by rw [edist_nndist, ennreal.coe_lt_coe]

@[simp, norm_cast] lemma edist_le_coe {x y : α} {c : ℝ≥0} :
  edist x y ≤ c ↔ nndist x y ≤ c :=
by rw [edist_nndist, ennreal.coe_le_coe]

/--In a pseudometric space, the extended distance is always finite-/
lemma edist_lt_top {α : Type*} [pseudo_metric_space α] (x y : α) : edist x y < ⊤ :=
(edist_dist x y).symm ▸ ennreal.of_real_lt_top

/--In a pseudometric space, the extended distance is always finite-/
lemma edist_ne_top (x y : α) : edist x y ≠ ⊤ := (edist_lt_top x y).ne

/--`nndist x x` vanishes-/
@[simp] lemma nndist_self (a : α) : nndist a a = 0 := (nnreal.coe_eq_zero _).1 (dist_self a)

/--Express `dist` in terms of `nndist`-/
lemma dist_nndist (x y : α) : dist x y = ↑(nndist x y) := rfl

@[simp, norm_cast] lemma coe_nndist (x y : α) : ↑(nndist x y) = dist x y :=
(dist_nndist x y).symm

@[simp, norm_cast] lemma dist_lt_coe {x y : α} {c : ℝ≥0} :
  dist x y < c ↔ nndist x y < c :=
iff.rfl

@[simp, norm_cast] lemma dist_le_coe {x y : α} {c : ℝ≥0} :
  dist x y ≤ c ↔ nndist x y ≤ c :=
iff.rfl

@[simp] lemma edist_lt_of_real {x y : α} {r : ℝ} : edist x y < ennreal.of_real r ↔ dist x y < r :=
by rw [edist_dist, ennreal.of_real_lt_of_real_iff_of_nonneg dist_nonneg]

@[simp] lemma edist_le_of_real {x y : α} {r : ℝ} (hr : 0 ≤ r) :
  edist x y ≤ ennreal.of_real r ↔ dist x y ≤ r :=
by rw [edist_dist, ennreal.of_real_le_of_real_iff hr]

/--Express `nndist` in terms of `dist`-/
lemma nndist_dist (x y : α) : nndist x y = real.to_nnreal (dist x y) :=
by rw [dist_nndist, real.to_nnreal_coe]

theorem nndist_comm (x y : α) : nndist x y = nndist y x :=
by simpa only [dist_nndist, nnreal.coe_eq] using dist_comm x y

/--Triangle inequality for the nonnegative distance-/
theorem nndist_triangle (x y z : α) : nndist x z ≤ nndist x y + nndist y z :=
dist_triangle _ _ _

theorem nndist_triangle_left (x y z : α) : nndist x y ≤ nndist z x + nndist z y :=
dist_triangle_left _ _ _

theorem nndist_triangle_right (x y z : α) : nndist x y ≤ nndist x z + nndist y z :=
dist_triangle_right _ _ _

/--Express `dist` in terms of `edist`-/
lemma dist_edist (x y : α) : dist x y = (edist x y).to_real :=
by rw [edist_dist, ennreal.to_real_of_real (dist_nonneg)]

namespace metric

/- instantiate pseudometric space as a topology -/
variables {x y z : α} {δ ε ε₁ ε₂ : ℝ} {s : set α}

/-- `ball x ε` is the set of all points `y` with `dist y x < ε` -/
def ball (x : α) (ε : ℝ) : set α := {y | dist y x < ε}

@[simp] theorem mem_ball : y ∈ ball x ε ↔ dist y x < ε := iff.rfl

theorem mem_ball' : y ∈ ball x ε ↔ dist x y < ε := by rw dist_comm; refl

theorem pos_of_mem_ball (hy : y ∈ ball x ε) : 0 < ε :=
dist_nonneg.trans_lt hy

theorem mem_ball_self (h : 0 < ε) : x ∈ ball x ε :=
show dist x x < ε, by rw dist_self; assumption

@[simp] lemma nonempty_ball : (ball x ε).nonempty ↔ 0 < ε :=
⟨λ ⟨x, hx⟩, pos_of_mem_ball hx, λ h, ⟨x, mem_ball_self h⟩⟩

@[simp] lemma ball_eq_empty : ball x ε = ∅ ↔ ε ≤ 0 :=
by rw [← not_nonempty_iff_eq_empty, nonempty_ball, not_lt]

@[simp] lemma ball_zero : ball x 0 = ∅ :=
by rw [ball_eq_empty]

lemma ball_eq_ball (ε : ℝ) (x : α) :
  uniform_space.ball x {p | dist p.2 p.1 < ε} = metric.ball x ε := rfl

lemma ball_eq_ball' (ε : ℝ) (x : α) :
  uniform_space.ball x {p | dist p.1 p.2 < ε} = metric.ball x ε :=
by { ext, simp [dist_comm, uniform_space.ball] }

@[simp] lemma Union_ball_nat (x : α) : (⋃ n : ℕ, ball x n) = univ :=
Union_eq_univ_iff.2 $ λ y, exists_nat_gt (dist y x)

@[simp] lemma Union_ball_nat_succ (x : α) : (⋃ n : ℕ, ball x (n + 1)) = univ :=
Union_eq_univ_iff.2 $ λ y, (exists_nat_gt (dist y x)).imp $ λ n hn,
  hn.trans (lt_add_one _)

/-- `closed_ball x ε` is the set of all points `y` with `dist y x ≤ ε` -/
def closed_ball (x : α) (ε : ℝ) := {y | dist y x ≤ ε}

@[simp] theorem mem_closed_ball : y ∈ closed_ball x ε ↔ dist y x ≤ ε := iff.rfl

/-- `sphere x ε` is the set of all points `y` with `dist y x = ε` -/
def sphere (x : α) (ε : ℝ) := {y | dist y x = ε}

@[simp] theorem mem_sphere : y ∈ sphere x ε ↔ dist y x = ε := iff.rfl

theorem ne_of_mem_sphere (h : y ∈ sphere x ε) (hε : ε ≠ 0) : y ≠ x :=
by { contrapose! hε, symmetry, simpa [hε] using h  }

theorem sphere_eq_empty_of_subsingleton [subsingleton α] (hε : ε ≠ 0) :
  sphere x ε = ∅ :=
set.eq_empty_iff_forall_not_mem.mpr $ λ y hy, ne_of_mem_sphere hy hε (subsingleton.elim _ _)

theorem sphere_is_empty_of_subsingleton [subsingleton α] (hε : ε ≠ 0) :
  is_empty (sphere x ε) :=
by simp only [sphere_eq_empty_of_subsingleton hε, set.has_emptyc.emptyc.is_empty α]

theorem mem_closed_ball' : y ∈ closed_ball x ε ↔ dist x y ≤ ε :=
by { rw dist_comm, refl }

theorem mem_closed_ball_self (h : 0 ≤ ε) : x ∈ closed_ball x ε :=
show dist x x ≤ ε, by rw dist_self; assumption

@[simp] lemma nonempty_closed_ball : (closed_ball x ε).nonempty ↔ 0 ≤ ε :=
⟨λ ⟨x, hx⟩, dist_nonneg.trans hx, λ h, ⟨x, mem_closed_ball_self h⟩⟩

@[simp] lemma closed_ball_eq_empty : closed_ball x ε = ∅ ↔ ε < 0 :=
by rw [← not_nonempty_iff_eq_empty, nonempty_closed_ball, not_le]

theorem ball_subset_closed_ball : ball x ε ⊆ closed_ball x ε :=
assume y (hy : _ < _), le_of_lt hy

theorem sphere_subset_closed_ball : sphere x ε ⊆ closed_ball x ε :=
λ y, le_of_eq

lemma closed_ball_disjoint_ball (h : δ + ε ≤ dist x y) : disjoint (closed_ball x δ) (ball y ε) :=
λ a ha, (h.trans $ dist_triangle_left _ _ _).not_lt $ add_lt_add_of_le_of_lt ha.1 ha.2

lemma ball_disjoint_closed_ball (h : δ + ε ≤ dist x y) : disjoint (ball x δ) (closed_ball y ε) :=
(closed_ball_disjoint_ball $ by rwa [add_comm, dist_comm]).symm

lemma ball_disjoint_ball (h : δ + ε ≤ dist x y) : disjoint (ball x δ) (ball y ε) :=
(closed_ball_disjoint_ball h).mono_left ball_subset_closed_ball

lemma closed_ball_disjoint_closed_ball (h : δ + ε < dist x y) :
  disjoint (closed_ball x δ) (closed_ball y ε) :=
λ a ha, h.not_le $ (dist_triangle_left _ _ _).trans $ add_le_add ha.1 ha.2

theorem sphere_disjoint_ball : disjoint (sphere x ε) (ball x ε) :=
λ y ⟨hy₁, hy₂⟩, absurd hy₁ $ ne_of_lt hy₂

@[simp] theorem ball_union_sphere : ball x ε ∪ sphere x ε = closed_ball x ε :=
set.ext $ λ y, (@le_iff_lt_or_eq ℝ _ _ _).symm

@[simp] theorem sphere_union_ball : sphere x ε ∪ ball x ε = closed_ball x ε :=
by rw [union_comm, ball_union_sphere]

@[simp] theorem closed_ball_diff_sphere : closed_ball x ε \ sphere x ε = ball x ε :=
by rw [← ball_union_sphere, set.union_diff_cancel_right sphere_disjoint_ball.symm]

@[simp] theorem closed_ball_diff_ball : closed_ball x ε \ ball x ε = sphere x ε :=
by rw [← ball_union_sphere, set.union_diff_cancel_left sphere_disjoint_ball.symm]

theorem mem_ball_comm : x ∈ ball y ε ↔ y ∈ ball x ε :=
by simp [dist_comm]

theorem ball_subset_ball (h : ε₁ ≤ ε₂) : ball x ε₁ ⊆ ball x ε₂ :=
λ y (yx : _ < ε₁), lt_of_lt_of_le yx h

lemma ball_subset_ball' (h : ε₁ + dist x y ≤ ε₂) : ball x ε₁ ⊆ ball y ε₂ :=
λ z hz, calc
  dist z y ≤ dist z x + dist x y : dist_triangle _ _ _
  ... < ε₁ + dist x y : add_lt_add_right hz _
  ... ≤ ε₂ : h

theorem closed_ball_subset_closed_ball (h : ε₁ ≤ ε₂) :
  closed_ball x ε₁ ⊆ closed_ball x ε₂ :=
λ y (yx : _ ≤ ε₁), le_trans yx h

lemma closed_ball_subset_closed_ball' (h : ε₁ + dist x y ≤ ε₂) :
  closed_ball x ε₁ ⊆ closed_ball y ε₂ :=
λ z hz, calc
  dist z y ≤ dist z x + dist x y : dist_triangle _ _ _
  ... ≤ ε₁ + dist x y : add_le_add_right hz _
  ... ≤ ε₂ : h

theorem closed_ball_subset_ball (h : ε₁ < ε₂) :
  closed_ball x ε₁ ⊆ ball x ε₂ :=
λ y (yh : dist y x ≤ ε₁), lt_of_le_of_lt yh h

lemma dist_le_add_of_nonempty_closed_ball_inter_closed_ball
  (h : (closed_ball x ε₁ ∩ closed_ball y ε₂).nonempty) :
  dist x y ≤ ε₁ + ε₂ :=
let ⟨z, hz⟩ := h in calc
  dist x y ≤ dist z x + dist z y : dist_triangle_left _ _ _
  ... ≤ ε₁ + ε₂ : add_le_add hz.1 hz.2

lemma dist_lt_add_of_nonempty_closed_ball_inter_ball (h : (closed_ball x ε₁ ∩ ball y ε₂).nonempty) :
  dist x y < ε₁ + ε₂ :=
let ⟨z, hz⟩ := h in calc
  dist x y ≤ dist z x + dist z y : dist_triangle_left _ _ _
  ... < ε₁ + ε₂ : add_lt_add_of_le_of_lt hz.1 hz.2

lemma dist_lt_add_of_nonempty_ball_inter_closed_ball (h : (ball x ε₁ ∩ closed_ball y ε₂).nonempty) :
  dist x y < ε₁ + ε₂ :=
begin
  rw inter_comm at h,
  rw [add_comm, dist_comm],
  exact dist_lt_add_of_nonempty_closed_ball_inter_ball h
end

lemma dist_lt_add_of_nonempty_ball_inter_ball (h : (ball x ε₁ ∩ ball y ε₂).nonempty) :
  dist x y < ε₁ + ε₂ :=
dist_lt_add_of_nonempty_closed_ball_inter_ball $
  h.mono (inter_subset_inter ball_subset_closed_ball subset.rfl)

@[simp] lemma Union_closed_ball_nat (x : α) : (⋃ n : ℕ, closed_ball x n) = univ :=
Union_eq_univ_iff.2 $ λ y, exists_nat_ge (dist y x)

lemma Union_inter_closed_ball_nat (s : set α) (x : α) :
  (⋃ (n : ℕ), s ∩ closed_ball x n) = s :=
by rw [← inter_Union, Union_closed_ball_nat, inter_univ]

theorem ball_subset (h : dist x y ≤ ε₂ - ε₁) : ball x ε₁ ⊆ ball y ε₂ :=
λ z zx, by rw ← add_sub_cancel'_right ε₁ ε₂; exact
lt_of_le_of_lt (dist_triangle z x y) (add_lt_add_of_lt_of_le zx h)

theorem ball_half_subset (y) (h : y ∈ ball x (ε / 2)) : ball y (ε / 2) ⊆ ball x ε :=
ball_subset $ by rw sub_self_div_two; exact le_of_lt h

theorem exists_ball_subset_ball (h : y ∈ ball x ε) : ∃ ε' > 0, ball y ε' ⊆ ball x ε :=
⟨_, sub_pos.2 h, ball_subset $ by rw sub_sub_self⟩

/-- If a property holds for all points in closed balls of arbitrarily large radii, then it holds for
all points. -/
lemma forall_of_forall_mem_closed_ball (p : α → Prop) (x : α)
  (H : ∃ᶠ (R : ℝ) in at_top, ∀ y ∈ closed_ball x R, p y) (y : α) :
  p y :=
begin
  obtain ⟨R, hR, h⟩ : ∃ (R : ℝ) (H : dist y x ≤ R), ∀ (z : α), z ∈ closed_ball x R → p z :=
    frequently_iff.1 H (Ici_mem_at_top (dist y x)),
  exact h _ hR
end

/-- If a property holds for all points in balls of arbitrarily large radii, then it holds for all
points. -/
lemma forall_of_forall_mem_ball (p : α → Prop) (x : α)
  (H : ∃ᶠ (R : ℝ) in at_top, ∀ y ∈ ball x R, p y) (y : α) :
  p y :=
begin
  obtain ⟨R, hR, h⟩ : ∃ (R : ℝ) (H : dist y x < R), ∀ (z : α), z ∈ ball x R → p z :=
    frequently_iff.1 H (Ioi_mem_at_top (dist y x)),
  exact h _ hR
end

theorem is_bounded_iff {s : set α} :
  is_bounded s ↔ ∃ C : ℝ, ∀ ⦃x⦄, x ∈ s → ∀ ⦃y⦄, y ∈ s → dist x y ≤ C :=
by rw [is_bounded_def, ← filter.mem_sets, (@pseudo_metric_space.cobounded_sets α _).out,
  mem_set_of_eq, compl_compl]

theorem is_bounded_iff_eventually {s : set α} :
  is_bounded s ↔ ∀ᶠ C in at_top, ∀ ⦃x⦄, x ∈ s → ∀ ⦃y⦄, y ∈ s → dist x y ≤ C :=
is_bounded_iff.trans ⟨λ ⟨C, h⟩, eventually_at_top.2 ⟨C, λ C' hC' x hx y hy, (h hx hy).trans hC'⟩,
  eventually.exists⟩

theorem is_bounded_iff_exists_ge {s : set α} (c : ℝ) :
  is_bounded s ↔ ∃ C, c ≤ C ∧ ∀ ⦃x⦄, x ∈ s → ∀ ⦃y⦄, y ∈ s → dist x y ≤ C :=
⟨λ h, ((eventually_ge_at_top c).and (is_bounded_iff_eventually.1 h)).exists,
  λ h, is_bounded_iff.2 $ h.imp $ λ _, and.right⟩

theorem is_bounded_iff_nndist {s : set α} :
  is_bounded s ↔ ∃ C : ℝ≥0, ∀ ⦃x⦄, x ∈ s → ∀ ⦃y⦄, y ∈ s → nndist x y ≤ C :=
by simp only [is_bounded_iff_exists_ge 0, nnreal.exists, ← nnreal.coe_le_coe, ← dist_nndist,
  nnreal.coe_mk, exists_prop]

theorem uniformity_basis_dist :
  (𝓤 α).has_basis (λ ε : ℝ, 0 < ε) (λ ε, {p:α×α | dist p.1 p.2 < ε}) :=
begin
  rw ← pseudo_metric_space.uniformity_dist.symm,
  refine has_basis_binfi_principal _ nonempty_Ioi,
  exact λ r (hr : 0 < r) p (hp : 0 < p), ⟨min r p, lt_min hr hp,
     λ x (hx : dist _ _ < _), lt_of_lt_of_le hx (min_le_left r p),
     λ x (hx : dist _ _ < _), lt_of_lt_of_le hx (min_le_right r p)⟩
end

/-- Given `f : β → ℝ`, if `f` sends `{i | p i}` to a set of positive numbers
accumulating to zero, then `f i`-neighborhoods of the diagonal form a basis of `𝓤 α`.

For specific bases see `uniformity_basis_dist`, `uniformity_basis_dist_inv_nat_succ`,
and `uniformity_basis_dist_inv_nat_pos`. -/
protected theorem mk_uniformity_basis {β : Type*} {p : β → Prop} {f : β → ℝ}
  (hf₀ : ∀ i, p i → 0 < f i) (hf : ∀ ⦃ε⦄, 0 < ε → ∃ i (hi : p i), f i ≤ ε) :
  (𝓤 α).has_basis p (λ i, {p:α×α | dist p.1 p.2 < f i}) :=
begin
  refine ⟨λ s, uniformity_basis_dist.mem_iff.trans _⟩,
  split,
  { rintros ⟨ε, ε₀, hε⟩,
    obtain ⟨i, hi, H⟩ : ∃ i (hi : p i), f i ≤ ε, from hf ε₀,
    exact ⟨i, hi, λ x (hx : _ < _), hε $ lt_of_lt_of_le hx H⟩ },
  { exact λ ⟨i, hi, H⟩, ⟨f i, hf₀ i hi, H⟩ }
end

theorem uniformity_basis_dist_inv_nat_succ :
  (𝓤 α).has_basis (λ _, true) (λ n:ℕ, {p:α×α | dist p.1 p.2 < 1 / (↑n+1) }) :=
metric.mk_uniformity_basis (λ n _, div_pos zero_lt_one $ nat.cast_add_one_pos n)
  (λ ε ε0, (exists_nat_one_div_lt ε0).imp $ λ n hn, ⟨trivial, le_of_lt hn⟩)

theorem uniformity_basis_dist_inv_nat_pos :
  (𝓤 α).has_basis (λ n:ℕ, 0<n) (λ n:ℕ, {p:α×α | dist p.1 p.2 < 1 / ↑n }) :=
metric.mk_uniformity_basis (λ n hn, div_pos zero_lt_one $ nat.cast_pos.2 hn)
  (λ ε ε0, let ⟨n, hn⟩ := exists_nat_one_div_lt ε0 in ⟨n+1, nat.succ_pos n, hn.le⟩)

theorem uniformity_basis_dist_pow {r : ℝ} (h0 : 0 < r) (h1 : r < 1) :
  (𝓤 α).has_basis (λ n:ℕ, true) (λ n:ℕ, {p:α×α | dist p.1 p.2 < r ^ n }) :=
metric.mk_uniformity_basis (λ n hn, pow_pos h0 _)
  (λ ε ε0, let ⟨n, hn⟩ := exists_pow_lt_of_lt_one ε0 h1 in ⟨n, trivial, hn.le⟩)

theorem uniformity_basis_dist_lt {R : ℝ} (hR : 0 < R) :
  (𝓤 α).has_basis (λ r : ℝ, 0 < r ∧ r < R) (λ r, {p : α × α | dist p.1 p.2 < r}) :=
metric.mk_uniformity_basis (λ r, and.left) $ λ r hr,
  ⟨min r (R / 2), ⟨lt_min hr (half_pos hR), min_lt_iff.2 $ or.inr (half_lt_self hR)⟩,
    min_le_left _ _⟩

/-- Given `f : β → ℝ`, if `f` sends `{i | p i}` to a set of positive numbers
accumulating to zero, then closed neighborhoods of the diagonal of sizes `{f i | p i}`
form a basis of `𝓤 α`.

Currently we have only one specific basis `uniformity_basis_dist_le` based on this constructor.
More can be easily added if needed in the future. -/
protected theorem mk_uniformity_basis_le {β : Type*} {p : β → Prop} {f : β → ℝ}
  (hf₀ : ∀ x, p x → 0 < f x) (hf : ∀ ε, 0 < ε → ∃ x (hx : p x), f x ≤ ε) :
  (𝓤 α).has_basis p (λ x, {p:α×α | dist p.1 p.2 ≤ f x}) :=
begin
  refine ⟨λ s, uniformity_basis_dist.mem_iff.trans _⟩,
  split,
  { rintros ⟨ε, ε₀, hε⟩,
    rcases exists_between ε₀ with ⟨ε', hε'⟩,
    rcases hf ε' hε'.1 with ⟨i, hi, H⟩,
    exact ⟨i, hi, λ x (hx : _ ≤ _), hε $ lt_of_le_of_lt (le_trans hx H) hε'.2⟩ },
  { exact λ ⟨i, hi, H⟩, ⟨f i, hf₀ i hi, λ x (hx : _ < _), H (le_of_lt hx)⟩ }
end

/-- Contant size closed neighborhoods of the diagonal form a basis
of the uniformity filter. -/
theorem uniformity_basis_dist_le :
  (𝓤 α).has_basis (λ ε : ℝ, 0 < ε) (λ ε, {p:α×α | dist p.1 p.2 ≤ ε}) :=
metric.mk_uniformity_basis_le (λ _, id) (λ ε ε₀, ⟨ε, ε₀, le_refl ε⟩)

theorem uniformity_basis_dist_le_pow {r : ℝ} (h0 : 0 < r) (h1 : r < 1) :
  (𝓤 α).has_basis (λ n:ℕ, true) (λ n:ℕ, {p:α×α | dist p.1 p.2 ≤ r ^ n }) :=
metric.mk_uniformity_basis_le (λ n hn, pow_pos h0 _)
  (λ ε ε0, let ⟨n, hn⟩ := exists_pow_lt_of_lt_one ε0 h1 in ⟨n, trivial, hn.le⟩)

theorem mem_uniformity_dist {s : set (α×α)} :
  s ∈ 𝓤 α ↔ (∃ε>0, ∀{a b:α}, dist a b < ε → (a, b) ∈ s) :=
uniformity_basis_dist.mem_uniformity_iff

/-- A constant size neighborhood of the diagonal is an entourage. -/
theorem dist_mem_uniformity {ε:ℝ} (ε0 : 0 < ε) :
  {p:α×α | dist p.1 p.2 < ε} ∈ 𝓤 α :=
mem_uniformity_dist.2 ⟨ε, ε0, λ a b, id⟩

theorem uniform_continuous_iff [pseudo_metric_space β] {f : α → β} :
  uniform_continuous f ↔ ∀ ε > 0, ∃ δ > 0,
    ∀{a b:α}, dist a b < δ → dist (f a) (f b) < ε :=
uniformity_basis_dist.uniform_continuous_iff uniformity_basis_dist

lemma uniform_continuous_on_iff [pseudo_metric_space β] {f : α → β} {s : set α} :
  uniform_continuous_on f s ↔ ∀ ε > 0, ∃ δ > 0, ∀ x y ∈ s, dist x y < δ → dist (f x) (f y) < ε :=
metric.uniformity_basis_dist.uniform_continuous_on_iff metric.uniformity_basis_dist

lemma uniform_continuous_on_iff_le [pseudo_metric_space β] {f : α → β} {s : set α} :
  uniform_continuous_on f s ↔ ∀ ε > 0, ∃ δ > 0, ∀ x y ∈ s, dist x y ≤ δ → dist (f x) (f y) ≤ ε :=
metric.uniformity_basis_dist_le.uniform_continuous_on_iff metric.uniformity_basis_dist_le

theorem uniform_embedding_iff [pseudo_metric_space β] {f : α → β} :
  uniform_embedding f ↔ function.injective f ∧ uniform_continuous f ∧
    ∀ δ > 0, ∃ ε > 0, ∀ {a b : α}, dist (f a) (f b) < ε → dist a b < δ :=
uniform_embedding_def'.trans $ and_congr iff.rfl $ and_congr iff.rfl
⟨λ H δ δ0, let ⟨t, tu, ht⟩ := H _ (dist_mem_uniformity δ0),
               ⟨ε, ε0, hε⟩ := mem_uniformity_dist.1 tu in
  ⟨ε, ε0, λ a b h, ht _ _ (hε h)⟩,
 λ H s su, let ⟨δ, δ0, hδ⟩ := mem_uniformity_dist.1 su, ⟨ε, ε0, hε⟩ := H _ δ0 in
  ⟨_, dist_mem_uniformity ε0, λ a b h, hδ (hε h)⟩⟩

/-- If a map between pseudometric spaces is a uniform embedding then the distance between `f x`
and `f y` is controlled in terms of the distance between `x` and `y`. -/
theorem controlled_of_uniform_embedding [pseudo_metric_space β] {f : α → β} :
  uniform_embedding f →
  (∀ ε > 0, ∃ δ > 0, ∀ {a b : α}, dist a b < δ → dist (f a) (f b) < ε) ∧
  (∀ δ > 0, ∃ ε > 0, ∀ {a b : α}, dist (f a) (f b) < ε → dist a b < δ) :=
begin
  assume h,
  exact ⟨uniform_continuous_iff.1 (uniform_embedding_iff.1 h).2.1, (uniform_embedding_iff.1 h).2.2⟩
end

theorem totally_bounded_iff {s : set α} :
  totally_bounded s ↔ ∀ ε > 0, ∃t : set α, finite t ∧ s ⊆ ⋃y∈t, ball y ε :=
⟨λ H ε ε0, H _ (dist_mem_uniformity ε0),
 λ H r ru, let ⟨ε, ε0, hε⟩ := mem_uniformity_dist.1 ru,
               ⟨t, ft, h⟩ := H ε ε0 in
  ⟨t, ft, h.trans $ Union₂_mono $ λ y yt z, hε⟩⟩

/-- A pseudometric space is totally bounded if one can reconstruct up to any ε>0 any element of the
space from finitely many data. -/
lemma totally_bounded_of_finite_discretization {s : set α}
  (H : ∀ε > (0 : ℝ), ∃ (β : Type u) (_ : fintype β) (F : s → β),
    ∀x y, F x = F y → dist (x:α) y < ε) :
  totally_bounded s :=
begin
  cases s.eq_empty_or_nonempty with hs hs,
  { rw hs, exact totally_bounded_empty },
  rcases hs with ⟨x0, hx0⟩,
  haveI : inhabited s := ⟨⟨x0, hx0⟩⟩,
  refine totally_bounded_iff.2 (λ ε ε0, _),
  rcases H ε ε0 with ⟨β, fβ, F, hF⟩,
  resetI,
  let Finv := function.inv_fun F,
  refine ⟨range (subtype.val ∘ Finv), finite_range _, λ x xs, _⟩,
  let x' := Finv (F ⟨x, xs⟩),
  have : F x' = F ⟨x, xs⟩ := function.inv_fun_eq ⟨⟨x, xs⟩, rfl⟩,
  simp only [set.mem_Union, set.mem_range],
  exact ⟨_, ⟨F ⟨x, xs⟩, rfl⟩, hF _ _ this.symm⟩
end

theorem finite_approx_of_totally_bounded {s : set α} (hs : totally_bounded s) :
  ∀ ε > 0, ∃ t ⊆ s, finite t ∧ s ⊆ ⋃y∈t, ball y ε :=
begin
  intros ε ε_pos,
  rw totally_bounded_iff_subset at hs,
  exact hs _ (dist_mem_uniformity ε_pos),
end

/-- Expressing locally uniform convergence on a set using `dist`. -/
lemma tendsto_locally_uniformly_on_iff {ι : Type*} [topological_space β]
  {F : ι → β → α} {f : β → α} {p : filter ι} {s : set β} :
  tendsto_locally_uniformly_on F f p s ↔
  ∀ ε > 0, ∀ x ∈ s, ∃ t ∈ 𝓝[s] x, ∀ᶠ n in p, ∀ y ∈ t, dist (f y) (F n y) < ε :=
begin
  refine ⟨λ H ε hε, H _ (dist_mem_uniformity hε), λ H u hu x hx, _⟩,
  rcases mem_uniformity_dist.1 hu with ⟨ε, εpos, hε⟩,
  rcases H ε εpos x hx with ⟨t, ht, Ht⟩,
  exact ⟨t, ht, Ht.mono (λ n hs x hx, hε (hs x hx))⟩
end

/-- Expressing uniform convergence on a set using `dist`. -/
lemma tendsto_uniformly_on_iff {ι : Type*}
  {F : ι → β → α} {f : β → α} {p : filter ι} {s : set β} :
  tendsto_uniformly_on F f p s ↔ ∀ ε > 0, ∀ᶠ n in p, ∀ x ∈ s, dist (f x) (F n x) < ε :=
begin
  refine ⟨λ H ε hε, H _ (dist_mem_uniformity hε), λ H u hu, _⟩,
  rcases mem_uniformity_dist.1 hu with ⟨ε, εpos, hε⟩,
  exact (H ε εpos).mono (λ n hs x hx, hε (hs x hx))
end

/-- Expressing locally uniform convergence using `dist`. -/
lemma tendsto_locally_uniformly_iff {ι : Type*} [topological_space β]
  {F : ι → β → α} {f : β → α} {p : filter ι} :
  tendsto_locally_uniformly F f p ↔
  ∀ ε > 0, ∀ (x : β), ∃ t ∈ 𝓝 x, ∀ᶠ n in p, ∀ y ∈ t, dist (f y) (F n y) < ε :=
by simp only [← tendsto_locally_uniformly_on_univ, tendsto_locally_uniformly_on_iff,
  nhds_within_univ, mem_univ, forall_const, exists_prop]

/-- Expressing uniform convergence using `dist`. -/
lemma tendsto_uniformly_iff {ι : Type*}
  {F : ι → β → α} {f : β → α} {p : filter ι} :
  tendsto_uniformly F f p ↔ ∀ ε > 0, ∀ᶠ n in p, ∀ x, dist (f x) (F n x) < ε :=
by { rw [← tendsto_uniformly_on_univ, tendsto_uniformly_on_iff], simp }

protected lemma cauchy_iff {f : filter α} :
  cauchy f ↔ ne_bot f ∧ ∀ ε > 0, ∃ t ∈ f, ∀ x y ∈ t, dist x y < ε :=
uniformity_basis_dist.cauchy_iff

theorem nhds_basis_ball : (𝓝 x).has_basis (λ ε:ℝ, 0 < ε) (ball x) :=
nhds_basis_uniformity uniformity_basis_dist

theorem mem_nhds_iff : s ∈ 𝓝 x ↔ ∃ε>0, ball x ε ⊆ s :=
nhds_basis_ball.mem_iff

theorem eventually_nhds_iff {p : α → Prop} :
  (∀ᶠ y in 𝓝 x, p y) ↔ ∃ε>0, ∀ ⦃y⦄, dist y x < ε → p y :=
mem_nhds_iff

lemma eventually_nhds_iff_ball {p : α → Prop} :
  (∀ᶠ y in 𝓝 x, p y) ↔ ∃ ε>0, ∀ y ∈ ball x ε, p y :=
mem_nhds_iff

theorem nhds_basis_closed_ball : (𝓝 x).has_basis (λ ε:ℝ, 0 < ε) (closed_ball x) :=
nhds_basis_uniformity uniformity_basis_dist_le

theorem nhds_basis_ball_inv_nat_succ :
  (𝓝 x).has_basis (λ _, true) (λ n:ℕ, ball x (1 / (↑n+1))) :=
nhds_basis_uniformity uniformity_basis_dist_inv_nat_succ

theorem nhds_basis_ball_inv_nat_pos :
  (𝓝 x).has_basis (λ n, 0<n) (λ n:ℕ, ball x (1 / ↑n)) :=
nhds_basis_uniformity uniformity_basis_dist_inv_nat_pos

theorem nhds_basis_ball_pow {r : ℝ} (h0 : 0 < r) (h1 : r < 1) :
  (𝓝 x).has_basis (λ n, true) (λ n:ℕ, ball x (r ^ n)) :=
nhds_basis_uniformity (uniformity_basis_dist_pow h0 h1)

theorem nhds_basis_closed_ball_pow {r : ℝ} (h0 : 0 < r) (h1 : r < 1) :
  (𝓝 x).has_basis (λ n, true) (λ n:ℕ, closed_ball x (r ^ n)) :=
nhds_basis_uniformity (uniformity_basis_dist_le_pow h0 h1)

theorem is_open_iff : is_open s ↔ ∀x∈s, ∃ε>0, ball x ε ⊆ s :=
by simp only [is_open_iff_mem_nhds, mem_nhds_iff]

theorem is_open_ball : is_open (ball x ε) :=
is_open_iff.2 $ λ y, exists_ball_subset_ball

theorem ball_mem_nhds (x : α) {ε : ℝ} (ε0 : 0 < ε) : ball x ε ∈ 𝓝 x :=
is_open_ball.mem_nhds (mem_ball_self ε0)

theorem closed_ball_mem_nhds (x : α) {ε : ℝ} (ε0 : 0 < ε) : closed_ball x ε ∈ 𝓝 x :=
mem_of_superset (ball_mem_nhds x ε0) ball_subset_closed_ball

theorem closed_ball_mem_nhds_of_mem {x c : α} {ε : ℝ} (h : x ∈ ball c ε) :
  closed_ball c ε ∈ 𝓝 x :=
mem_of_superset (is_open_ball.mem_nhds h) ball_subset_closed_ball

theorem nhds_within_basis_ball {s : set α} :
  (𝓝[s] x).has_basis (λ ε:ℝ, 0 < ε) (λ ε, ball x ε ∩ s) :=
nhds_within_has_basis nhds_basis_ball s

theorem mem_nhds_within_iff {t : set α} : s ∈ 𝓝[t] x ↔ ∃ε>0, ball x ε ∩ t ⊆ s :=
nhds_within_basis_ball.mem_iff

theorem tendsto_nhds_within_nhds_within [pseudo_metric_space β] {t : set β} {f : α → β} {a b} :
  tendsto f (𝓝[s] a) (𝓝[t] b) ↔
    ∀ ε > 0, ∃ δ > 0, ∀{x:α}, x ∈ s → dist x a < δ → f x ∈ t ∧ dist (f x) b < ε :=
(nhds_within_basis_ball.tendsto_iff nhds_within_basis_ball).trans $
  forall₂_congr $ λ ε hε, exists₂_congr $ λ δ hδ,
  forall_congr $ λ x, by simp; itauto

theorem tendsto_nhds_within_nhds [pseudo_metric_space β] {f : α → β} {a b} :
  tendsto f (𝓝[s] a) (𝓝 b) ↔
    ∀ ε > 0, ∃ δ > 0, ∀{x:α}, x ∈ s → dist x a < δ → dist (f x) b < ε :=
by { rw [← nhds_within_univ b, tendsto_nhds_within_nhds_within],
  simp only [mem_univ, true_and] }

theorem tendsto_nhds_nhds [pseudo_metric_space β] {f : α → β} {a b} :
  tendsto f (𝓝 a) (𝓝 b) ↔
    ∀ ε > 0, ∃ δ > 0, ∀{x:α}, dist x a < δ → dist (f x) b < ε :=
nhds_basis_ball.tendsto_iff nhds_basis_ball

theorem continuous_at_iff [pseudo_metric_space β] {f : α → β} {a : α} :
  continuous_at f a ↔
    ∀ ε > 0, ∃ δ > 0, ∀{x:α}, dist x a < δ → dist (f x) (f a) < ε :=
by rw [continuous_at, tendsto_nhds_nhds]

theorem continuous_within_at_iff [pseudo_metric_space β] {f : α → β} {a : α} {s : set α} :
  continuous_within_at f s a ↔
  ∀ ε > 0, ∃ δ > 0, ∀{x:α}, x ∈ s → dist x a < δ → dist (f x) (f a) < ε :=
by rw [continuous_within_at, tendsto_nhds_within_nhds]

theorem continuous_on_iff [pseudo_metric_space β] {f : α → β} {s : set α} :
  continuous_on f s ↔
  ∀ (b ∈ s) (ε > 0), ∃ δ > 0, ∀a ∈ s, dist a b < δ → dist (f a) (f b) < ε :=
by simp [continuous_on, continuous_within_at_iff]

theorem continuous_iff [pseudo_metric_space β] {f : α → β} :
  continuous f ↔
  ∀b (ε > 0), ∃ δ > 0, ∀a, dist a b < δ → dist (f a) (f b) < ε :=
continuous_iff_continuous_at.trans $ forall_congr $ λ b, tendsto_nhds_nhds

theorem tendsto_nhds {f : filter β} {u : β → α} {a : α} :
  tendsto u f (𝓝 a) ↔ ∀ ε > 0, ∀ᶠ x in f, dist (u x) a < ε :=
nhds_basis_ball.tendsto_right_iff

theorem continuous_at_iff' [topological_space β] {f : β → α} {b : β} :
  continuous_at f b ↔
  ∀ ε > 0, ∀ᶠ x in 𝓝 b, dist (f x) (f b) < ε :=
by rw [continuous_at, tendsto_nhds]

theorem continuous_within_at_iff' [topological_space β] {f : β → α} {b : β} {s : set β} :
  continuous_within_at f s b ↔
  ∀ ε > 0, ∀ᶠ x in 𝓝[s] b, dist (f x) (f b) < ε :=
by rw [continuous_within_at, tendsto_nhds]

theorem continuous_on_iff' [topological_space β] {f : β → α} {s : set β} :
  continuous_on f s ↔
  ∀ (b ∈ s) (ε > 0), ∀ᶠ x in 𝓝[s] b, dist (f x) (f b) < ε  :=
by simp [continuous_on, continuous_within_at_iff']

theorem continuous_iff' [topological_space β] {f : β → α} :
  continuous f ↔ ∀a (ε > 0), ∀ᶠ x in 𝓝 a, dist (f x) (f a) < ε :=
continuous_iff_continuous_at.trans $ forall_congr $ λ b, tendsto_nhds

theorem tendsto_at_top [nonempty β] [semilattice_sup β] {u : β → α} {a : α} :
  tendsto u at_top (𝓝 a) ↔ ∀ε>0, ∃N, ∀n≥N, dist (u n) a < ε :=
(at_top_basis.tendsto_iff nhds_basis_ball).trans $
  by { simp only [exists_prop, true_and], refl }

/--
A variant of `tendsto_at_top` that
uses `∃ N, ∀ n > N, ...` rather than `∃ N, ∀ n ≥ N, ...`
-/
theorem tendsto_at_top' [nonempty β] [semilattice_sup β] [no_max_order β] {u : β → α} {a : α} :
  tendsto u at_top (𝓝 a) ↔ ∀ε>0, ∃N, ∀n>N, dist (u n) a < ε :=
(at_top_basis_Ioi.tendsto_iff nhds_basis_ball).trans $
  by { simp only [exists_prop, true_and], refl }

lemma is_open_singleton_iff {α : Type*} [pseudo_metric_space α] {x : α} :
  is_open ({x} : set α) ↔ ∃ ε > 0, ∀ y, dist y x < ε → y = x :=
by simp [is_open_iff, subset_singleton_iff, mem_ball]

/-- Given a point `x` in a discrete subset `s` of a pseudometric space, there is an open ball
centered at `x` and intersecting `s` only at `x`. -/
lemma exists_ball_inter_eq_singleton_of_mem_discrete [discrete_topology s] {x : α} (hx : x ∈ s) :
  ∃ ε > 0, metric.ball x ε ∩ s = {x} :=
nhds_basis_ball.exists_inter_eq_singleton_of_mem_discrete hx

/-- Given a point `x` in a discrete subset `s` of a pseudometric space, there is a closed ball
of positive radius centered at `x` and intersecting `s` only at `x`. -/
lemma exists_closed_ball_inter_eq_singleton_of_discrete [discrete_topology s] {x : α} (hx : x ∈ s) :
  ∃ ε > 0, metric.closed_ball x ε ∩ s = {x} :=
nhds_basis_closed_ball.exists_inter_eq_singleton_of_mem_discrete hx

lemma _root_.dense.exists_dist_lt {s : set α} (hs : dense s) (x : α) {ε : ℝ} (hε : 0 < ε) :
  ∃ y ∈ s, dist x y < ε :=
begin
  have : (ball x ε).nonempty, by simp [hε],
  simpa only [mem_ball'] using hs.exists_mem_open is_open_ball this
end

lemma _root_.dense_range.exists_dist_lt {β : Type*} {f : β → α} (hf : dense_range f)
  (x : α) {ε : ℝ} (hε : 0 < ε) :
  ∃ y, dist x (f y) < ε :=
exists_range_iff.1 (hf.exists_dist_lt x hε)

end metric

open metric

/-Instantiate a pseudometric space as a pseudoemetric space. Before we can state the instance,
we need to show that the uniform structure coming from the edistance and the
distance coincide. -/

/-- Expressing the uniformity in terms of `edist` -/
protected lemma pseudo_metric.uniformity_basis_edist :
  (𝓤 α).has_basis (λ ε:ℝ≥0∞, 0 < ε) (λ ε, {p | edist p.1 p.2 < ε}) :=
⟨begin
  intro t,
  refine mem_uniformity_dist.trans ⟨_, _⟩; rintro ⟨ε, ε0, Hε⟩,
  { use [ennreal.of_real ε, ennreal.of_real_pos.2 ε0],
    rintros ⟨a, b⟩,
    simp only [edist_dist, ennreal.of_real_lt_of_real_iff ε0],
    exact Hε },
  { rcases ennreal.lt_iff_exists_real_btwn.1 ε0 with ⟨ε', _, ε0', hε⟩,
    rw [ennreal.of_real_pos] at ε0',
    refine ⟨ε', ε0', λ a b h, Hε (lt_trans _ hε)⟩,
    rwa [edist_dist, ennreal.of_real_lt_of_real_iff ε0'] }
end⟩

theorem metric.uniformity_edist : 𝓤 α = (⨅ ε>0, 𝓟 {p:α×α | edist p.1 p.2 < ε}) :=
pseudo_metric.uniformity_basis_edist.eq_binfi

/-- A pseudometric space induces a pseudoemetric space -/
@[priority 100] -- see Note [lower instance priority]
instance pseudo_metric_space.to_pseudo_emetric_space : pseudo_emetric_space α :=
{ edist               := edist,
  edist_self          := by simp [edist_dist],
  edist_comm          := by simp only [edist_dist, dist_comm]; simp,
  edist_triangle      := assume x y z, begin
    simp only [edist_dist, ← ennreal.of_real_add, dist_nonneg],
    rw ennreal.of_real_le_of_real_iff _,
    { exact dist_triangle _ _ _ },
    { simpa using add_le_add (dist_nonneg : 0 ≤ dist x y) dist_nonneg }
  end,
  uniformity_edist    := metric.uniformity_edist,
  ..‹pseudo_metric_space α› }

/-- In a pseudometric space, an open ball of infinite radius is the whole space -/
lemma metric.eball_top_eq_univ (x : α) :
  emetric.ball x ∞ = set.univ :=
set.eq_univ_iff_forall.mpr (λ y, edist_lt_top y x)

/-- Balls defined using the distance or the edistance coincide -/
@[simp] lemma metric.emetric_ball {x : α} {ε : ℝ} : emetric.ball x (ennreal.of_real ε) = ball x ε :=
begin
  ext y,
  simp only [emetric.mem_ball, mem_ball, edist_dist],
  exact ennreal.of_real_lt_of_real_iff_of_nonneg dist_nonneg
end

/-- Balls defined using the distance or the edistance coincide -/
@[simp] lemma metric.emetric_ball_nnreal {x : α} {ε : ℝ≥0} : emetric.ball x ε = ball x ε :=
by { convert metric.emetric_ball, simp }

/-- Closed balls defined using the distance or the edistance coincide -/
lemma metric.emetric_closed_ball {x : α} {ε : ℝ} (h : 0 ≤ ε) :
  emetric.closed_ball x (ennreal.of_real ε) = closed_ball x ε :=
by ext y; simp [edist_dist]; rw ennreal.of_real_le_of_real_iff h

/-- Closed balls defined using the distance or the edistance coincide -/
@[simp] lemma metric.emetric_closed_ball_nnreal {x : α} {ε : ℝ≥0} :
  emetric.closed_ball x ε = closed_ball x ε :=
by { convert metric.emetric_closed_ball ε.2, simp }

@[simp] lemma metric.emetric_ball_top (x : α) : emetric.ball x ⊤ = univ :=
eq_univ_of_forall $ λ y, edist_lt_top _ _

/-- Build a new pseudometric space from an old one where the bundled uniform structure is provably
(but typically non-definitionaly) equal to some given uniform structure.
See Note [forgetful inheritance].
-/
def pseudo_metric_space.replace_uniformity {α} [U : uniform_space α] (m : pseudo_metric_space α)
  (H : @uniformity _ U = @uniformity _ pseudo_emetric_space.to_uniform_space') :
  pseudo_metric_space α :=
{ dist               := @dist _ m.to_has_dist,
  dist_self          := dist_self,
  dist_comm          := dist_comm,
  dist_triangle      := dist_triangle,
  edist              := edist,
  edist_dist         := edist_dist,
  to_uniform_space   := U,
  uniformity_dist    := H.trans pseudo_metric_space.uniformity_dist }

lemma pseudo_metric_space.replace_uniformity_eq {α} [U : uniform_space α]
  (m : pseudo_metric_space α)
  (H : @uniformity _ U = @uniformity _ pseudo_emetric_space.to_uniform_space') :
  m.replace_uniformity H = m :=
by { ext, refl }

/-- One gets a pseudometric space from an emetric space if the edistance
is everywhere finite, by pushing the edistance to reals. We set it up so that the edist and the
uniformity are defeq in the pseudometric space and the pseudoemetric space. In this definition, the
distance is given separately, to be able to prescribe some expression which is not defeq to the
push-forward of the edistance to reals. -/
def pseudo_emetric_space.to_pseudo_metric_space_of_dist {α : Type u} [e : pseudo_emetric_space α]
  (dist : α → α → ℝ)
  (edist_ne_top : ∀x y: α, edist x y ≠ ⊤)
  (h : ∀x y, dist x y = ennreal.to_real (edist x y)) :
  pseudo_metric_space α :=
let m : pseudo_metric_space α :=
{ dist := dist,
  dist_self          := λx, by simp [h],
  dist_comm          := λx y, by simp [h, pseudo_emetric_space.edist_comm],
  dist_triangle      := λx y z, begin
    simp only [h],
    rw [← ennreal.to_real_add (edist_ne_top _ _) (edist_ne_top _ _),
        ennreal.to_real_le_to_real (edist_ne_top _ _)],
    { exact edist_triangle _ _ _ },
    { simp [ennreal.add_eq_top, edist_ne_top] }
  end,
  edist := λx y, edist x y,
  edist_dist := λx y, by simp [h, ennreal.of_real_to_real, edist_ne_top] } in
m.replace_uniformity $ by { rw [uniformity_pseudoedist, metric.uniformity_edist], refl }

/-- One gets a pseudometric space from an emetric space if the edistance
is everywhere finite, by pushing the edistance to reals. We set it up so that the edist and the
uniformity are defeq in the pseudometric space and the emetric space. -/
def pseudo_emetric_space.to_pseudo_metric_space {α : Type u} [e : pseudo_emetric_space α]
  (h : ∀x y: α, edist x y ≠ ⊤) : pseudo_metric_space α :=
pseudo_emetric_space.to_pseudo_metric_space_of_dist
  (λx y, ennreal.to_real (edist x y)) h (λx y, rfl)

/-- Build a new pseudometric space from an old one where the bundled bornology structure is provably
(but typically non-definitionaly) equal to some given bornology structure.
See Note [forgetful inheritance].
-/
def pseudo_metric_space.replace_bornology {α} [B : bornology α] (m : pseudo_metric_space α)
  (H : @cobounded _ B = @cobounded _ pseudo_metric_space.to_bornology') :
  pseudo_metric_space α :=
{ to_bornology := B,
  cobounded_sets := by rw [H, m.cobounded_sets.out],
  .. m }

/-- A very useful criterion to show that a space is complete is to show that all sequences
which satisfy a bound of the form `dist (u n) (u m) < B N` for all `n m ≥ N` are
converging. This is often applied for `B N = 2^{-N}`, i.e., with a very fast convergence to
`0`, which makes it possible to use arguments of converging series, while this is impossible
to do in general for arbitrary Cauchy sequences. -/
theorem metric.complete_of_convergent_controlled_sequences (B : ℕ → real) (hB : ∀n, 0 < B n)
  (H : ∀u : ℕ → α, (∀N n m : ℕ, N ≤ n → N ≤ m → dist (u n) (u m) < B N) →
    ∃x, tendsto u at_top (𝓝 x)) :
  complete_space α :=
begin
  -- this follows from the same criterion in emetric spaces. We just need to translate
  -- the convergence assumption from `dist` to `edist`
  apply emetric.complete_of_convergent_controlled_sequences (λn, ennreal.of_real (B n)),
  { simp [hB] },
  { assume u Hu,
    apply H,
    assume N n m hn hm,
    rw [← ennreal.of_real_lt_of_real_iff (hB N), ← edist_dist],
    exact Hu N n m hn hm }
end

theorem metric.complete_of_cauchy_seq_tendsto :
  (∀ u : ℕ → α, cauchy_seq u → ∃a, tendsto u at_top (𝓝 a)) → complete_space α :=
emetric.complete_of_cauchy_seq_tendsto

section real

/-- Instantiate the reals as a pseudometric space. -/
noncomputable instance real.pseudo_metric_space : pseudo_metric_space ℝ :=
{ dist               := λx y, |x - y|,
  dist_self          := by simp [abs_zero],
  dist_comm          := assume x y, abs_sub_comm _ _,
  dist_triangle      := assume x y z, abs_sub_le _ _ _ }

theorem real.dist_eq (x y : ℝ) : dist x y = |x - y| := rfl

theorem real.nndist_eq (x y : ℝ) : nndist x y = real.nnabs (x - y) := rfl

theorem real.nndist_eq' (x y : ℝ) : nndist x y = real.nnabs (y - x) := nndist_comm _ _

theorem real.dist_0_eq_abs (x : ℝ) : dist x 0 = |x| :=
by simp [real.dist_eq]

theorem real.dist_left_le_of_mem_interval {x y z : ℝ} (h : y ∈ interval x z) :
  dist x y ≤ dist x z :=
by simpa only [dist_comm x] using abs_sub_left_of_mem_interval h

theorem real.dist_right_le_of_mem_interval {x y z : ℝ} (h : y ∈ interval x z) :
  dist y z ≤ dist x z :=
by simpa only [dist_comm _ z] using abs_sub_right_of_mem_interval h

theorem real.dist_le_of_mem_interval {x y x' y' : ℝ} (hx : x ∈ interval x' y')
  (hy : y ∈ interval x' y') : dist x y ≤ dist x' y' :=
abs_sub_le_of_subinterval $ interval_subset_interval (by rwa interval_swap) (by rwa interval_swap)

theorem real.dist_le_of_mem_Icc {x y x' y' : ℝ} (hx : x ∈ Icc x' y') (hy : y ∈ Icc x' y') :
  dist x y ≤ y' - x' :=
by simpa only [real.dist_eq, abs_of_nonpos (sub_nonpos.2 $ hx.1.trans hx.2), neg_sub]
  using real.dist_le_of_mem_interval (Icc_subset_interval hx) (Icc_subset_interval hy)

theorem real.dist_le_of_mem_Icc_01 {x y : ℝ} (hx : x ∈ Icc (0:ℝ) 1) (hy : y ∈ Icc (0:ℝ) 1) :
  dist x y ≤ 1 :=
by simpa only [sub_zero] using real.dist_le_of_mem_Icc hx hy

instance : order_topology ℝ :=
order_topology_of_nhds_abs $ λ x,
  by simp only [nhds_basis_ball.eq_binfi, ball, real.dist_eq, abs_sub_comm]

lemma real.ball_eq_Ioo (x r : ℝ) : ball x r = Ioo (x - r) (x + r) :=
set.ext $ λ y, by rw [mem_ball, dist_comm, real.dist_eq,
  abs_sub_lt_iff, mem_Ioo, ← sub_lt_iff_lt_add', sub_lt]

lemma real.closed_ball_eq_Icc {x r : ℝ} : closed_ball x r = Icc (x - r) (x + r) :=
by ext y; rw [mem_closed_ball, dist_comm, real.dist_eq,
  abs_sub_le_iff, mem_Icc, ← sub_le_iff_le_add', sub_le]

theorem real.Ioo_eq_ball (x y : ℝ) : Ioo x y = ball ((x + y) / 2) ((y - x) / 2) :=
by rw [real.ball_eq_Ioo, ← sub_div, add_comm, ← sub_add,
  add_sub_cancel', add_self_div_two, ← add_div,
  add_assoc, add_sub_cancel'_right, add_self_div_two]

theorem real.Icc_eq_closed_ball (x y : ℝ) : Icc x y = closed_ball ((x + y) / 2) ((y - x) / 2) :=
by rw [real.closed_ball_eq_Icc, ← sub_div, add_comm, ← sub_add,
  add_sub_cancel', add_self_div_two, ← add_div,
  add_assoc, add_sub_cancel'_right, add_self_div_two]

section metric_ordered

variables [preorder α] [compact_Icc_space α]

lemma totally_bounded_Icc (a b : α) : totally_bounded (Icc a b) :=
is_compact_Icc.totally_bounded

lemma totally_bounded_Ico (a b : α) : totally_bounded (Ico a b) :=
totally_bounded_subset Ico_subset_Icc_self (totally_bounded_Icc a b)

lemma totally_bounded_Ioc (a b : α) : totally_bounded (Ioc a b) :=
totally_bounded_subset Ioc_subset_Icc_self (totally_bounded_Icc a b)

lemma totally_bounded_Ioo (a b : α) : totally_bounded (Ioo a b) :=
totally_bounded_subset Ioo_subset_Icc_self (totally_bounded_Icc a b)

end metric_ordered

/-- Special case of the sandwich theorem; see `tendsto_of_tendsto_of_tendsto_of_le_of_le'` for the
general case. -/
lemma squeeze_zero' {α} {f g : α → ℝ} {t₀ : filter α} (hf : ∀ᶠ t in t₀, 0 ≤ f t)
  (hft : ∀ᶠ t in t₀, f t ≤ g t) (g0 : tendsto g t₀ (nhds 0)) : tendsto f t₀ (𝓝 0) :=
tendsto_of_tendsto_of_tendsto_of_le_of_le' tendsto_const_nhds g0 hf hft

/-- Special case of the sandwich theorem; see `tendsto_of_tendsto_of_tendsto_of_le_of_le`
and  `tendsto_of_tendsto_of_tendsto_of_le_of_le'` for the general case. -/
lemma squeeze_zero {α} {f g : α → ℝ} {t₀ : filter α} (hf : ∀t, 0 ≤ f t) (hft : ∀t, f t ≤ g t)
  (g0 : tendsto g t₀ (𝓝 0)) : tendsto f t₀ (𝓝 0) :=
squeeze_zero' (eventually_of_forall hf) (eventually_of_forall hft) g0

theorem metric.uniformity_eq_comap_nhds_zero :
  𝓤 α = comap (λp:α×α, dist p.1 p.2) (𝓝 (0 : ℝ)) :=
by { ext s,
  simp [mem_uniformity_dist, (nhds_basis_ball.comap _).mem_iff, subset_def, real.dist_0_eq_abs] }

lemma cauchy_seq_iff_tendsto_dist_at_top_0 [nonempty β] [semilattice_sup β] {u : β → α} :
  cauchy_seq u ↔ tendsto (λ (n : β × β), dist (u n.1) (u n.2)) at_top (𝓝 0) :=
by rw [cauchy_seq_iff_tendsto, metric.uniformity_eq_comap_nhds_zero, tendsto_comap_iff,
  prod.map_def]

lemma tendsto_uniformity_iff_dist_tendsto_zero {ι : Type*} {f : ι → α × α} {p : filter ι} :
  tendsto f p (𝓤 α) ↔ tendsto (λ x, dist (f x).1 (f x).2) p (𝓝 0) :=
by rw [metric.uniformity_eq_comap_nhds_zero, tendsto_comap_iff]

lemma filter.tendsto.congr_dist {ι : Type*} {f₁ f₂ : ι → α} {p : filter ι} {a : α}
  (h₁ : tendsto f₁ p (𝓝 a)) (h : tendsto (λ x, dist (f₁ x) (f₂ x)) p (𝓝 0)) :
  tendsto f₂ p (𝓝 a) :=
h₁.congr_uniformity $ tendsto_uniformity_iff_dist_tendsto_zero.2 h

alias filter.tendsto.congr_dist ←  tendsto_of_tendsto_of_dist

lemma tendsto_iff_of_dist {ι : Type*} {f₁ f₂ : ι → α} {p : filter ι} {a : α}
  (h : tendsto (λ x, dist (f₁ x) (f₂ x)) p (𝓝 0)) :
  tendsto f₁ p (𝓝 a) ↔ tendsto f₂ p (𝓝 a) :=
uniform.tendsto_congr $ tendsto_uniformity_iff_dist_tendsto_zero.2 h

/-- If `u` is a neighborhood of `x`, then for small enough `r`, the closed ball
`closed_ball x r` is contained in `u`. -/
lemma eventually_closed_ball_subset {x : α} {u : set α} (hu : u ∈ 𝓝 x) :
  ∀ᶠ r in 𝓝 (0 : ℝ), closed_ball x r ⊆ u :=
begin
  obtain ⟨ε, εpos, hε⟩ : ∃ ε (hε : 0 < ε), closed_ball x ε ⊆ u :=
    nhds_basis_closed_ball.mem_iff.1 hu,
  have : Iic ε ∈ 𝓝 (0 : ℝ) := Iic_mem_nhds εpos,
  filter_upwards [this] with _ hr using subset.trans (closed_ball_subset_closed_ball hr) hε,
end

end real

section cauchy_seq
variables [nonempty β] [semilattice_sup β]

/-- In a pseudometric space, Cauchy sequences are characterized by the fact that, eventually,
the distance between its elements is arbitrarily small -/
@[nolint ge_or_gt] -- see Note [nolint_ge]
theorem metric.cauchy_seq_iff {u : β → α} :
  cauchy_seq u ↔ ∀ε>0, ∃N, ∀m n≥N, dist (u m) (u n) < ε :=
uniformity_basis_dist.cauchy_seq_iff

/-- A variation around the pseudometric characterization of Cauchy sequences -/
theorem metric.cauchy_seq_iff' {u : β → α} :
  cauchy_seq u ↔ ∀ε>0, ∃N, ∀n≥N, dist (u n) (u N) < ε :=
uniformity_basis_dist.cauchy_seq_iff'

/-- If the distance between `s n` and `s m`, `n ≤ m` is bounded above by `b n`
and `b` converges to zero, then `s` is a Cauchy sequence.  -/
lemma cauchy_seq_of_le_tendsto_0' {s : β → α} (b : β → ℝ)
  (h : ∀ n m : β, n ≤ m → dist (s n) (s m) ≤ b n) (h₀ : tendsto b at_top (𝓝 0)) :
  cauchy_seq s :=
metric.cauchy_seq_iff'.2 $ λ ε ε0,
  (h₀.eventually (gt_mem_nhds ε0)).exists.imp $ λ N hN n hn,
  calc dist (s n) (s N) = dist (s N) (s n) : dist_comm _ _
                    ... ≤ b N              : h _ _ hn
                    ... < ε                : hN

/-- If the distance between `s n` and `s m`, `n, m ≥ N` is bounded above by `b N`
and `b` converges to zero, then `s` is a Cauchy sequence.  -/
lemma cauchy_seq_of_le_tendsto_0 {s : β → α} (b : β → ℝ)
  (h : ∀ n m N : β, N ≤ n → N ≤ m → dist (s n) (s m) ≤ b N) (h₀ : tendsto b at_top (𝓝 0)) :
  cauchy_seq s :=
cauchy_seq_of_le_tendsto_0' b (λ n m hnm, h _ _ _ le_rfl hnm) h₀

/-- A Cauchy sequence on the natural numbers is bounded. -/
theorem cauchy_seq_bdd {u : ℕ → α} (hu : cauchy_seq u) :
  ∃ R > 0, ∀ m n, dist (u m) (u n) < R :=
begin
  rcases metric.cauchy_seq_iff'.1 hu 1 zero_lt_one with ⟨N, hN⟩,
  suffices : ∃ R > 0, ∀ n, dist (u n) (u N) < R,
  { rcases this with ⟨R, R0, H⟩,
    exact ⟨_, add_pos R0 R0, λ m n,
      lt_of_le_of_lt (dist_triangle_right _ _ _) (add_lt_add (H m) (H n))⟩ },
  let R := finset.sup (finset.range N) (λ n, nndist (u n) (u N)),
  refine ⟨↑R + 1, add_pos_of_nonneg_of_pos R.2 zero_lt_one, λ n, _⟩,
  cases le_or_lt N n,
  { exact lt_of_lt_of_le (hN _ h) (le_add_of_nonneg_left R.2) },
  { have : _ ≤ R := finset.le_sup (finset.mem_range.2 h),
    exact lt_of_le_of_lt this (lt_add_of_pos_right _ zero_lt_one) }
end

/-- Yet another metric characterization of Cauchy sequences on integers. This one is often the
most efficient. -/
lemma cauchy_seq_iff_le_tendsto_0 {s : ℕ → α} : cauchy_seq s ↔ ∃ b : ℕ → ℝ,
  (∀ n, 0 ≤ b n) ∧
  (∀ n m N : ℕ, N ≤ n → N ≤ m → dist (s n) (s m) ≤ b N) ∧
  tendsto b at_top (𝓝 0) :=
⟨λ hs, begin
  /- `s` is a Cauchy sequence. The sequence `b` will be constructed by taking
  the supremum of the distances between `s n` and `s m` for `n m ≥ N`.
  First, we prove that all these distances are bounded, as otherwise the Sup
  would not make sense. -/
  let S := λ N, (λ(p : ℕ × ℕ), dist (s p.1) (s p.2)) '' {p | p.1 ≥ N ∧ p.2 ≥ N},
  have hS : ∀ N, ∃ x, ∀ y ∈ S N, y ≤ x,
  { rcases cauchy_seq_bdd hs with ⟨R, R0, hR⟩,
    refine λ N, ⟨R, _⟩, rintro _ ⟨⟨m, n⟩, _, rfl⟩,
    exact le_of_lt (hR m n) },
  have bdd : bdd_above (range (λ(p : ℕ × ℕ), dist (s p.1) (s p.2))),
  { rcases cauchy_seq_bdd hs with ⟨R, R0, hR⟩,
    use R, rintro _ ⟨⟨m, n⟩, rfl⟩, exact le_of_lt (hR m n) },
  -- Prove that it bounds the distances of points in the Cauchy sequence
  have ub : ∀ m n N, N ≤ m → N ≤ n → dist (s m) (s n) ≤ Sup (S N) :=
    λ m n N hm hn, le_cSup (hS N) ⟨⟨_, _⟩, ⟨hm, hn⟩, rfl⟩,
  have S0m : ∀ n, (0:ℝ) ∈ S n := λ n, ⟨⟨n, n⟩, ⟨le_rfl, le_rfl⟩, dist_self _⟩,
  have S0 := λ n, le_cSup (hS n) (S0m n),
  -- Prove that it tends to `0`, by using the Cauchy property of `s`
  refine ⟨λ N, Sup (S N), S0, ub, metric.tendsto_at_top.2 (λ ε ε0, _)⟩,
  refine (metric.cauchy_seq_iff.1 hs (ε/2) (half_pos ε0)).imp (λ N hN n hn, _),
  rw [real.dist_0_eq_abs, abs_of_nonneg (S0 n)],
  refine lt_of_le_of_lt (cSup_le ⟨_, S0m _⟩ _) (half_lt_self ε0),
  rintro _ ⟨⟨m', n'⟩, ⟨hm', hn'⟩, rfl⟩,
  exact le_of_lt (hN _ (le_trans hn hm') _ (le_trans hn hn'))
  end,
λ ⟨b, _, b_bound, b_lim⟩, cauchy_seq_of_le_tendsto_0 b b_bound b_lim⟩

end cauchy_seq

/-- Pseudometric space structure pulled back by a function. -/
def pseudo_metric_space.induced {α β} (f : α → β)
  (m : pseudo_metric_space β) : pseudo_metric_space α :=
{ dist               := λ x y, dist (f x) (f y),
  dist_self          := λ x, dist_self _,
  dist_comm          := λ x y, dist_comm _ _,
  dist_triangle      := λ x y z, dist_triangle _ _ _,
  edist              := λ x y, edist (f x) (f y),
  edist_dist         := λ x y, edist_dist _ _,
  to_uniform_space   := uniform_space.comap f m.to_uniform_space,
  uniformity_dist    := begin
    apply @uniformity_dist_of_mem_uniformity _ _ _ _ _ (λ x y, dist (f x) (f y)),
    refine λ s, mem_comap.trans _,
    split; intro H,
    { rcases H with ⟨r, ru, rs⟩,
      rcases mem_uniformity_dist.1 ru with ⟨ε, ε0, hε⟩,
      refine ⟨ε, ε0, λ a b h, rs (hε _)⟩, exact h },
    { rcases H with ⟨ε, ε0, hε⟩,
      exact ⟨_, dist_mem_uniformity ε0, λ ⟨a, b⟩, hε⟩ }
  end }

/-- Pull back a pseudometric space structure by a uniform inducing map. This is a version of
`pseudo_metric_space.induced` useful in case if the domain already has a `uniform_space`
structure. -/
def uniform_inducing.comap_pseudo_metric_space {α β} [uniform_space α] [pseudo_metric_space β]
  (f : α → β) (h : uniform_inducing f) : pseudo_metric_space α :=
(pseudo_metric_space.induced f ‹_›).replace_uniformity h.comap_uniformity.symm

instance subtype.pseudo_metric_space {p : α → Prop} : pseudo_metric_space (subtype p) :=
pseudo_metric_space.induced coe ‹_›

theorem subtype.dist_eq {p : α → Prop} (x y : subtype p) : dist x y = dist (x : α) y := rfl
theorem subtype.nndist_eq {p : α → Prop} (x y : subtype p) : nndist x y = nndist (x : α) y := rfl

namespace mul_opposite

@[to_additive]
instance : pseudo_metric_space (αᵐᵒᵖ) := pseudo_metric_space.induced mul_opposite.unop ‹_›

@[simp, to_additive] theorem dist_unop (x y : αᵐᵒᵖ) : dist (unop x) (unop y) = dist x y := rfl
@[simp, to_additive] theorem dist_op (x y : α) : dist (op x) (op y) = dist x y := rfl
@[simp, to_additive] theorem nndist_unop (x y : αᵐᵒᵖ) : nndist (unop x) (unop y) = nndist x y := rfl
@[simp, to_additive] theorem nndist_op (x y : α) : nndist (op x) (op y) = nndist x y := rfl

end mul_opposite

section nnreal

noncomputable instance : pseudo_metric_space ℝ≥0 := by unfold nnreal; apply_instance

lemma nnreal.dist_eq (a b : ℝ≥0) : dist a b = |(a:ℝ) - b| := rfl

lemma nnreal.nndist_eq (a b : ℝ≥0) :
  nndist a b = max (a - b) (b - a) :=
begin
  wlog h : a ≤ b,
  { apply nnreal.coe_eq.1,
    rw [tsub_eq_zero_iff_le.2 h, max_eq_right (zero_le $ b - a), ← dist_nndist, nnreal.dist_eq,
      nnreal.coe_sub h, abs_eq_max_neg, neg_sub],
    apply max_eq_right,
    linarith [nnreal.coe_le_coe.2 h] },
  rwa [nndist_comm, max_comm]
end

@[simp] lemma nnreal.nndist_zero_eq_val (z : ℝ≥0) : nndist 0 z = z :=
by simp only [nnreal.nndist_eq, max_eq_right, tsub_zero, zero_tsub, zero_le']

@[simp] lemma nnreal.nndist_zero_eq_val' (z : ℝ≥0) : nndist z 0 = z :=
by { rw nndist_comm, exact nnreal.nndist_zero_eq_val z, }

lemma nnreal.le_add_nndist (a b : ℝ≥0) : a ≤ b + nndist a b :=
begin
  suffices : (a : ℝ) ≤ (b : ℝ) + (dist a b),
  { exact nnreal.coe_le_coe.mp this, },
  linarith [le_of_abs_le (by refl : abs (a-b : ℝ) ≤ (dist a b))],
end

end nnreal

section prod
variables [pseudo_metric_space β]

noncomputable instance prod.pseudo_metric_space_max :
  pseudo_metric_space (α × β) :=
<<<<<<< HEAD
begin
  refine (pseudo_emetric_space.to_pseudo_metric_space_of_dist
    (λ x y : α × β, max (dist x.1 y.1) (dist x.2 y.2))
    (λ x y, (max_lt (edist_lt_top _ _) (edist_lt_top _ _)).ne)
    (λ x y, _)).replace_bornology _,
  { simp only [dist_edist, ← ennreal.to_real_max (edist_ne_top _ _) (edist_ne_top _ _),
      prod.edist_eq] },
  { refine filter.coext (λ s, _),
    simp only [← is_bounded_def, prod_is_bounded, is_bounded_iff_eventually, ball_image_iff,
      ← eventually_and, ← forall_and_distrib, ← max_le_iff],
    refl }
end
=======
pseudo_emetric_space.to_pseudo_metric_space_of_dist
  (λ x y : α × β, max (dist x.1 y.1) (dist x.2 y.2))
  (λ x y, (max_lt (edist_lt_top _ _) (edist_lt_top _ _)).ne) $
  λ x y, by rw [dist_edist, dist_edist, prod.edist_eq,
    ← ennreal.to_real_max (edist_ne_top _ _) (edist_ne_top _ _)]
>>>>>>> 0be78924

lemma prod.dist_eq {x y : α × β} :
  dist x y = max (dist x.1 y.1) (dist x.2 y.2) := rfl

@[simp]
lemma dist_prod_same_left {x : α} {y₁ y₂ : β} : dist (x, y₁) (x, y₂) = dist y₁ y₂ :=
by simp [prod.dist_eq, dist_nonneg]

@[simp]
lemma dist_prod_same_right {x₁ x₂ : α} {y : β} : dist (x₁, y) (x₂, y) = dist x₁ x₂ :=
by simp [prod.dist_eq, dist_nonneg]

theorem ball_prod_same (x : α) (y : β) (r : ℝ) :
  ball x r ×ˢ ball y r = ball (x, y) r :=
ext $ λ z, by simp [prod.dist_eq]

theorem closed_ball_prod_same (x : α) (y : β) (r : ℝ) :
  closed_ball x r ×ˢ closed_ball y r = closed_ball (x, y) r :=
ext $ λ z, by simp [prod.dist_eq]

end prod

theorem uniform_continuous_dist : uniform_continuous (λp:α×α, dist p.1 p.2) :=
metric.uniform_continuous_iff.2 (λ ε ε0, ⟨ε/2, half_pos ε0,
begin
  suffices,
  { intros p q h, cases p with p₁ p₂, cases q with q₁ q₂,
    cases max_lt_iff.1 h with h₁ h₂, clear h,
    dsimp at h₁ h₂ ⊢,
    rw real.dist_eq,
    refine abs_sub_lt_iff.2 ⟨_, _⟩,
    { revert p₁ p₂ q₁ q₂ h₁ h₂, exact this },
    { apply this; rwa dist_comm } },
  intros p₁ p₂ q₁ q₂ h₁ h₂,
  have := add_lt_add
    (abs_sub_lt_iff.1 (lt_of_le_of_lt (abs_dist_sub_le p₁ q₁ p₂) h₁)).1
    (abs_sub_lt_iff.1 (lt_of_le_of_lt (abs_dist_sub_le p₂ q₂ q₁) h₂)).1,
  rwa [add_halves, dist_comm p₂, sub_add_sub_cancel, dist_comm q₂] at this
end⟩)

theorem uniform_continuous.dist [uniform_space β] {f g : β → α}
  (hf : uniform_continuous f) (hg : uniform_continuous g) :
  uniform_continuous (λb, dist (f b) (g b)) :=
uniform_continuous_dist.comp (hf.prod_mk hg)

@[continuity]
theorem continuous_dist : continuous (λp:α×α, dist p.1 p.2) :=
uniform_continuous_dist.continuous

@[continuity]
theorem continuous.dist [topological_space β] {f g : β → α}
  (hf : continuous f) (hg : continuous g) : continuous (λb, dist (f b) (g b)) :=
continuous_dist.comp (hf.prod_mk hg : _)

theorem filter.tendsto.dist {f g : β → α} {x : filter β} {a b : α}
  (hf : tendsto f x (𝓝 a)) (hg : tendsto g x (𝓝 b)) :
  tendsto (λx, dist (f x) (g x)) x (𝓝 (dist a b)) :=
(continuous_dist.tendsto (a, b)).comp (hf.prod_mk_nhds hg)

lemma nhds_comap_dist (a : α) : (𝓝 (0 : ℝ)).comap (λa', dist a' a) = 𝓝 a :=
by simp only [@nhds_eq_comap_uniformity α, metric.uniformity_eq_comap_nhds_zero,
  comap_comap, (∘), dist_comm]

lemma tendsto_iff_dist_tendsto_zero {f : β → α} {x : filter β} {a : α} :
  (tendsto f x (𝓝 a)) ↔ (tendsto (λb, dist (f b) a) x (𝓝 0)) :=
by rw [← nhds_comap_dist a, tendsto_comap_iff]

lemma uniform_continuous_nndist : uniform_continuous (λp:α×α, nndist p.1 p.2) :=
uniform_continuous_subtype_mk uniform_continuous_dist _

lemma uniform_continuous.nndist [uniform_space β] {f g : β → α} (hf : uniform_continuous f)
  (hg : uniform_continuous g) :
  uniform_continuous (λ b, nndist (f b) (g b)) :=
uniform_continuous_nndist.comp (hf.prod_mk hg)

lemma continuous_nndist : continuous (λp:α×α, nndist p.1 p.2) :=
uniform_continuous_nndist.continuous

lemma continuous.nndist [topological_space β] {f g : β → α}
  (hf : continuous f) (hg : continuous g) : continuous (λb, nndist (f b) (g b)) :=
continuous_nndist.comp (hf.prod_mk hg : _)

theorem filter.tendsto.nndist {f g : β → α} {x : filter β} {a b : α}
  (hf : tendsto f x (𝓝 a)) (hg : tendsto g x (𝓝 b)) :
  tendsto (λx, nndist (f x) (g x)) x (𝓝 (nndist a b)) :=
(continuous_nndist.tendsto (a, b)).comp (hf.prod_mk_nhds hg)

namespace metric
variables {x y z : α} {ε ε₁ ε₂ : ℝ} {s : set α}

theorem is_closed_ball : is_closed (closed_ball x ε) :=
is_closed_le (continuous_id.dist continuous_const) continuous_const

lemma is_closed_sphere : is_closed (sphere x ε) :=
is_closed_eq (continuous_id.dist continuous_const) continuous_const

@[simp] theorem closure_closed_ball : closure (closed_ball x ε) = closed_ball x ε :=
is_closed_ball.closure_eq

theorem closure_ball_subset_closed_ball : closure (ball x ε) ⊆ closed_ball x ε :=
closure_minimal ball_subset_closed_ball is_closed_ball

theorem frontier_ball_subset_sphere : frontier (ball x ε) ⊆ sphere x ε :=
frontier_lt_subset_eq (continuous_id.dist continuous_const) continuous_const

theorem frontier_closed_ball_subset_sphere : frontier (closed_ball x ε) ⊆ sphere x ε :=
frontier_le_subset_eq (continuous_id.dist continuous_const) continuous_const

theorem ball_subset_interior_closed_ball : ball x ε ⊆ interior (closed_ball x ε) :=
interior_maximal ball_subset_closed_ball is_open_ball

/-- ε-characterization of the closure in pseudometric spaces-/
theorem mem_closure_iff {s : set α} {a : α} :
  a ∈ closure s ↔ ∀ε>0, ∃b ∈ s, dist a b < ε :=
(mem_closure_iff_nhds_basis nhds_basis_ball).trans $
  by simp only [mem_ball, dist_comm]

lemma mem_closure_range_iff {e : β → α} {a : α} :
  a ∈ closure (range e) ↔ ∀ε>0, ∃ k : β, dist a (e k) < ε :=
by simp only [mem_closure_iff, exists_range_iff]

lemma mem_closure_range_iff_nat {e : β → α} {a : α} :
  a ∈ closure (range e) ↔ ∀n : ℕ, ∃ k : β, dist a (e k) < 1 / ((n : ℝ) + 1) :=
(mem_closure_iff_nhds_basis nhds_basis_ball_inv_nat_succ).trans $
  by simp only [mem_ball, dist_comm, exists_range_iff, forall_const]

theorem mem_of_closed' {s : set α} (hs : is_closed s) {a : α} :
  a ∈ s ↔ ∀ε>0, ∃b ∈ s, dist a b < ε :=
by simpa only [hs.closure_eq] using @mem_closure_iff _ _ s a

lemma closed_ball_zero' (x : α) : closed_ball x 0 = closure {x} :=
subset.antisymm
  (λ y hy, mem_closure_iff.2 $ λ ε ε0, ⟨x, mem_singleton x, (mem_closed_ball.1 hy).trans_lt ε0⟩)
  (closure_minimal (singleton_subset_iff.2 (dist_self x).le) is_closed_ball)

lemma dense_iff {s : set α} :
  dense s ↔ ∀ x, ∀ r > 0, (ball x r ∩ s).nonempty :=
begin
  apply forall_congr (λ x, _),
  rw mem_closure_iff,
  refine forall_congr (λ ε, forall_congr (λ h, exists_congr (λ y, _))),
  rw [mem_inter_iff, mem_ball', exists_prop, and_comm]
end

lemma dense_range_iff {f : β → α} :
  dense_range f ↔ ∀ x, ∀ r > 0, ∃ y, dist x (f y) < r :=
begin
  rw [dense_range, metric.dense_iff],
  refine forall_congr (λ x, forall_congr (λ r, forall_congr (λ rpos, ⟨_, _⟩))),
  { rintros ⟨-, hz, ⟨z, rfl⟩⟩,
    exact ⟨z, metric.mem_ball'.1 hz⟩ },
  { rintros ⟨z, hz⟩,
    exact ⟨f z, metric.mem_ball'.1 hz, mem_range_self _⟩ }
end

/-- If a set `s` is separable, then the corresponding subtype is separable in a metric space.
This is not obvious, as the countable set whose closure covers `s` does not need in general to
be contained in `s`. -/
lemma _root_.topological_space.is_separable.separable_space {s : set α} (hs : is_separable s) :
  separable_space s :=
begin
  classical,
  rcases eq_empty_or_nonempty s with rfl|⟨⟨x₀, x₀s⟩⟩,
  { haveI : encodable (∅ : set α) := fintype.to_encodable ↥∅, exact encodable.to_separable_space },
  rcases hs with ⟨c, hc, h'c⟩,
  haveI : encodable c := hc.to_encodable,
  obtain ⟨u, -, u_pos, u_lim⟩ : ∃ (u : ℕ → ℝ), strict_anti u ∧ (∀ (n : ℕ), 0 < u n) ∧
    tendsto u at_top (𝓝 0) := exists_seq_strict_anti_tendsto (0 : ℝ),
  let f : c × ℕ → α := λ p, if h : (metric.ball (p.1 : α) (u p.2) ∩ s).nonempty then h.some else x₀,
  have fs : ∀ p, f p ∈ s,
  { rintros ⟨y, n⟩,
    by_cases h : (ball (y : α) (u n) ∩ s).nonempty,
    { simpa only [f, h, dif_pos] using h.some_spec.2 },
    { simpa only [f, h, not_false_iff, dif_neg] } },
  let g : c × ℕ → s := λ p, ⟨f p, fs p⟩,
  apply separable_space_of_dense_range g,
  apply metric.dense_range_iff.2,
  rintros ⟨x, xs⟩ r (rpos : 0 < r),
  obtain ⟨n, hn⟩ : ∃ n, u n < r / 2 := ((tendsto_order.1 u_lim).2 _ (half_pos rpos)).exists,
  obtain ⟨z, zc, hz⟩ : ∃ z ∈ c, dist x z < u n :=
    metric.mem_closure_iff.1 (h'c xs) _ (u_pos n),
  refine ⟨(⟨z, zc⟩, n), _⟩,
  change dist x (f (⟨z, zc⟩, n)) < r,
  have A : (metric.ball z (u n) ∩ s).nonempty := ⟨x, hz, xs⟩,
  dsimp [f],
  simp only [A, dif_pos],
  calc dist x A.some
      ≤ dist x z + dist z A.some : dist_triangle _ _ _
  ... < r/2 + r/2 : add_lt_add (hz.trans hn) ((metric.mem_ball'.1 A.some_spec.1).trans hn)
  ... = r : add_halves _
end

/-- The preimage of a separable set by an inducing map is separable. -/
protected lemma _root_.inducing.is_separable_preimage {f : β → α} [topological_space β]
  (hf : inducing f) {s : set α} (hs : is_separable s) :
  is_separable (f ⁻¹' s) :=
begin
  haveI : second_countable_topology s,
  { haveI : separable_space s := hs.separable_space,
    exact uniform_space.second_countable_of_separable _ },
  let g : f ⁻¹' s → s := cod_restrict (f ∘ coe) s (λ x, x.2),
  have : inducing g := (hf.comp inducing_coe).cod_restrict _,
  haveI : second_countable_topology (f ⁻¹' s) := this.second_countable_topology,
  rw show f ⁻¹' s = coe '' (univ : set (f ⁻¹' s)),
     by simpa only [image_univ, subtype.range_coe_subtype],
  exact (is_separable_of_separable_space _).image continuous_subtype_coe
end

protected lemma _root_.embedding.is_separable_preimage {f : β → α} [topological_space β]
  (hf : embedding f) {s : set α} (hs : is_separable s) :
  is_separable (f ⁻¹' s) :=
hf.to_inducing.is_separable_preimage hs

/-- If a map is continuous on a separable set `s`, then the image of `s` is also separable. -/
lemma _root_.continuous_on.is_separable_image [topological_space β] {f : α → β} {s : set α}
  (hf : continuous_on f s) (hs : is_separable s) :
  is_separable (f '' s) :=
begin
  rw show f '' s = s.restrict f '' univ, by ext ; simp,
  exact (is_separable_univ_iff.2 hs.separable_space).image
    (continuous_on_iff_continuous_restrict.1 hf),
end

end metric

section pi
open finset
variables {π : β → Type*} [fintype β] [∀b, pseudo_metric_space (π b)]

/-- A finite product of pseudometric spaces is a pseudometric space, with the sup distance. -/
noncomputable instance pseudo_metric_space_pi : pseudo_metric_space (Πb, π b) :=
begin
  /- we construct the instance from the pseudoemetric space instance to avoid checking again that
  the uniformity is the same as the product uniformity, but we register nevertheless a nice formula
  for the distance -/
<<<<<<< HEAD
  refine (pseudo_emetric_space.to_pseudo_metric_space_of_dist
    (λf g : Π b, π b, ((sup univ (λb, nndist (f b) (g b)) : ℝ≥0) : ℝ)) _ _).replace_bornology _,
  show ∀ x y : Π b, π b, edist x y ≠ ⊤,
    from λ x y, ne_of_lt ((finset.sup_lt_iff bot_lt_top).2 $ λ b hb, edist_lt_top _ _),
  show ∀ (x y : Π b, π b), ↑(sup univ (λ b, nndist (x b) (y b))) =
    ennreal.to_real (sup univ (λ (b : β), edist (x b) (y b))),
  { assume x y,
    simp only [edist_nndist],
    norm_cast },
  { refine filter.coext (λ s, _),
    simp only [← is_bounded_def, is_bounded_iff_eventually, pi_is_bounded, ball_image_iff,
      ← eventually_all, function.eval_apply, @dist_nndist (π _)],
    refine eventually_congr ((eventually_ge_at_top 0).mono $ λ C hC, _),
    lift C to ℝ≥0 using hC,
    refine ⟨λ H x hx y hy, nnreal.coe_le_coe.2 $ finset.sup_le $ λ b hb, H b x hx y hy,
      λ H b x hx y hy, nnreal.coe_le_coe.2 _⟩,
    simpa only using finset.sup_le_iff.1 (nnreal.coe_le_coe.1 $ H hx hy) b (finset.mem_univ b) }
=======
  refine pseudo_emetric_space.to_pseudo_metric_space_of_dist
    (λf g, ((sup univ (λb, nndist (f b) (g b)) : ℝ≥0) : ℝ)) (λ f g, _) (λ f g, _),
  show edist f g ≠ ⊤,
    from ne_of_lt ((finset.sup_lt_iff bot_lt_top).2 $ λ b hb, edist_lt_top _ _),
  show ↑(sup univ (λ b, nndist (f b) (g b))) = (sup univ (λ b, edist (f b) (g b))).to_real,
    by simp only [edist_nndist, ← ennreal.coe_finset_sup, ennreal.coe_to_real]
>>>>>>> 0be78924
end

lemma nndist_pi_def (f g : Πb, π b) : nndist f g = sup univ (λb, nndist (f b) (g b)) :=
nnreal.eq rfl

lemma dist_pi_def (f g : Πb, π b) :
  dist f g = (sup univ (λb, nndist (f b) (g b)) : ℝ≥0) := rfl

@[simp] lemma dist_pi_const [nonempty β] (a b : α) : dist (λ x : β, a) (λ _, b) = dist a b :=
by simpa only [dist_edist] using congr_arg ennreal.to_real (edist_pi_const a b)

@[simp] lemma nndist_pi_const [nonempty β] (a b : α) :
  nndist (λ x : β, a) (λ _, b) = nndist a b := nnreal.eq $ dist_pi_const a b

lemma nndist_pi_le_iff {f g : Πb, π b} {r : ℝ≥0} :
  nndist f g ≤ r ↔ ∀b, nndist (f b) (g b) ≤ r :=
by simp [nndist_pi_def]

lemma dist_pi_lt_iff {f g : Πb, π b} {r : ℝ} (hr : 0 < r) :
  dist f g < r ↔ ∀b, dist (f b) (g b) < r :=
begin
  lift r to ℝ≥0 using hr.le,
  simp [dist_pi_def, finset.sup_lt_iff (show ⊥ < r, from hr)],
end

lemma dist_pi_le_iff {f g : Πb, π b} {r : ℝ} (hr : 0 ≤ r) :
  dist f g ≤ r ↔ ∀b, dist (f b) (g b) ≤ r :=
begin
  lift r to ℝ≥0 using hr,
  exact nndist_pi_le_iff
end

lemma nndist_le_pi_nndist (f g : Πb, π b) (b : β) : nndist (f b) (g b) ≤ nndist f g :=
by { rw [nndist_pi_def], exact finset.le_sup (finset.mem_univ b) }

lemma dist_le_pi_dist (f g : Πb, π b) (b : β) : dist (f b) (g b) ≤ dist f g :=
by simp only [dist_nndist, nnreal.coe_le_coe, nndist_le_pi_nndist f g b]

/-- An open ball in a product space is a product of open balls. See also `metric.ball_pi'`
for a version assuming `nonempty β` instead of `0 < r`. -/
lemma ball_pi (x : Πb, π b) {r : ℝ} (hr : 0 < r) :
  ball x r = set.pi univ (λ b, ball (x b) r) :=
by { ext p, simp [dist_pi_lt_iff hr] }

/-- An open ball in a product space is a product of open balls. See also `metric.ball_pi`
for a version assuming `0 < r` instead of `nonempty β`. -/
lemma ball_pi' [nonempty β] (x : Π b, π b) (r : ℝ) :
  ball x r = set.pi univ (λ b, ball (x b) r) :=
(lt_or_le 0 r).elim (ball_pi x) $ λ hr, by simp [ball_eq_empty.2 hr]

/-- A closed ball in a product space is a product of closed balls. See also `metric.closed_ball_pi'`
for a version assuming `nonempty β` instead of `0 ≤ r`. -/
lemma closed_ball_pi (x : Πb, π b) {r : ℝ} (hr : 0 ≤ r) :
  closed_ball x r = set.pi univ (λ b, closed_ball (x b) r) :=
by { ext p, simp [dist_pi_le_iff hr] }

/-- A closed ball in a product space is a product of closed balls. See also `metric.closed_ball_pi`
for a version assuming `0 ≤ r` instead of `nonempty β`. -/
lemma closed_ball_pi' [nonempty β] (x : Π b, π b) (r : ℝ) :
  closed_ball x r = set.pi univ (λ b, closed_ball (x b) r) :=
(le_or_lt 0 r).elim (closed_ball_pi x) $ λ hr, by simp [closed_ball_eq_empty.2 hr]

@[simp] lemma fin.nndist_insert_nth_insert_nth {n : ℕ} {α : fin (n + 1) → Type*}
  [Π i, pseudo_metric_space (α i)] (i : fin (n + 1)) (x y : α i) (f g : Π j, α (i.succ_above j)) :
  nndist (i.insert_nth x f) (i.insert_nth y g) = max (nndist x y) (nndist f g) :=
eq_of_forall_ge_iff $ λ c, by simp [nndist_pi_le_iff, i.forall_iff_succ_above]

@[simp] lemma fin.dist_insert_nth_insert_nth {n : ℕ} {α : fin (n + 1) → Type*}
  [Π i, pseudo_metric_space (α i)] (i : fin (n + 1)) (x y : α i) (f g : Π j, α (i.succ_above j)) :
  dist (i.insert_nth x f) (i.insert_nth y g) = max (dist x y) (dist f g) :=
by simp only [dist_nndist, fin.nndist_insert_nth_insert_nth, nnreal.coe_max]

lemma real.dist_le_of_mem_pi_Icc {x y x' y' : β → ℝ} (hx : x ∈ Icc x' y') (hy : y ∈ Icc x' y') :
  dist x y ≤ dist x' y' :=
begin
  refine (dist_pi_le_iff dist_nonneg).2 (λ b, (real.dist_le_of_mem_interval _ _).trans
    (dist_le_pi_dist _ _ b)); refine Icc_subset_interval _,
  exacts [⟨hx.1 _, hx.2 _⟩, ⟨hy.1 _, hy.2 _⟩]
end

end pi

section compact

/-- Any compact set in a pseudometric space can be covered by finitely many balls of a given
positive radius -/
lemma finite_cover_balls_of_compact {α : Type u} [pseudo_metric_space α] {s : set α}
  (hs : is_compact s) {e : ℝ} (he : 0 < e) :
  ∃t ⊆ s, finite t ∧ s ⊆ ⋃x∈t, ball x e :=
begin
  apply hs.elim_finite_subcover_image,
  { simp [is_open_ball] },
  { intros x xs,
    simp,
    exact ⟨x, ⟨xs, by simpa⟩⟩ }
end

alias finite_cover_balls_of_compact ← is_compact.finite_cover_balls

end compact

section proper_space
open metric

/-- A pseudometric space is proper if all closed balls are compact. -/
class proper_space (α : Type u) [pseudo_metric_space α] : Prop :=
(is_compact_closed_ball : ∀x:α, ∀r, is_compact (closed_ball x r))

export proper_space (is_compact_closed_ball)

/-- In a proper pseudometric space, all spheres are compact. -/
lemma is_compact_sphere {α : Type*} [pseudo_metric_space α] [proper_space α] (x : α) (r : ℝ) :
  is_compact (sphere x r) :=
compact_of_is_closed_subset (is_compact_closed_ball x r) is_closed_sphere sphere_subset_closed_ball

/-- In a proper pseudometric space, any sphere is a `compact_space` when considered as a subtype. -/
instance {α : Type*} [pseudo_metric_space α] [proper_space α] (x : α) (r : ℝ) :
  compact_space (sphere x r) :=
is_compact_iff_compact_space.mp (is_compact_sphere _ _)

/-- A proper pseudo metric space is sigma compact, and therefore second countable. -/
@[priority 100] -- see Note [lower instance priority]
instance second_countable_of_proper [proper_space α] :
  second_countable_topology α :=
begin
  -- We already have `sigma_compact_space_of_locally_compact_second_countable`, so we don't
  -- add an instance for `sigma_compact_space`.
  suffices : sigma_compact_space α, by exactI emetric.second_countable_of_sigma_compact α,
  rcases em (nonempty α) with ⟨⟨x⟩⟩|hn,
  { exact ⟨⟨λ n, closed_ball x n, λ n, is_compact_closed_ball _ _, Union_closed_ball_nat _⟩⟩ },
  { exact ⟨⟨λ n, ∅, λ n, is_compact_empty, Union_eq_univ_iff.2 $ λ x, (hn ⟨x⟩).elim⟩⟩ }
end

/-- If all closed balls of large enough radius are compact, then the space is proper. Especially
useful when the lower bound for the radius is 0. -/
lemma proper_space_of_compact_closed_ball_of_le
  (R : ℝ) (h : ∀x:α, ∀r, R ≤ r → is_compact (closed_ball x r)) :
  proper_space α :=
⟨begin
  assume x r,
  by_cases hr : R ≤ r,
  { exact h x r hr },
  { have : closed_ball x r = closed_ball x R ∩ closed_ball x r,
    { symmetry,
      apply inter_eq_self_of_subset_right,
      exact closed_ball_subset_closed_ball (le_of_lt (not_le.1 hr)) },
    rw this,
    exact (h x R le_rfl).inter_right is_closed_ball }
end⟩

/- A compact pseudometric space is proper -/
@[priority 100] -- see Note [lower instance priority]
instance proper_of_compact [compact_space α] : proper_space α :=
⟨assume x r, is_closed_ball.is_compact⟩

/-- A proper space is locally compact -/
@[priority 100] -- see Note [lower instance priority]
instance locally_compact_of_proper [proper_space α] :
  locally_compact_space α :=
locally_compact_space_of_has_basis (λ x, nhds_basis_closed_ball) $
  λ x ε ε0, is_compact_closed_ball _ _

/-- A proper space is complete -/
@[priority 100] -- see Note [lower instance priority]
instance complete_of_proper [proper_space α] : complete_space α :=
⟨begin
  intros f hf,
  /- We want to show that the Cauchy filter `f` is converging. It suffices to find a closed
  ball (therefore compact by properness) where it is nontrivial. -/
  obtain ⟨t, t_fset, ht⟩ : ∃ t ∈ f, ∀ x y ∈ t, dist x y < 1 :=
    (metric.cauchy_iff.1 hf).2 1 zero_lt_one,
  rcases hf.1.nonempty_of_mem t_fset with ⟨x, xt⟩,
  have : closed_ball x 1 ∈ f := mem_of_superset t_fset (λ y yt, (ht y yt x xt).le),
  rcases (compact_iff_totally_bounded_complete.1 (is_compact_closed_ball x 1)).2 f hf
    (le_principal_iff.2 this) with ⟨y, -, hy⟩,
  exact ⟨y, hy⟩
end⟩

/-- A finite product of proper spaces is proper. -/
instance pi_proper_space {π : β → Type*} [fintype β] [∀b, pseudo_metric_space (π b)]
  [h : ∀b, proper_space (π b)] : proper_space (Πb, π b) :=
begin
  refine proper_space_of_compact_closed_ball_of_le 0 (λx r hr, _),
  rw closed_ball_pi _ hr,
  apply is_compact_univ_pi (λb, _),
  apply (h b).is_compact_closed_ball
end

variables [proper_space α] {x : α} {r : ℝ} {s : set α}

/-- If a nonempty ball in a proper space includes a closed set `s`, then there exists a nonempty
ball with the same center and a strictly smaller radius that includes `s`. -/
lemma exists_pos_lt_subset_ball (hr : 0 < r) (hs : is_closed s) (h : s ⊆ ball x r) :
  ∃ r' ∈ Ioo 0 r, s ⊆ ball x r' :=
begin
  unfreezingI { rcases eq_empty_or_nonempty s with rfl|hne },
  { exact ⟨r / 2, ⟨half_pos hr, half_lt_self hr⟩, empty_subset _⟩ },
  have : is_compact s,
    from compact_of_is_closed_subset (is_compact_closed_ball x r) hs
      (subset.trans h ball_subset_closed_ball),
  obtain ⟨y, hys, hy⟩ : ∃ y ∈ s, s ⊆ closed_ball x (dist y x),
    from this.exists_forall_ge hne (continuous_id.dist continuous_const).continuous_on,
  have hyr : dist y x < r, from h hys,
  rcases exists_between hyr with ⟨r', hyr', hrr'⟩,
  exact ⟨r', ⟨dist_nonneg.trans_lt hyr', hrr'⟩, subset.trans hy $ closed_ball_subset_ball hyr'⟩
end

/-- If a ball in a proper space includes a closed set `s`, then there exists a ball with the same
center and a strictly smaller radius that includes `s`. -/
lemma exists_lt_subset_ball (hs : is_closed s) (h : s ⊆ ball x r) :
  ∃ r' < r, s ⊆ ball x r' :=
begin
  cases le_or_lt r 0 with hr hr,
  { rw [ball_eq_empty.2 hr, subset_empty_iff] at h, unfreezingI { subst s },
    exact (exists_lt r).imp (λ r' hr', ⟨hr', empty_subset _⟩) },
  { exact (exists_pos_lt_subset_ball hr hs h).imp (λ r' hr', ⟨hr'.fst.2, hr'.snd⟩) }
end

end proper_space

lemma is_compact.is_separable {s : set α} (hs : is_compact s) :
  is_separable s :=
begin
  haveI : compact_space s := is_compact_iff_compact_space.mp hs,
  exact is_separable_of_separable_space_subtype s,
end

namespace metric
section second_countable
open topological_space

/-- A pseudometric space is second countable if, for every `ε > 0`, there is a countable set which
is `ε`-dense. -/
lemma second_countable_of_almost_dense_set
  (H : ∀ε > (0 : ℝ), ∃ s : set α, countable s ∧ (∀x, ∃y ∈ s, dist x y ≤ ε)) :
  second_countable_topology α :=
begin
  refine emetric.second_countable_of_almost_dense_set (λ ε ε0, _),
  rcases ennreal.lt_iff_exists_nnreal_btwn.1 ε0 with ⟨ε', ε'0, ε'ε⟩,
  choose s hsc y hys hyx using H ε' (by exact_mod_cast ε'0),
  refine ⟨s, hsc, Union₂_eq_univ_iff.2 (λ x, ⟨y x, hys _, le_trans _ ε'ε.le⟩)⟩,
  exact_mod_cast hyx x
end

end second_countable
end metric

lemma lebesgue_number_lemma_of_metric
  {s : set α} {ι} {c : ι → set α} (hs : is_compact s)
  (hc₁ : ∀ i, is_open (c i)) (hc₂ : s ⊆ ⋃ i, c i) :
  ∃ δ > 0, ∀ x ∈ s, ∃ i, ball x δ ⊆ c i :=
let ⟨n, en, hn⟩ := lebesgue_number_lemma hs hc₁ hc₂,
    ⟨δ, δ0, hδ⟩ := mem_uniformity_dist.1 en in
⟨δ, δ0, assume x hx, let ⟨i, hi⟩ := hn x hx in
 ⟨i, assume y hy, hi (hδ (mem_ball'.mp hy))⟩⟩

lemma lebesgue_number_lemma_of_metric_sUnion
  {s : set α} {c : set (set α)} (hs : is_compact s)
  (hc₁ : ∀ t ∈ c, is_open t) (hc₂ : s ⊆ ⋃₀ c) :
  ∃ δ > 0, ∀ x ∈ s, ∃ t ∈ c, ball x δ ⊆ t :=
by rw sUnion_eq_Union at hc₂;
   simpa using lebesgue_number_lemma_of_metric hs (by simpa) hc₂

namespace metric

section bounded
variables {x : α} {s t : set α} {r : ℝ}

/-- Given a point, a bounded subset is included in some ball around this point -/
lemma bounded_iff_subset_closed_ball (c : α) : is_bounded s ↔ ∃ r, s ⊆ closed_ball c r :=
is_bounded_iff.trans $ bounded_iff_aux dist dist_comm dist_triangle s c

/-- Closed balls are bounded -/
lemma bounded_closed_ball : is_bounded (closed_ball x r) :=
(bounded_iff_subset_closed_ball x).2 ⟨r, subset.rfl⟩

/-- Open balls are bounded -/
lemma bounded_ball : is_bounded (ball x r) :=
bounded_closed_ball.subset ball_subset_closed_ball

/-- Spheres are bounded -/
lemma bounded_sphere : is_bounded (sphere x r) :=
bounded_closed_ball.subset sphere_subset_closed_ball

lemma _root_.bornology.is_bounded.subset_closed_ball (h : is_bounded s) (c : α) :
  ∃ r, s ⊆ closed_ball c r :=
(bounded_iff_subset_closed_ball c).1 h

lemma _root_.bornology.is_bounded.eventually_subset_ball (hs : is_bounded s) (c : α) :
  ∀ᶠ r in at_top, s ⊆ ball c r :=
let ⟨r, hr⟩ := hs.subset_closed_ball c
in (eventually_gt_at_top r).mono (λ R hR, hr.trans (closed_ball_subset_ball hR))

lemma _root_.bornology.is_bounded.eventually_subset_closed_ball (hs : is_bounded s) (c : α) :
  ∀ᶠ r in at_top, s ⊆ closed_ball c r :=
(hs.eventually_subset_ball c).mono $ λ r hr, hr.trans ball_subset_closed_ball

lemma bounded_iff_eventually_subset_closed_ball (c : α) :
  is_bounded s ↔ ∀ᶠ r in at_top, s ⊆ closed_ball c r :=
⟨λ h, h.eventually_subset_closed_ball c, λ h, (bounded_iff_subset_closed_ball c).2 h.exists⟩

lemma bounded_iff_eventually_subset_ball (c : α) : is_bounded s ↔ ∀ᶠ r in at_top, s ⊆ ball c r :=
⟨λ h, h.eventually_subset_ball c, λ h, (bounded_iff_eventually_subset_closed_ball c).2 $ h.mono $
  λ r hr, hr.trans ball_subset_closed_ball⟩

lemma bounded_iff_subset_ball (c : α) : is_bounded s ↔ ∃ r, s ⊆ ball c r :=
⟨λ h, (h.eventually_subset_ball c).exists, λ ⟨r, hr⟩, bounded_ball.subset hr⟩

lemma _root_.bornology.is_bounded.subset_ball_lt (h : is_bounded s) (a : ℝ) (c : α) :
  ∃ r, a < r ∧ s ⊆ closed_ball c r :=
((eventually_gt_at_top a).and (h.eventually_subset_closed_ball c)).exists

lemma bounded_closure_of_bounded (h : is_bounded s) : is_bounded (closure s) :=
is_bounded_iff_mem.2 $ λ c _, (bounded_iff_subset_closed_ball c).2 $ (h.subset_closed_ball c).imp $
  λ r hr, closure_minimal hr is_closed_ball

alias bounded_closure_of_bounded ← bornology.is_bounded.closure

@[simp] lemma bounded_closure_iff : is_bounded (closure s) ↔ is_bounded s :=
⟨λ h, h.subset subset_closure, λ h, h.closure⟩

/-- A totally bounded set is bounded -/
lemma _root_.totally_bounded.bounded {s : set α} (h : totally_bounded s) : is_bounded s :=
-- We cover the totally bounded set by finitely many balls of radius 1,
-- and then argue that a finite union of bounded sets is bounded
let ⟨t, fint, subs⟩ := totally_bounded_iff.mp h 1 zero_lt_one in
((is_bounded_bUnion fint).2 $ λ i hi, @bounded_ball _ _ i 1).subset subs

/-- A compact set is bounded -/
lemma _root_.is_compact.bounded {s : set α} (h : is_compact s) : is_bounded s :=
-- A compact set is totally bounded, thus bounded
h.totally_bounded.bounded

lemma cobounded_le_cocompact : cobounded α ≤ cocompact α :=
has_basis_cocompact.ge_iff.2 $ λ K hK, hK.bounded

lemma disjoint_nhds_cobounded (a : α) : disjoint (𝓝 a) (cobounded α) :=
(is_bounded_iff_disjoint_principal.1 bounded_ball).mono_left
  (le_principal_iff.2 $ ball_mem_nhds _ one_pos)

/-- Characterization of the boundedness of the range of a function. -/
lemma bounded_range_iff {β : Sort*} {f : β → α} :
  is_bounded (range f) ↔ ∃ C, ∀ x y, dist (f x) (f y) ≤ C :=
by simp only [is_bounded_iff, forall_range_iff]

/-- Characterization of the boundedness of the image of a set. -/
lemma bounded_image_iff {s : set β} {f : β → α} :
  is_bounded (f '' s) ↔ ∃ C, ∀ x y ∈ s, dist (f x) (f y) ≤ C :=
by simp only [is_bounded_iff, ball_image_iff]

lemma bounded_range_of_tendsto_cofinite_uniformity {f : β → α}
  (hf : tendsto (prod.map f f) (cofinite ×ᶠ cofinite) (𝓤 α)) :
  is_bounded (range f) :=
begin
  rcases (has_basis_cofinite.prod_self.tendsto_iff uniformity_basis_dist_le).1 hf 1 zero_lt_one
    with ⟨s, hsf, hs1⟩,
  rw [← image_univ, ← union_compl_self s, image_union, is_bounded_union],
  exact ⟨(hsf.image f).is_bounded, bounded_image_iff.2 ⟨1, λ x hx y hy, hs1 (x, y) ⟨hx, hy⟩⟩⟩
end

lemma bounded_range_of_cauchy_map_cofinite {f : β → α} (hf : cauchy (map f cofinite)) :
  is_bounded (range f) :=
bounded_range_of_tendsto_cofinite_uniformity $ (cauchy_map_iff.1 hf).2

lemma _root_.cauchy_seq.bounded_range {f : ℕ → α} (hf : cauchy_seq f) : is_bounded (range f) :=
bounded_range_of_cauchy_map_cofinite $ by rwa nat.cofinite_eq_at_top

lemma bounded_range_of_tendsto_cofinite {f : β → α} {a : α} (hf : tendsto f cofinite (𝓝 a)) :
  is_bounded (range f) :=
bounded_range_of_tendsto_cofinite_uniformity $
  (hf.prod_map hf).mono_right $ nhds_prod_eq.symm.trans_le (nhds_le_uniformity a)

/-- A compact space is bounded. -/
@[priority 100]
instance bounded_space_of_compact [compact_space α] : bounded_space α :=
⟨compact_univ.bounded⟩

lemma bounded_range_of_tendsto {u : ℕ → α} {x : α} (hu : tendsto u at_top (𝓝 x)) :
  is_bounded (range u) :=
hu.cauchy_seq.bounded_range

alias bounded_range_of_tendsto ← filter.tendsto.bounded_range

/-- The **Heine–Borel theorem**: In a proper space, a closed bounded set is compact. -/
lemma is_compact_of_is_closed_bounded [proper_space α] (hc : is_closed s) (hb : is_bounded s) :
  is_compact s :=
begin
  unfreezingI { rcases eq_empty_or_nonempty s with (rfl|⟨x, hx⟩) },
  { exact is_compact_empty },
  { rcases hb.subset_closed_ball x with ⟨r, hr⟩,
    exact compact_of_is_closed_subset (is_compact_closed_ball x r) hc hr }
end

/-- The **Heine–Borel theorem**: In a proper space, the closure of a bounded set is compact. -/
lemma _root_.bornology.is_bounded.is_compact_closure [proper_space α] (h : is_bounded s) :
  is_compact (closure s) :=
is_compact_of_is_closed_bounded is_closed_closure h.closure

/-- The **Heine–Borel theorem**:
In a proper Hausdorff space, a set is compact if and only if it is closed and bounded. -/
lemma compact_iff_closed_bounded [t2_space α] [proper_space α] :
  is_compact s ↔ is_closed s ∧ is_bounded s :=
⟨λ h, ⟨h.is_closed, h.bounded⟩, λ h, is_compact_of_is_closed_bounded h.1 h.2⟩

lemma compact_space_iff_bounded_space [proper_space α] : compact_space α ↔ bounded_space α :=
⟨@metric.bounded_space_of_compact α _, λ H, ⟨is_compact_of_is_closed_bounded is_closed_univ H.1⟩⟩

@[simp] lemma comap_dist_right_at_top (x : α) : comap (λ y, dist y x) at_top = cobounded α :=
begin
  refine filter.coext (λ s, _),
  simp only [compl_mem_comap, ← is_bounded_def, mem_at_top_sets, mem_compl_eq, mem_image,
    not_exists, not_and, bounded_iff_subset_ball x, subset_def, mem_ball],
  refine exists_congr (λ r, ⟨λ H y hy, not_le.1 (λ hle, H _ hle _ hy rfl), _⟩),
  rintros H R hR y hy rfl,
  exact hR.le.not_lt (H y hy)
end

@[simp] lemma comap_dist_left_at_top (x : α) : comap (dist x) at_top = cobounded α :=
by simpa only [dist_comm] using comap_dist_right_at_top x

section

variable (α)

lemma cobounded_eq_cocompact [proper_space α] : cobounded α = cocompact α :=
cobounded_le_cocompact.antisymm $ λ s hs,
  mem_cocompact.2 ⟨closure sᶜ, (is_bounded_compl_iff.2 hs).is_compact_closure,
  compl_subset_comm.1 subset_closure⟩

end

section conditionally_complete_linear_order

variables [preorder α] [compact_Icc_space α]

lemma bounded_Icc (a b : α) : is_bounded (Icc a b) :=
(totally_bounded_Icc a b).bounded

lemma bounded_Ico (a b : α) : is_bounded (Ico a b) :=
(totally_bounded_Ico a b).bounded

lemma bounded_Ioc (a b : α) : is_bounded (Ioc a b) :=
(totally_bounded_Ioc a b).bounded

lemma bounded_Ioo (a b : α) : is_bounded (Ioo a b) :=
(totally_bounded_Ioo a b).bounded

/-- In a pseudo metric space with a conditionally complete linear order such that the order and the
    metric structure give the same topology, any order-bounded set is metric-bounded. -/
lemma bounded_of_bdd_above_of_bdd_below {s : set α} (h₁ : bdd_above s) (h₂ : bdd_below s) :
  is_bounded s :=
let ⟨u, hu⟩ := h₁, ⟨l, hl⟩ := h₂ in
(bounded_Icc l u).subset (λ x hx, ⟨hl hx, hu hx⟩)

end conditionally_complete_linear_order

end bounded

section diam
variables {s : set α} {x y z : α}

/-- The diameter of a set in a metric space. To get controllable behavior even when the diameter
should be infinite, we express it in terms of the emetric.diameter -/
noncomputable def diam (s : set α) : ℝ := ennreal.to_real (emetric.diam s)

/-- The diameter of a set is always nonnegative -/
lemma diam_nonneg : 0 ≤ diam s := ennreal.to_real_nonneg

lemma diam_subsingleton (hs : s.subsingleton) : diam s = 0 :=
by simp only [diam, emetric.diam_subsingleton hs, ennreal.zero_to_real]

/-- The empty set has zero diameter -/
@[simp] lemma diam_empty : diam (∅ : set α) = 0 :=
diam_subsingleton subsingleton_empty

/-- A singleton has zero diameter -/
@[simp] lemma diam_singleton : diam ({x} : set α) = 0 :=
diam_subsingleton subsingleton_singleton

-- Does not work as a simp-lemma, since {x, y} reduces to (insert y {x})
lemma diam_pair : diam ({x, y} : set α) = dist x y :=
by simp only [diam, emetric.diam_pair, dist_edist]

-- Does not work as a simp-lemma, since {x, y, z} reduces to (insert z (insert y {x}))
lemma diam_triple :
  metric.diam ({x, y, z} : set α) = max (max (dist x y) (dist x z)) (dist y z) :=
begin
  simp only [metric.diam, emetric.diam_triple, dist_edist],
  rw [ennreal.to_real_max, ennreal.to_real_max];
    apply_rules [ne_of_lt, edist_lt_top, max_lt]
end

/-- If the distance between any two points in a set is bounded by some constant `C`,
then `ennreal.of_real C`  bounds the emetric diameter of this set. -/
lemma ediam_le_of_forall_dist_le {C : ℝ} (h : ∀ (x ∈ s) (y ∈ s), dist x y ≤ C) :
  emetric.diam s ≤ ennreal.of_real C :=
emetric.diam_le $
λ x hx y hy, (edist_dist x y).symm ▸ ennreal.of_real_le_of_real (h x hx y hy)

/-- If the distance between any two points in a set is bounded by some non-negative constant,
this constant bounds the diameter. -/
lemma diam_le_of_forall_dist_le {C : ℝ} (h₀ : 0 ≤ C) (h : ∀ (x ∈ s) (y ∈ s), dist x y ≤ C) :
  diam s ≤ C :=
ennreal.to_real_le_of_le_of_real h₀ (ediam_le_of_forall_dist_le h)

/-- If the distance between any two points in a nonempty set is bounded by some constant,
this constant bounds the diameter. -/
lemma diam_le_of_forall_dist_le_of_nonempty (hs : s.nonempty) {C : ℝ}
  (h : ∀ (x ∈ s) (y ∈ s), dist x y ≤ C) : diam s ≤ C :=
have h₀ : 0 ≤ C, from let ⟨x, hx⟩ := hs in le_trans dist_nonneg (h x hx x hx),
diam_le_of_forall_dist_le h₀ h

/-- The distance between two points in a set is controlled by the diameter of the set. -/
lemma dist_le_diam_of_mem' (h : emetric.diam s ≠ ⊤) (hx : x ∈ s) (hy : y ∈ s) :
  dist x y ≤ diam s :=
begin
  rw [diam, dist_edist],
  rw ennreal.to_real_le_to_real (edist_ne_top _ _) h,
  exact emetric.edist_le_diam_of_mem hx hy
end

/-- Characterize the boundedness of a set in terms of the finiteness of its emetric.diameter. -/
lemma bounded_iff_ediam_ne_top : is_bounded s ↔ emetric.diam s ≠ ⊤ :=
is_bounded_iff.trans $ iff.intro
  (λ ⟨C, hC⟩, ne_top_of_le_ne_top ennreal.of_real_ne_top $ ediam_le_of_forall_dist_le hC)
  (λ h, ⟨diam s, λ x hx y hy, dist_le_diam_of_mem' h hx hy⟩)

lemma _root_.bornology.is_bounded.ediam_ne_top (h : is_bounded s) : emetric.diam s ≠ ⊤ :=
bounded_iff_ediam_ne_top.1 h

lemma ediam_univ_eq_top_iff_noncompact [proper_space α] :
  emetric.diam (univ : set α) = ∞ ↔ noncompact_space α :=
by rw [← not_compact_space_iff, compact_space_iff_bounded_space, ← is_bounded_univ,
  bounded_iff_ediam_ne_top, not_not]

@[simp] lemma ediam_univ_of_noncompact [proper_space α] [noncompact_space α] :
  emetric.diam (univ : set α) = ∞ :=
ediam_univ_eq_top_iff_noncompact.mpr ‹_›

@[simp] lemma diam_univ_of_noncompact [proper_space α] [noncompact_space α] :
  diam (univ : set α) = 0 :=
by simp [diam]

/-- The distance between two points in a set is controlled by the diameter of the set. -/
lemma dist_le_diam_of_mem (h : is_bounded s) (hx : x ∈ s) (hy : y ∈ s) : dist x y ≤ diam s :=
dist_le_diam_of_mem' h.ediam_ne_top hx hy

lemma ediam_of_unbounded (h : ¬is_bounded s) : emetric.diam s = ∞ :=
by rwa [bounded_iff_ediam_ne_top, not_not] at h

/-- An unbounded set has zero diameter. If you would prefer to get the value ∞, use `emetric.diam`.
This lemma makes it possible to avoid side conditions in some situations -/
lemma diam_eq_zero_of_unbounded (h : ¬is_bounded s) : diam s = 0 :=
by rw [diam, ediam_of_unbounded h, ennreal.top_to_real]

/-- If `s ⊆ t`, then the diameter of `s` is bounded by that of `t`, provided `t` is bounded. -/
lemma diam_mono {s t : set α} (h : s ⊆ t) (ht : is_bounded t) : diam s ≤ diam t :=
begin
  unfold diam,
  rw ennreal.to_real_le_to_real (ht.subset h).ediam_ne_top ht.ediam_ne_top,
  exact emetric.diam_mono h
end

/-- The diameter of a union is controlled by the sum of the diameters, and the distance between
any two points in each of the sets. This lemma is true without any side condition, since it is
obviously true if `s ∪ t` is unbounded. -/
lemma diam_union {t : set α} (xs : x ∈ s) (yt : y ∈ t) :
  diam (s ∪ t) ≤ diam s + dist x y + diam t :=
begin
  by_cases H : is_bounded (s ∪ t),
  { obtain ⟨hs, ht⟩ := is_bounded_union.1 H,
    rw [bounded_iff_ediam_ne_top] at H hs ht,
    rw [dist_edist, diam, diam, diam, ← ennreal.to_real_add, ← ennreal.to_real_add,
      ennreal.to_real_le_to_real];
      repeat { apply ennreal.add_ne_top.2; split }; try { assumption };
      try { apply edist_ne_top },
    exact emetric.diam_union xs yt },
  { rw [diam_eq_zero_of_unbounded H],
    apply_rules [add_nonneg, diam_nonneg, dist_nonneg] }
end

/-- If two sets intersect, the diameter of the union is bounded by the sum of the diameters. -/
lemma diam_union' {t : set α} (h : (s ∩ t).nonempty) : diam (s ∪ t) ≤ diam s + diam t :=
begin
  rcases h with ⟨x, xs, xt⟩,
  simpa only [dist_self, add_zero] using diam_union xs xt
end

lemma diam_le_of_subset_closed_ball {r : ℝ} (hr : 0 ≤ r) (h : s ⊆ closed_ball x r) :
  diam s ≤ 2 * r :=
diam_le_of_forall_dist_le (mul_nonneg zero_le_two hr) $ λa ha b hb, calc
  dist a b ≤ dist a x + dist b x : dist_triangle_right _ _ _
  ... ≤ r + r : add_le_add (h ha) (h hb)
  ... = 2 * r : by simp [mul_two, mul_comm]

/-- The diameter of a closed ball of radius `r` is at most `2 r`. -/
lemma diam_closed_ball {r : ℝ} (h : 0 ≤ r) : diam (closed_ball x r) ≤ 2 * r :=
diam_le_of_subset_closed_ball h subset.rfl

/-- The diameter of a ball of radius `r` is at most `2 r`. -/
lemma diam_ball {r : ℝ} (h : 0 ≤ r) : diam (ball x r) ≤ 2 * r :=
diam_le_of_subset_closed_ball h ball_subset_closed_ball

/-- If a family of complete sets with diameter tending to `0` is such that each finite intersection
is nonempty, then the total intersection is also nonempty. -/
lemma _root_.is_complete.nonempty_Inter_of_nonempty_bInter {s : ℕ → set α} (h0 : is_complete (s 0))
  (hs : ∀ n, is_closed (s n)) (h's : ∀ n, is_bounded (s n)) (h : ∀ N, (⋂ n ≤ N, s n).nonempty)
  (h' : tendsto (λ n, diam (s n)) at_top (𝓝 0)) :
  (⋂ n, s n).nonempty :=
begin
  let u := λ N, (h N).some,
  have I : ∀ n N, n ≤ N → u N ∈ s n,
  { assume n N hn,
    apply mem_of_subset_of_mem _ ((h N).some_spec),
    assume x hx,
    simp only [mem_Inter] at hx,
    exact hx n hn },
  have : ∀ n, u n ∈ s 0 := λ n, I 0 n (zero_le _),
  have : cauchy_seq u,
  { apply cauchy_seq_of_le_tendsto_0 _ _ h',
    assume m n N hm hn,
    exact dist_le_diam_of_mem (h's N) (I _ _ hm) (I _ _ hn) },
  obtain ⟨x, hx, xlim⟩ : ∃ (x : α) (H : x ∈ s 0), tendsto (λ (n : ℕ), u n) at_top (𝓝 x) :=
    cauchy_seq_tendsto_of_is_complete h0 (λ n, I 0 n (zero_le _)) this,
  refine ⟨x, mem_Inter.2 (λ n, _)⟩,
  apply (hs n).mem_of_tendsto xlim,
  filter_upwards [Ici_mem_at_top n] with p hp,
  exact I n p hp,
end

/-- In a complete space, if a family of closed sets with diameter tending to `0` is such that each
finite intersection is nonempty, then the total intersection is also nonempty. -/
lemma nonempty_Inter_of_nonempty_bInter [complete_space α] {s : ℕ → set α}
  (hs : ∀ n, is_closed (s n)) (h's : ∀ n, is_bounded (s n)) (h : ∀ N, (⋂ n ≤ N, s n).nonempty)
  (h' : tendsto (λ n, diam (s n)) at_top (𝓝 0)) :
  (⋂ n, s n).nonempty :=
(hs 0).is_complete.nonempty_Inter_of_nonempty_bInter hs h's h h'

end diam

end metric

open metric

lemma tendsto_dist_right_cocompact_at_top [proper_space α] (x : α) :
  tendsto (λ y, dist y x) (cocompact α) at_top :=
by simp only [cobounded_eq_cocompact α, tendsto_iff_comap, comap_dist_right_at_top, le_rfl]

lemma tendsto_dist_left_cocompact_at_top [proper_space α] (x : α) :
  tendsto (dist x) (cocompact α) at_top :=
by simpa only [dist_comm] using tendsto_dist_right_cocompact_at_top x

lemma tendsto_cobounded_iff_tendsto_dist_comp_at_top {f : β → α} {l : filter β} (x : α) :
  tendsto f l (cobounded α) ↔ tendsto (λ y, dist (f y) x) l at_top :=
by rw [← comap_dist_right_at_top x, tendsto_comap_iff]

lemma tendsto_cocompact_of_tendsto_dist_comp_at_top {f : β → α} {l : filter β} (x : α)
  (h : tendsto (λ y, dist (f y) x) l at_top) : tendsto f l (cocompact α) :=
((tendsto_cobounded_iff_tendsto_dist_comp_at_top x).2 h).mono_right cobounded_le_cocompact

namespace int
open metric

/-- Under the coercion from `ℤ` to `ℝ`, inverse images of compact sets are finite. -/
lemma tendsto_coe_cofinite : tendsto (coe : ℤ → ℝ) cofinite (cocompact ℝ) :=
begin
  refine tendsto_cocompact_of_tendsto_dist_comp_at_top (0 : ℝ) _,
  simp only [filter.tendsto_at_top, eventually_cofinite, not_le, ← mem_ball],
  change ∀ r : ℝ, finite (coe ⁻¹' (ball (0 : ℝ) r)),
  simp [real.ball_eq_Ioo, set.finite_Ioo],
end

end int

/-- We now define `metric_space`, extending `pseudo_metric_space`. -/
class metric_space (α : Type u) extends pseudo_metric_space α : Type u :=
(eq_of_dist_eq_zero : ∀ {x y : α}, dist x y = 0 → x = y)

/-- Two metric space structures with the same distance coincide. -/
@[ext] lemma metric_space.ext {α : Type*} {m m' : metric_space α}
  (h : m.to_has_dist = m'.to_has_dist) : m = m' :=
begin
  have h' : m.to_pseudo_metric_space = m'.to_pseudo_metric_space := pseudo_metric_space.ext h,
  unfreezingI { rcases m, rcases m' },
  dsimp at h',
  unfreezingI { subst h' },
end

/-- Construct a metric space structure whose underlying topological space structure
(definitionally) agrees which a pre-existing topology which is compatible with a given distance
function. -/
def metric_space.of_metrizable {α : Type*} [topological_space α] (dist : α → α → ℝ)
  (dist_self : ∀ x : α, dist x x = 0)
  (dist_comm : ∀ x y : α, dist x y = dist y x)
  (dist_triangle : ∀ x y z : α, dist x z ≤ dist x y + dist y z)
  (H : ∀ s : set α, is_open s ↔ ∀ x ∈ s, ∃ ε > 0, ∀ y, dist x y < ε → y ∈ s)
  (eq_of_dist_eq_zero : ∀ x y : α, dist x y = 0 → x = y) : metric_space α :=
{ eq_of_dist_eq_zero := eq_of_dist_eq_zero,
  ..pseudo_metric_space.of_metrizable dist dist_self dist_comm dist_triangle H }

variables {γ : Type w} [metric_space γ]

theorem eq_of_dist_eq_zero {x y : γ} : dist x y = 0 → x = y :=
metric_space.eq_of_dist_eq_zero

@[simp] theorem dist_eq_zero {x y : γ} : dist x y = 0 ↔ x = y :=
iff.intro eq_of_dist_eq_zero (assume : x = y, this ▸ dist_self _)

@[simp] theorem zero_eq_dist {x y : γ} : 0 = dist x y ↔ x = y :=
by rw [eq_comm, dist_eq_zero]

theorem dist_ne_zero {x y : γ} : dist x y ≠ 0 ↔ x ≠ y :=
by simpa only [not_iff_not] using dist_eq_zero

@[simp] theorem dist_le_zero {x y : γ} : dist x y ≤ 0 ↔ x = y :=
by simpa [le_antisymm_iff, dist_nonneg] using @dist_eq_zero _ _ x y

@[simp] theorem dist_pos {x y : γ} : 0 < dist x y ↔ x ≠ y :=
by simpa only [not_le] using not_congr dist_le_zero

theorem eq_of_forall_dist_le {x y : γ} (h : ∀ ε > 0, dist x y ≤ ε) : x = y :=
eq_of_dist_eq_zero (eq_of_le_of_forall_le_of_dense dist_nonneg h)

/--Deduce the equality of points with the vanishing of the nonnegative distance-/
theorem eq_of_nndist_eq_zero {x y : γ} : nndist x y = 0 → x = y :=
by simp only [← nnreal.eq_iff, ← dist_nndist, imp_self, nnreal.coe_zero, dist_eq_zero]

/--Characterize the equality of points with the vanishing of the nonnegative distance-/
@[simp] theorem nndist_eq_zero {x y : γ} : nndist x y = 0 ↔ x = y :=
by simp only [← nnreal.eq_iff, ← dist_nndist, imp_self, nnreal.coe_zero, dist_eq_zero]

@[simp] theorem zero_eq_nndist {x y : γ} : 0 = nndist x y ↔ x = y :=
by simp only [← nnreal.eq_iff, ← dist_nndist, imp_self, nnreal.coe_zero, zero_eq_dist]

namespace metric

variables {x : γ} {s : set γ}

@[simp] lemma closed_ball_zero : closed_ball x 0 = {x} :=
set.ext $ λ y, dist_le_zero

@[simp] lemma sphere_zero : sphere x 0 = {x} :=
set.ext $ λ y, dist_eq_zero

lemma subsingleton_closed_ball (x : γ) {r : ℝ} (hr : r ≤ 0) : (closed_ball x r).subsingleton :=
begin
  rcases hr.lt_or_eq with hr|rfl,
  { rw closed_ball_eq_empty.2 hr, exact subsingleton_empty },
  { rw closed_ball_zero, exact subsingleton_singleton }
end

lemma subsingleton_sphere (x : γ) {r : ℝ} (hr : r ≤ 0) : (sphere x r).subsingleton :=
(subsingleton_closed_ball x hr).mono sphere_subset_closed_ball

/-- A map between metric spaces is a uniform embedding if and only if the distance between `f x`
and `f y` is controlled in terms of the distance between `x` and `y` and conversely. -/
theorem uniform_embedding_iff' [metric_space β] {f : γ → β} :
  uniform_embedding f ↔
  (∀ ε > 0, ∃ δ > 0, ∀ {a b : γ}, dist a b < δ → dist (f a) (f b) < ε) ∧
  (∀ δ > 0, ∃ ε > 0, ∀ {a b : γ}, dist (f a) (f b) < ε → dist a b < δ) :=
begin
  split,
  { assume h,
    exact ⟨uniform_continuous_iff.1 (uniform_embedding_iff.1 h).2.1,
          (uniform_embedding_iff.1 h).2.2⟩ },
  { rintros ⟨h₁, h₂⟩,
    refine uniform_embedding_iff.2 ⟨_, uniform_continuous_iff.2 h₁, h₂⟩,
    assume x y hxy,
    have : dist x y ≤ 0,
    { refine le_of_forall_lt' (λδ δpos, _),
      rcases h₂ δ δpos with ⟨ε, εpos, hε⟩,
      have : dist (f x) (f y) < ε, by simpa [hxy],
      exact hε this },
    simpa using this }
end

@[priority 100] -- see Note [lower instance priority]
instance metric_space.to_separated : separated_space γ :=
separated_def.2 $ λ x y h, eq_of_forall_dist_le $
  λ ε ε0, le_of_lt (h _ (dist_mem_uniformity ε0))

/-- If a `pseudo_metric_space` is separated, then it is a `metric_space`. -/
def of_t2_pseudo_metric_space {α : Type*} [pseudo_metric_space α]
  (h : separated_space α) : metric_space α :=
{ eq_of_dist_eq_zero := λ x y hdist,
  begin
    refine separated_def.1 h x y (λ s hs, _),
    obtain ⟨ε, hε, H⟩ := mem_uniformity_dist.1 hs,
    exact H (show dist x y < ε, by rwa [hdist])
  end
  ..‹pseudo_metric_space α› }

/-- A metric space induces an emetric space -/
@[priority 100] -- see Note [lower instance priority]
instance metric_space.to_emetric_space : emetric_space γ :=
{ eq_of_edist_eq_zero := assume x y h, by simpa [edist_dist] using h,
  ..pseudo_metric_space.to_pseudo_emetric_space, }

lemma is_closed_of_pairwise_le_dist {s : set γ} {ε : ℝ} (hε : 0 < ε)
  (hs : s.pairwise (λ x y, ε ≤ dist x y)) : is_closed s :=
is_closed_of_spaced_out (dist_mem_uniformity hε) $ by simpa using hs

lemma closed_embedding_of_pairwise_le_dist {α : Type*} [topological_space α] [discrete_topology α]
  {ε : ℝ} (hε : 0 < ε) {f : α → γ} (hf : pairwise (λ x y, ε ≤ dist (f x) (f y))) :
  closed_embedding f :=
closed_embedding_of_spaced_out (dist_mem_uniformity hε) $ by simpa using hf

/-- If `f : β → α` sends any two distinct points to points at distance at least `ε > 0`, then
`f` is a uniform embedding with respect to the discrete uniformity on `β`. -/
lemma uniform_embedding_bot_of_pairwise_le_dist {β : Type*} {ε : ℝ} (hε : 0 < ε) {f : β → α}
  (hf : pairwise (λ x y, ε ≤ dist (f x) (f y))) : @uniform_embedding _ _ ⊥ (by apply_instance) f :=
uniform_embedding_of_spaced_out (dist_mem_uniformity hε) $ by simpa using hf

end metric

/-- Build a new metric space from an old one where the bundled uniform structure is provably
(but typically non-definitionaly) equal to some given uniform structure.
See Note [forgetful inheritance].
-/
def metric_space.replace_uniformity {γ} [U : uniform_space γ] (m : metric_space γ)
  (H : @uniformity _ U = @uniformity _ emetric_space.to_uniform_space') :
  metric_space γ :=
{ eq_of_dist_eq_zero := @eq_of_dist_eq_zero _ _,
  ..pseudo_metric_space.replace_uniformity m.to_pseudo_metric_space H, }

lemma metric_space.replace_uniformity_eq {γ} [U : uniform_space γ] (m : metric_space γ)
  (H : @uniformity _ U = @uniformity _ emetric_space.to_uniform_space') :
  m.replace_uniformity H = m :=
by { ext, refl }

/-- Build a new metric space from an old one where the bundled topological structure is provably
(but typically non-definitionaly) equal to some given topological structure.
See Note [forgetful inheritance].
-/
@[reducible] def metric_space.replace_topology {γ} [U : topological_space γ] (m : metric_space γ)
  (H : U = m.to_pseudo_metric_space.to_uniform_space.to_topological_space) :
  metric_space γ :=
begin
  let t := m.to_pseudo_metric_space.to_uniform_space.replace_topology H,
  letI : uniform_space γ := t,
  have : @uniformity _ t = @uniformity _ m.to_pseudo_metric_space.to_uniform_space := rfl,
  exact m.replace_uniformity this
end

lemma metric_space.replace_topology_eq {γ} [U : topological_space γ] (m : metric_space γ)
  (H : U = m.to_pseudo_metric_space.to_uniform_space.to_topological_space) :
  m.replace_topology H = m :=
by { ext, refl }

  /-- One gets a metric space from an emetric space if the edistance
is everywhere finite, by pushing the edistance to reals. We set it up so that the edist and the
uniformity are defeq in the metric space and the emetric space. In this definition, the distance
is given separately, to be able to prescribe some expression which is not defeq to the push-forward
of the edistance to reals. -/
def emetric_space.to_metric_space_of_dist {α : Type u} [e : emetric_space α]
  (dist : α → α → ℝ)
  (edist_ne_top : ∀x y: α, edist x y ≠ ⊤)
  (h : ∀x y, dist x y = ennreal.to_real (edist x y)) :
  metric_space α :=
{ dist := dist,
  eq_of_dist_eq_zero := λx y hxy,
    by simpa [h, ennreal.to_real_eq_zero_iff, edist_ne_top x y] using hxy,
  ..pseudo_emetric_space.to_pseudo_metric_space_of_dist dist edist_ne_top h, }

/-- One gets a metric space from an emetric space if the edistance
is everywhere finite, by pushing the edistance to reals. We set it up so that the edist and the
uniformity are defeq in the metric space and the emetric space. -/
def emetric_space.to_metric_space {α : Type u} [e : emetric_space α] (h : ∀x y: α, edist x y ≠ ⊤) :
  metric_space α :=
emetric_space.to_metric_space_of_dist (λx y, ennreal.to_real (edist x y)) h (λx y, rfl)

/-- Metric space structure pulled back by an injective function. Injectivity is necessary to
ensure that `dist x y = 0` only if `x = y`. -/
def metric_space.induced {γ β} (f : γ → β) (hf : function.injective f)
  (m : metric_space β) : metric_space γ :=
{ eq_of_dist_eq_zero := λ x y h, hf (dist_eq_zero.1 h),
  ..pseudo_metric_space.induced f m.to_pseudo_metric_space }

/-- Pull back a metric space structure by a uniform embedding. This is a version of
`metric_space.induced` useful in case if the domain already has a `uniform_space` structure. -/
@[reducible] def uniform_embedding.comap_metric_space
  {α β} [uniform_space α] [metric_space β] (f : α → β) (h : uniform_embedding f) :
  metric_space α :=
(metric_space.induced f h.inj ‹_›).replace_uniformity h.comap_uniformity.symm

/-- Pull back a metric space structure by an embedding. This is a version of
`metric_space.induced` useful in case if the domain already has a `topological_space` structure. -/
@[reducible] def embedding.comap_metric_space
  {α β} [topological_space α] [metric_space β] (f : α → β) (h : embedding f) :
  metric_space α :=
begin
  letI : uniform_space α := embedding.comap_uniform_space f h,
  exact uniform_embedding.comap_metric_space f (h.to_uniform_embedding f),
end

instance subtype.metric_space {α : Type*} {p : α → Prop} [metric_space α] :
  metric_space (subtype p) :=
metric_space.induced coe subtype.coe_injective ‹_›

@[to_additive] instance {α : Type*} [metric_space α] : metric_space (αᵐᵒᵖ) :=
metric_space.induced mul_opposite.unop mul_opposite.unop_injective ‹_›

local attribute [instance] filter.unique

instance : metric_space empty :=
{ dist := λ _ _, 0,
  dist_self := λ _, rfl,
  dist_comm := λ _ _, rfl,
  eq_of_dist_eq_zero := λ _ _ _, subsingleton.elim _ _,
  dist_triangle := λ _ _ _, show (0:ℝ) ≤ 0 + 0, by rw add_zero,
  to_uniform_space := empty.uniform_space,
  uniformity_dist := subsingleton.elim _ _ }

instance : metric_space punit.{u + 1} :=
{ dist := λ _ _, 0,
  dist_self := λ _, rfl,
  dist_comm := λ _ _, rfl,
  eq_of_dist_eq_zero := λ _ _ _, subsingleton.elim _ _,
  dist_triangle := λ _ _ _, show (0:ℝ) ≤ 0 + 0, by rw add_zero,
  to_uniform_space := punit.uniform_space,
  uniformity_dist :=
    begin
      simp only,
      haveI : ne_bot (⨅ ε > (0 : ℝ), 𝓟 {p : punit.{u + 1} × punit.{u + 1} | 0 < ε}),
      { exact @uniformity.ne_bot _ (uniform_space_of_dist (λ _ _, 0) (λ _, rfl) (λ _ _, rfl)
          (λ _ _ _, by rw zero_add)) _ },
      refine (eq_top_of_ne_bot _).trans (eq_top_of_ne_bot _).symm,
    end}

section real

/-- Instantiate the reals as a metric space. -/
noncomputable instance real.metric_space : metric_space ℝ :=
{ eq_of_dist_eq_zero := λ x y h, by simpa [dist, sub_eq_zero] using h,
  ..real.pseudo_metric_space }

end real

section nnreal

noncomputable instance : metric_space ℝ≥0 := subtype.metric_space

end nnreal

section prod

noncomputable instance prod.metric_space_max [metric_space β] : metric_space (γ × β) :=
{ eq_of_dist_eq_zero := λ x y h, begin
    cases max_le_iff.1 (le_of_eq h) with h₁ h₂,
    exact prod.ext_iff.2 ⟨dist_le_zero.1 h₁, dist_le_zero.1 h₂⟩
  end,
  ..prod.pseudo_metric_space_max, }

end prod

section pi
open finset
variables {π : β → Type*} [fintype β] [∀b, metric_space (π b)]

/-- A finite product of metric spaces is a metric space, with the sup distance. -/
noncomputable instance metric_space_pi : metric_space (Πb, π b) :=
  /- we construct the instance from the emetric space instance to avoid checking again that the
  uniformity is the same as the product uniformity, but we register nevertheless a nice formula
  for the distance -/
{ eq_of_dist_eq_zero := assume f g eq0,
  begin
    have eq1 : edist f g = 0 := by simp only [edist_dist, eq0, ennreal.of_real_zero],
    have eq2 : sup univ (λ (b : β), edist (f b) (g b)) ≤ 0 := le_of_eq eq1,
    simp only [finset.sup_le_iff] at eq2,
    exact (funext $ assume b, edist_le_zero.1 $ eq2 b $ mem_univ b)
  end,
  ..pseudo_metric_space_pi }

end pi

namespace metric
section second_countable
open topological_space

/-- A metric space is second countable if one can reconstruct up to any `ε>0` any element of the
space from countably many data. -/
lemma second_countable_of_countable_discretization {α : Type u} [metric_space α]
  (H : ∀ε > (0 : ℝ), ∃ (β : Type*) (_ : encodable β) (F : α → β), ∀x y, F x = F y → dist x y ≤ ε) :
  second_countable_topology α :=
begin
  cases (univ : set α).eq_empty_or_nonempty with hs hs,
  { haveI : compact_space α := ⟨by rw hs; exact is_compact_empty⟩, by apply_instance },
  rcases hs with ⟨x0, hx0⟩,
  letI : inhabited α := ⟨x0⟩,
  refine second_countable_of_almost_dense_set (λε ε0, _),
  rcases H ε ε0 with ⟨β, fβ, F, hF⟩,
  resetI,
  let Finv := function.inv_fun F,
  refine ⟨range Finv, ⟨countable_range _, λx, _⟩⟩,
  let x' := Finv (F x),
  have : F x' = F x := function.inv_fun_eq ⟨x, rfl⟩,
  exact ⟨x', mem_range_self _, hF _ _ this.symm⟩
end

end second_countable
end metric

section eq_rel

/-- The canonical equivalence relation on a pseudometric space. -/
def pseudo_metric.dist_setoid (α : Type u) [pseudo_metric_space α] : setoid α :=
setoid.mk (λx y, dist x y = 0)
begin
  unfold equivalence,
  repeat { split },
  { exact pseudo_metric_space.dist_self },
  { assume x y h, rwa pseudo_metric_space.dist_comm },
  { assume x y z hxy hyz,
    refine le_antisymm _ dist_nonneg,
    calc dist x z ≤ dist x y + dist y z : pseudo_metric_space.dist_triangle _ _ _
         ... = 0 + 0 : by rw [hxy, hyz]
         ... = 0 : by simp }
end

local attribute [instance] pseudo_metric.dist_setoid

/-- The canonical quotient of a pseudometric space, identifying points at distance `0`. -/
@[reducible] definition pseudo_metric_quot (α : Type u) [pseudo_metric_space α] : Type* :=
quotient (pseudo_metric.dist_setoid α)

instance has_dist_metric_quot {α : Type u} [pseudo_metric_space α] :
  has_dist (pseudo_metric_quot α) :=
{ dist := quotient.lift₂ (λp q : α, dist p q)
begin
  assume x y x' y' hxx' hyy',
  have Hxx' : dist x x' = 0 := hxx',
  have Hyy' : dist y y' = 0 := hyy',
  have A : dist x y ≤ dist x' y' := calc
    dist x y ≤ dist x x' + dist x' y : pseudo_metric_space.dist_triangle _ _ _
    ... = dist x' y : by simp [Hxx']
    ... ≤ dist x' y' + dist y' y : pseudo_metric_space.dist_triangle _ _ _
    ... = dist x' y' : by simp [pseudo_metric_space.dist_comm, Hyy'],
  have B : dist x' y' ≤ dist x y := calc
    dist x' y' ≤ dist x' x + dist x y' : pseudo_metric_space.dist_triangle _ _ _
    ... = dist x y' : by simp [pseudo_metric_space.dist_comm, Hxx']
    ... ≤ dist x y + dist y y' : pseudo_metric_space.dist_triangle _ _ _
    ... = dist x y : by simp [Hyy'],
  exact le_antisymm A B
end }

lemma pseudo_metric_quot_dist_eq {α : Type u} [pseudo_metric_space α] (p q : α) :
  dist ⟦p⟧ ⟦q⟧ = dist p q := rfl

instance metric_space_quot {α : Type u} [pseudo_metric_space α] :
  metric_space (pseudo_metric_quot α) :=
{ dist_self := begin
    refine quotient.ind (λy, _),
    exact pseudo_metric_space.dist_self _
  end,
  eq_of_dist_eq_zero := λxc yc, by exact quotient.induction_on₂ xc yc (λx y H, quotient.sound H),
  dist_comm :=
    λxc yc, quotient.induction_on₂ xc yc (λx y, pseudo_metric_space.dist_comm _ _),
  dist_triangle :=
    λxc yc zc, quotient.induction_on₃ xc yc zc (λx y z, pseudo_metric_space.dist_triangle _ _ _) }

end eq_rel<|MERGE_RESOLUTION|>--- conflicted
+++ resolved
@@ -1437,7 +1437,6 @@
 
 noncomputable instance prod.pseudo_metric_space_max :
   pseudo_metric_space (α × β) :=
-<<<<<<< HEAD
 begin
   refine (pseudo_emetric_space.to_pseudo_metric_space_of_dist
     (λ x y : α × β, max (dist x.1 y.1) (dist x.2 y.2))
@@ -1450,13 +1449,6 @@
       ← eventually_and, ← forall_and_distrib, ← max_le_iff],
     refl }
 end
-=======
-pseudo_emetric_space.to_pseudo_metric_space_of_dist
-  (λ x y : α × β, max (dist x.1 y.1) (dist x.2 y.2))
-  (λ x y, (max_lt (edist_lt_top _ _) (edist_lt_top _ _)).ne) $
-  λ x y, by rw [dist_edist, dist_edist, prod.edist_eq,
-    ← ennreal.to_real_max (edist_ne_top _ _) (edist_ne_top _ _)]
->>>>>>> 0be78924
 
 lemma prod.dist_eq {x y : α × β} :
   dist x y = max (dist x.1 y.1) (dist x.2 y.2) := rfl
@@ -1692,7 +1684,6 @@
   /- we construct the instance from the pseudoemetric space instance to avoid checking again that
   the uniformity is the same as the product uniformity, but we register nevertheless a nice formula
   for the distance -/
-<<<<<<< HEAD
   refine (pseudo_emetric_space.to_pseudo_metric_space_of_dist
     (λf g : Π b, π b, ((sup univ (λb, nndist (f b) (g b)) : ℝ≥0) : ℝ)) _ _).replace_bornology _,
   show ∀ x y : Π b, π b, edist x y ≠ ⊤,
@@ -1710,14 +1701,6 @@
     refine ⟨λ H x hx y hy, nnreal.coe_le_coe.2 $ finset.sup_le $ λ b hb, H b x hx y hy,
       λ H b x hx y hy, nnreal.coe_le_coe.2 _⟩,
     simpa only using finset.sup_le_iff.1 (nnreal.coe_le_coe.1 $ H hx hy) b (finset.mem_univ b) }
-=======
-  refine pseudo_emetric_space.to_pseudo_metric_space_of_dist
-    (λf g, ((sup univ (λb, nndist (f b) (g b)) : ℝ≥0) : ℝ)) (λ f g, _) (λ f g, _),
-  show edist f g ≠ ⊤,
-    from ne_of_lt ((finset.sup_lt_iff bot_lt_top).2 $ λ b hb, edist_lt_top _ _),
-  show ↑(sup univ (λ b, nndist (f b) (g b))) = (sup univ (λ b, edist (f b) (g b))).to_real,
-    by simp only [edist_nndist, ← ennreal.coe_finset_sup, ennreal.coe_to_real]
->>>>>>> 0be78924
 end
 
 lemma nndist_pi_def (f g : Πb, π b) : nndist f g = sup univ (λb, nndist (f b) (g b)) :=
