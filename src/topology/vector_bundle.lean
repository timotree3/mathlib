/-
Copyright © 2020 Nicolò Cavalleri. All rights reserved.
Released under Apache 2.0 license as described in the file LICENSE.
Authors: Nicolò Cavalleri, Sebastien Gouezel
-/

import topology.fiber_bundle
import topology.continuous_function.basic
import topology.algebra.module.basic

/-!
# Topological vector bundles

In this file we define topological vector bundles.

Let `B` be the base space. In our formalism, a topological vector bundle is by definition the type
`bundle.total_space E` where `E : B → Type*` is a function associating to
`x : B` the fiber over `x`. This type `bundle.total_space E` is just a type synonym for
`Σ (x : B), E x`, with the interest that one can put another topology than on `Σ (x : B), E x`
which has the disjoint union topology.

To have a topological vector bundle structure on `bundle.total_space E`, one should
additionally have the following data:

* `F` should be a topological space and a module over a semiring `R`;
* There should be a topology on `bundle.total_space E`, for which the projection to `B` is
a topological fiber bundle with fiber `F` (in particular, each fiber `E x` is homeomorphic to `F`);
* For each `x`, the fiber `E x` should be a topological vector space over `R`, and the injection
from `E x` to `bundle.total_space F E` should be an embedding;
* There should be a distinguished set of bundle trivializations (which are continuous linear equivs
in the fibres), the "trivialization atlas"
* There should be a choice of bundle trivialization at each point, which belongs to this atlas.

If all these conditions are satisfied, we register the typeclass `topological_vector_bundle R F E`.

If `E₁ : B → Type*` and `E₂ : B → Type*` define two topological vector bundles over `R` with fiber
models `F₁` and `F₂`, denote by `E₁ ×ᵇ E₂` the sigma type of direct sums, with fiber
`E x := (E₁ x × E₂ x)`. We can endow `bundle.total_space (E₁ ×ᵇ E₂)` with a topological vector
bundle structure, `bundle.prod.topological_vector_bundle`.  Similarly we construct the pullback
bundle for a map `f : B' → B` whose fiber map is given simply by `f *ᵖ E = E ∘ f` (the type synonym
is there for typeclass instance problems).

A similar construction (which is yet to be formalized) can be done for the vector bundle of
continuous linear maps from `E₁ x` to `E₂ x` with fiber a type synonym
`vector_bundle_continuous_linear_map R F₁ E₁ F₂ E₂ x := (E₁ x →L[R] E₂ x)` (and with the
topology inherited from the norm-topology on `F₁ →L[R] F₂`, without the need to define the strong
topology on continuous linear maps between general topological vector spaces).  Likewise for tensor
products of topological vector bundles, exterior algebras, and so on, where the topology can be
defined using a norm on the fiber model if this helps.

## TODO

The definition `topological_vector_bundle` is currently not the standard definition given in the
literature, but rather a variant definition which agrees *in finite dimension* with the standard
definition.  The standard definition in the literature requires a further condition on the
compatibility of transition functions, see
https://mathoverflow.net/questions/4943/vector-bundle-with-non-smoothly-varying-transition-functions/4997#4997
https://mathoverflow.net/questions/54550/the-third-axiom-in-the-definition-of-infinite-dimensional-vector-bundles-why/54706#54706
This will be fixed in a future refactor.

## Tags
Vector bundle
-/

noncomputable theory

open bundle set classical

local attribute [instance] prop_decidable

variables (R : Type*) {B : Type*} (F : Type*) (E : B → Type*)
[semiring R] [∀ x, add_comm_monoid (E x)] [∀ x, module R (E x)]
[topological_space F] [add_comm_monoid F] [module R F] [topological_space B]

section

/-- Local pretrivialization for vector prebundles. -/
@[nolint has_inhabited_instance]
structure topological_vector_bundle.pretrivialization extends to_fiber_bundle_pretrivialization :
  topological_fiber_bundle.pretrivialization F (proj E) :=
(linear' : ∀ x ∈ base_set, is_linear_map R (λ y : (E x), (to_fun y).2))

instance : has_coe_to_fun (topological_vector_bundle.pretrivialization R F E) _ := ⟨λ e, e.to_fun⟩

instance : has_coe (topological_vector_bundle.pretrivialization R F E)
  (topological_fiber_bundle.pretrivialization F (proj E)) :=
⟨topological_vector_bundle.pretrivialization.to_fiber_bundle_pretrivialization⟩

namespace topological_vector_bundle.pretrivialization

open topological_vector_bundle

variables {R F E} (e : pretrivialization R F E) {x : total_space E} {b : B} {y : E b}

lemma linear : ∀ x ∈ e.base_set, is_linear_map R (λ y : (E x), (e y).2) := e.linear'

@[simp, mfld_simps] lemma coe_coe : ⇑e.to_local_equiv = e := rfl
@[simp, mfld_simps] lemma coe_fst (ex : x ∈ e.source) : (e x).1 = proj E x := e.proj_to_fun x ex
lemma mem_source : x ∈ e.source ↔ proj E x ∈ e.base_set := by rw [e.source_eq, mem_preimage]
lemma mem_source' : ↑y ∈ e.source ↔ b ∈ e.base_set := e.mem_source
lemma coe_fst' (ex : proj E x ∈ e.base_set) : (e x).1 = proj E x := e.coe_fst (e.mem_source.2 ex)
protected lemma eq_on : eq_on (prod.fst ∘ e) (proj E) e.source := λ x hx, e.coe_fst hx
lemma mk_proj_snd (ex : x ∈ e.source) : (proj E x, (e x).2) = e x :=
prod.ext (e.coe_fst ex).symm rfl

@[simp, mfld_simps] lemma coe_fst'' (hb : b ∈ e.base_set) : (e y).1 = b :=
e.coe_fst (e.mem_source.2 hb)

lemma mk_proj_snd' (ex : proj E x ∈ e.base_set) : (proj E x, (e x).2) = e x :=
prod.ext (e.coe_fst' ex).symm rfl

lemma mem_target {x : B × F} : x ∈ e.target ↔ x.1 ∈ e.base_set :=
e.to_fiber_bundle_pretrivialization.mem_target

lemma proj_symm_apply {x : B × F} (hx : x ∈ e.target) : proj E (e.to_local_equiv.symm x) = x.1 :=
e.to_fiber_bundle_pretrivialization.proj_symm_apply hx

lemma proj_symm_apply' {b : B} {x : F} (hx : b ∈ e.base_set) :
  proj E (e.to_local_equiv.symm (b, x)) = b :=
e.proj_symm_apply (e.mem_target.2 hx)

lemma apply_symm_apply {x : B × F} (hx : x ∈ e.target) : e (e.to_local_equiv.symm x) = x :=
e.to_local_equiv.right_inv hx

lemma symm_apply_apply {x : total_space E} (hx : x ∈ e.source) : e.to_local_equiv.symm (e x) = x :=
e.to_local_equiv.left_inv hx

lemma apply_symm_apply' {b : B} {x : F} (hx : b ∈ e.base_set) :
  e (e.to_local_equiv.symm (b, x)) = (b, x) :=
e.apply_symm_apply (e.mem_target.2 hx)

@[simp, mfld_simps] lemma symm_apply_mk_proj (ex : x ∈ e.source) :
  e.to_local_equiv.symm (proj E x, (e x).2) = x :=
by rw [← e.coe_fst ex, prod.mk.eta, ← e.coe_coe, e.to_local_equiv.left_inv ex]

@[simp, mfld_simps] lemma preimage_symm_proj_base_set :
  (e.to_local_equiv.symm ⁻¹' (proj E ⁻¹' e.base_set)) ∩ e.target  = e.target :=
e.to_fiber_bundle_pretrivialization.preimage_symm_proj_base_set

@[simp, mfld_simps] lemma symm_coe_fst' {x : B} {y : F}
  (e : pretrivialization R F E) (h : x ∈ e.base_set) :
  ((e.to_local_equiv.symm) (x, y)).fst = x := e.proj_symm_apply' h

lemma fiber_eq (e : pretrivialization R F E) {x : B} {y : F} (h : x ∈ e.base_set) :
  E ((e.to_local_equiv.symm) (x, y)).fst = E x :=
congr_arg E (e.proj_symm_apply (e.mem_target.mpr h))

end topological_vector_bundle.pretrivialization

variable [topological_space (total_space E)]

/-- Local trivialization for vector bundles. -/
@[nolint has_inhabited_instance]
structure topological_vector_bundle.trivialization extends to_fiber_bundle_trivialization :
  topological_fiber_bundle.trivialization F (proj E) :=
(linear' : ∀ x ∈ base_set, is_linear_map R (λ y : (E x), (to_fun y).2))

open topological_vector_bundle

instance : has_coe_to_fun (trivialization R F E) (λ _, total_space E → B × F) := ⟨λ e, e.to_fun⟩

instance : has_coe (trivialization R F E) (topological_fiber_bundle.trivialization F (proj E)) :=
⟨topological_vector_bundle.trivialization.to_fiber_bundle_trivialization⟩

namespace topological_vector_bundle.trivialization

variables {R F E} (e : trivialization R F E) {x : total_space E} {b : B} {y : E b}

/-- Natural identification as `topological_vector_bundle.pretrivialization`. -/
def to_pretrivialization (e : trivialization R F E) :
  topological_vector_bundle.pretrivialization R F E := { ..e }

protected lemma linear : ∀ x ∈ e.base_set, is_linear_map R (λ y : (E x), (e y).2) := e.linear'
protected lemma continuous_on : continuous_on e e.source := e.continuous_to_fun

@[simp, mfld_simps] lemma coe_coe : ⇑e.to_local_homeomorph = e := rfl
@[simp, mfld_simps] lemma coe_fst (ex : x ∈ e.source) : (e x).1 = proj E x := e.proj_to_fun x ex
lemma mem_source : x ∈ e.source ↔ proj E x ∈ e.base_set := by rw [e.source_eq, mem_preimage]
lemma mem_source' : ↑y ∈ e.source ↔ b ∈ e.base_set := e.mem_source
lemma coe_fst' (ex : proj E x ∈ e.base_set) : (e x).1 = proj E x := e.coe_fst (e.mem_source.2 ex)
protected lemma eq_on : eq_on (prod.fst ∘ e) (proj E) e.source := λ x hx, e.coe_fst hx
lemma mk_proj_snd (ex : x ∈ e.source) : (proj E x, (e x).2) = e x :=
prod.ext (e.coe_fst ex).symm rfl
lemma mk_proj_snd' (ex : proj E x ∈ e.base_set) : (proj E x, (e x).2) = e x :=
prod.ext (e.coe_fst' ex).symm rfl

@[simp, mfld_simps] lemma coe_fst'' (hb : b ∈ e.base_set) : (e y).1 = b :=
e.coe_fst (e.mem_source.2 hb)

lemma source_inter_preimage_target_inter (s : set (B × F)) :
  e.source ∩ (e ⁻¹' (e.target ∩ s)) = e.source ∩ (e ⁻¹' s) :=
e.to_local_homeomorph.source_inter_preimage_target_inter s

lemma mem_target {x : B × F} : x ∈ e.target ↔ x.1 ∈ e.base_set :=
e.to_pretrivialization.mem_target

lemma mem_target' {y : F} : (b, y) ∈ e.target ↔ b ∈ e.base_set :=
e.to_pretrivialization.mem_target

lemma map_target {x : B × F} (hx : x ∈ e.target) : e.to_local_homeomorph.symm x ∈ e.source :=
e.to_local_homeomorph.map_target hx

lemma proj_symm_apply {x : B × F} (hx : x ∈ e.target) :
  proj E (e.to_local_homeomorph.symm x) = x.1 :=
e.to_pretrivialization.proj_symm_apply hx

lemma proj_symm_apply' {b : B} {x : F}
  (hx : b ∈ e.base_set) : proj E (e.to_local_homeomorph.symm (b, x)) = b :=
e.to_pretrivialization.proj_symm_apply' hx

lemma apply_symm_apply {x : B × F} (hx : x ∈ e.target) : e (e.to_local_homeomorph.symm x) = x :=
e.to_local_homeomorph.right_inv hx

lemma apply_symm_apply'
  {b : B} {x : F} (hx : b ∈ e.base_set) : e (e.to_local_homeomorph.symm (b, x)) = (b, x) :=
e.to_pretrivialization.apply_symm_apply' hx

lemma symm_apply_apply {x : total_space E} (hx : x ∈ e.source) :
  e.to_local_homeomorph.symm (e x) = x :=
e.to_local_equiv.left_inv hx

@[simp, mfld_simps] lemma symm_coe_fst' {x : B} {y : F}
  (e : trivialization R F E) (h : x ∈ e.base_set) :
  ((e.to_local_homeomorph.symm) (x, y)).fst = x := e.proj_symm_apply' h

end topological_vector_bundle.trivialization

variables [∀ x, topological_space (E x)]

/-- The space `total_space E` (for `E : B → Type*` such that each `E x` is a topological vector
space) has a topological vector space structure with fiber `F` (denoted with
`topological_vector_bundle R F E`) if around every point there is a fiber bundle trivialization
which is linear in the fibers. -/
class topological_vector_bundle :=
(total_space_mk_inducing [] : ∀ (b : B), inducing (total_space_mk E b))
(trivialization_atlas [] : set (trivialization R F E))
(trivialization_at [] : B → trivialization R F E)
(mem_base_set_trivialization_at [] : ∀ b : B, b ∈ (trivialization_at b).base_set)
(trivialization_mem_atlas [] : ∀ b : B, trivialization_at b ∈ trivialization_atlas)

export topological_vector_bundle (trivialization_atlas trivialization_at
  mem_base_set_trivialization_at trivialization_mem_atlas)

variable [topological_vector_bundle R F E]

namespace topological_vector_bundle

@[simp, mfld_simps] lemma mem_source_trivialization_at (z : total_space E) :
  z ∈ (trivialization_at R F E z.1).source :=
by { rw topological_fiber_bundle.trivialization.mem_source, apply mem_base_set_trivialization_at }

variables {R F E}

namespace trivialization

/-- In a topological vector bundle, a trivialization in the fiber (which is a priori only linear)
is in fact a continuous linear equiv between the fibers and the model fiber. -/
def continuous_linear_equiv_at (e : trivialization R F E) (b : B)
  (hb : b ∈ e.base_set) : E b ≃L[R] F :=
{ to_fun := λ y, (e ⟨b, y⟩).2,
  inv_fun := λ z, cast (congr_arg E (e.proj_symm_apply' hb)) (e.to_local_homeomorph.symm (b, z)).2,
  left_inv := begin
    assume v,
    rw [← heq_iff_eq],
    apply (cast_heq _ _).trans,
    have A : (b, (e ⟨b, v⟩).snd) = e ⟨b, v⟩,
    { refine prod.ext _ rfl,
      symmetry,
      exact topological_fiber_bundle.trivialization.coe_fst' _ hb },
    have B : e.to_local_homeomorph.symm (e ⟨b, v⟩) = ⟨b, v⟩,
    { apply local_homeomorph.left_inv_on,
      rw topological_fiber_bundle.trivialization.mem_source,
      exact hb },
    rw [A, B],
  end,
  right_inv := begin
    assume v,
    have B : e (e.to_local_homeomorph.symm (b, v)) = (b, v),
    { apply local_homeomorph.right_inv_on,
      rw topological_fiber_bundle.trivialization.mem_target,
      exact hb },
    have C : (e (e.to_local_homeomorph.symm (b, v))).2 = v, by rw [B],
    conv_rhs { rw ← C },
    dsimp,
    congr,
    ext,
    { exact (topological_fiber_bundle.trivialization.proj_symm_apply' _ hb).symm },
    { exact (cast_heq _ _).trans (by refl) },
  end,
  map_add' := λ v w, (e.linear' _ hb).map_add v w,
  map_smul' := λ c v, (e.linear' _ hb).map_smul c v,
  continuous_to_fun := begin
    refine continuous_snd.comp _,
    apply continuous_on.comp_continuous e.to_local_homeomorph.continuous_on
      (topological_vector_bundle.total_space_mk_inducing R F E b).continuous (λ x, _),
    rw topological_fiber_bundle.trivialization.mem_source,
    exact hb,
  end,
  continuous_inv_fun := begin
    rw (topological_vector_bundle.total_space_mk_inducing R F E b).continuous_iff,
    dsimp,
    have : continuous (λ (z : F), e.to_fiber_bundle_trivialization.to_local_homeomorph.symm (b, z)),
    { apply e.to_local_homeomorph.symm.continuous_on.comp_continuous
        (continuous_const.prod_mk continuous_id') (λ z, _),
      simp only [topological_fiber_bundle.trivialization.mem_target, hb, local_equiv.symm_source,
        local_homeomorph.symm_to_local_equiv] },
    convert this,
    ext z,
    { exact (topological_fiber_bundle.trivialization.proj_symm_apply' _ hb).symm },
    { exact cast_heq _ _ },
  end }

@[simp] lemma continuous_linear_equiv_at_apply (e : trivialization R F E) (b : B)
  (hb : b ∈ e.base_set) (y : E b) : e.continuous_linear_equiv_at b hb y = (e ⟨b, y⟩).2 := rfl

@[simp] lemma continuous_linear_equiv_at_apply' (e : trivialization R F E)
  (x : total_space E) (hx : x ∈ e.source) :
  e.continuous_linear_equiv_at (proj E x) (e.mem_source.1 hx) x.2 = (e x).2 := by { cases x, refl }

lemma apply_eq_prod_continuous_linear_equiv_at (e : trivialization R F E) (b : B)
  (hb : b ∈ e.base_set) (z : E b) :
  e.to_local_homeomorph ⟨b, z⟩ = (b, e.continuous_linear_equiv_at b hb z) :=
begin
  ext,
  { convert e.coe_fst _,
    rw e.source_eq,
    exact hb },
  { simp }
end

lemma symm_apply_eq_mk_continuous_linear_equiv_at_symm (e : trivialization R F E) (b : B)
  (hb : b ∈ e.base_set) (z : F) :
  e.to_local_homeomorph.symm ⟨b, z⟩
  = total_space_mk E b ((e.continuous_linear_equiv_at b hb).symm z) :=
begin
  have h : (b, z) ∈ e.to_local_homeomorph.target,
  { rw e.target_eq,
    exact ⟨hb, mem_univ _⟩ },
  apply e.to_local_homeomorph.inj_on (e.to_local_homeomorph.map_target h),
  { simp [e.source_eq, hb] },
  simp [-continuous_linear_equiv_at_apply, e.apply_eq_prod_continuous_linear_equiv_at b hb,
    e.to_local_homeomorph.right_inv h],
end

end trivialization

section
local attribute [reducible] bundle.trivial

instance {B : Type*} {F : Type*} [add_comm_monoid F] (b : B) :
  add_comm_monoid (bundle.trivial B F b) := ‹add_comm_monoid F›

instance {B : Type*} {F : Type*} [add_comm_group F] (b : B) :
  add_comm_group (bundle.trivial B F b) := ‹add_comm_group F›

instance {B : Type*} {F : Type*} [add_comm_monoid F] [module R F] (b : B) :
  module R (bundle.trivial B F b) := ‹module R F›

end

variables (R B F)
/-- Local trivialization for trivial bundle. -/
def trivial_topological_vector_bundle.trivialization : trivialization R F (bundle.trivial B F) :=
{ to_fun := λ x, (x.fst, x.snd),
  inv_fun := λ y, ⟨y.fst, y.snd⟩,
  source := univ,
  target := univ,
  map_source' := λ x h, mem_univ (x.fst, x.snd),
  map_target' := λ y h,  mem_univ ⟨y.fst, y.snd⟩,
  left_inv' := λ x h, sigma.eq rfl rfl,
  right_inv' := λ x h, prod.ext rfl rfl,
  open_source := is_open_univ,
  open_target := is_open_univ,
  continuous_to_fun := by { rw [←continuous_iff_continuous_on_univ, continuous_iff_le_induced],
    simp only [prod.topological_space, induced_inf, induced_compose], exact le_rfl, },
  continuous_inv_fun := by { rw [←continuous_iff_continuous_on_univ, continuous_iff_le_induced],
    simp only [bundle.total_space.topological_space, induced_inf, induced_compose],
    exact le_rfl, },
  base_set := univ,
  open_base_set := is_open_univ,
  source_eq := rfl,
  target_eq := by simp only [univ_prod_univ],
  proj_to_fun := λ y hy, rfl,
  linear' := λ x hx, ⟨λ y z, rfl, λ c y, rfl⟩ }

instance trivial_bundle.topological_vector_bundle :
  topological_vector_bundle R F (bundle.trivial B F) :=
{ trivialization_atlas := {trivial_topological_vector_bundle.trivialization R B F},
  trivialization_at := λ x, trivial_topological_vector_bundle.trivialization R B F,
  mem_base_set_trivialization_at := mem_univ,
  trivialization_mem_atlas := λ x, mem_singleton _,
  total_space_mk_inducing := λ b, ⟨begin
    have : (λ (x : trivial B F b), x) = @id F, by { ext x, refl },
    simp only [total_space.topological_space, induced_inf, induced_compose, function.comp, proj,
      induced_const, top_inf_eq, trivial.proj_snd, id.def, trivial.topological_space, this,
      induced_id],
  end⟩ }

variables {R B F}

/- Not registered as an instance because of a metavariable. -/
lemma is_topological_vector_bundle_is_topological_fiber_bundle :
  is_topological_fiber_bundle F (proj E) :=
λ x, ⟨(trivialization_at R F E x).to_fiber_bundle_trivialization,
  mem_base_set_trivialization_at R F E x⟩

include R F

lemma continuous_total_space_mk (x : B) : continuous (total_space_mk E x) :=
(topological_vector_bundle.total_space_mk_inducing R F E x).continuous

variables (R B F)

@[continuity] lemma continuous_proj : continuous (proj E) :=
begin
  apply @is_topological_fiber_bundle.continuous_proj B F,
  apply @is_topological_vector_bundle_is_topological_fiber_bundle R,
end

end topological_vector_bundle

/-! ### Constructing topological vector bundles -/

variables (B)

/-- Analogous construction of `topological_fiber_bundle_core` for vector bundles. This
construction gives a way to construct vector bundles from a structure registering how
trivialization changes act on fibers. -/
structure topological_vector_bundle_core (ι : Type*) :=
(base_set          : ι → set B)
(is_open_base_set  : ∀ i, is_open (base_set i))
(index_at          : B → ι)
(mem_base_set_at   : ∀ x, x ∈ base_set (index_at x))
(coord_change      : ι → ι → B → (F →L[R] F))
(coord_change_self : ∀ i, ∀ x ∈ base_set i, ∀ v, coord_change i i x v = v)
(coord_change_continuous : ∀ i j, continuous_on (λp : B × F, coord_change i j p.1 p.2)
                                               (((base_set i) ∩ (base_set j)) ×ˢ (univ : set F)))
(coord_change_comp : ∀ i j k, ∀ x ∈ (base_set i) ∩ (base_set j) ∩ (base_set k), ∀ v,
  (coord_change j k x) (coord_change i j x v) = coord_change i k x v)

/-- The trivial topological vector bundle core, in which all the changes of coordinates are the
identity. -/
def trivial_topological_vector_bundle_core (ι : Type*) [inhabited ι] :
  topological_vector_bundle_core R B F ι :=
{ base_set := λ ι, univ,
  is_open_base_set := λ i, is_open_univ,
  index_at := λ x, default,
  mem_base_set_at := λ x, mem_univ x,
  coord_change := λ i j x, continuous_linear_map.id R F,
  coord_change_self := λ i x hx v, rfl,
  coord_change_comp := λ i j k x hx v, rfl,
  coord_change_continuous := λ i j, continuous_on_snd, }

instance (ι : Type*) [inhabited ι] : inhabited (topological_vector_bundle_core R B F ι) :=
⟨trivial_topological_vector_bundle_core R B F ι⟩

namespace topological_vector_bundle_core

variables {R B F} {ι : Type*} (Z : topological_vector_bundle_core R B F ι)

/-- Natural identification to a `topological_fiber_bundle_core`. -/
def to_topological_vector_bundle_core : topological_fiber_bundle_core ι B F :=
{ coord_change := λ i j b, Z.coord_change i j b, ..Z }

instance to_topological_vector_bundle_core_coe : has_coe (topological_vector_bundle_core R B F ι)
  (topological_fiber_bundle_core ι B F) := ⟨to_topological_vector_bundle_core⟩

include Z

lemma coord_change_linear_comp (i j k : ι): ∀ x ∈ (Z.base_set i) ∩ (Z.base_set j) ∩ (Z.base_set k),
  (Z.coord_change j k x).comp (Z.coord_change i j x) = Z.coord_change i k x :=
λ x hx, by { ext v, exact Z.coord_change_comp i j k x hx v }

/-- The index set of a topological vector bundle core, as a convenience function for dot notation -/
@[nolint unused_arguments has_inhabited_instance]
def index := ι

/-- The base space of a topological vector bundle core, as a convenience function for dot notation-/
@[nolint unused_arguments, reducible]
def base := B

/-- The fiber of a topological vector bundle core, as a convenience function for dot notation and
typeclass inference -/
@[nolint unused_arguments has_inhabited_instance]
def fiber (x : B) := F

section fiber_instances

local attribute [reducible] fiber --just to record instances

instance topological_space_fiber (x : B) : topological_space (Z.fiber x) := by apply_instance
instance add_comm_monoid_fiber : ∀ (x : B), add_comm_monoid (Z.fiber x) := λ x, by apply_instance
instance module_fiber : ∀ (x : B), module R (Z.fiber x) := λ x, by apply_instance

variable [add_comm_group F]

instance add_comm_group_fiber : ∀ (x : B), add_comm_group (Z.fiber x) := λ x, by apply_instance

end fiber_instances

/-- The projection from the total space of a topological fiber bundle core, on its base. -/
@[reducible, simp, mfld_simps] def proj : total_space Z.fiber → B := bundle.proj Z.fiber

/-- The total space of the topological vector bundle, as a convenience function for dot notation.
It is by definition equal to `bundle.total_space Z.fiber`, a.k.a. `Σ x, Z.fiber x` but with a
different name for typeclass inference. -/
@[nolint unused_arguments, reducible]
def total_space := bundle.total_space Z.fiber

/-- Local homeomorphism version of the trivialization change. -/
def triv_change (i j : ι) : local_homeomorph (B × F) (B × F) :=
topological_fiber_bundle_core.triv_change ↑Z i j

@[simp, mfld_simps] lemma mem_triv_change_source (i j : ι) (p : B × F) :
  p ∈ (Z.triv_change i j).source ↔ p.1 ∈ Z.base_set i ∩ Z.base_set j :=
topological_fiber_bundle_core.mem_triv_change_source ↑Z i j p

variable (ι)

/-- Topological structure on the total space of a topological bundle created from core, designed so
that all the local trivialization are continuous. -/
instance to_topological_space : topological_space (Z.total_space) :=
topological_fiber_bundle_core.to_topological_space ι ↑Z

variables {ι} (b : B) (a : F)

@[simp, mfld_simps] lemma coe_coord_change (i j : ι) :
  topological_fiber_bundle_core.coord_change ↑Z i j b = Z.coord_change i j b := rfl

/-- Extended version of the local trivialization of a fiber bundle constructed from core,
registering additionally in its type that it is a local bundle trivialization. -/
def local_triv (i : ι) : topological_vector_bundle.trivialization R F Z.fiber :=
<<<<<<< HEAD
{ linear' := λ x hx,
  { map_add := λ v w, by simp only [linear_map.map_add] with mfld_simps,
    map_smul := λ r v, by simp only [linear_map.map_smul] with mfld_simps},
=======
{ linear := λ x hx,
  { map_add := λ v w, by simp only [continuous_linear_map.map_add] with mfld_simps,
    map_smul := λ r v, by simp only [continuous_linear_map.map_smul] with mfld_simps},
>>>>>>> a29bd58d
  ..topological_fiber_bundle_core.local_triv ↑Z i }

variable (i : ι)

@[simp, mfld_simps] lemma mem_local_triv_source (p : Z.total_space) :
  p ∈ (Z.local_triv i).source ↔ p.1 ∈ Z.base_set i := iff.rfl

@[simp, mfld_simps] lemma base_set_at : Z.base_set i = (Z.local_triv i).base_set := rfl

@[simp, mfld_simps] lemma local_triv_apply (p : Z.total_space) :
  (Z.local_triv i) p = ⟨p.1, Z.coord_change (Z.index_at p.1) i p.1 p.2⟩ := rfl

@[simp, mfld_simps] lemma mem_local_triv_target (p : B × F) :
  p ∈ (Z.local_triv i).target ↔ p.1 ∈ (Z.local_triv i).base_set :=
topological_fiber_bundle_core.mem_local_triv_target Z i p

@[simp, mfld_simps] lemma local_triv_symm_fst (p : B × F) :
  (Z.local_triv i).to_local_homeomorph.symm p =
    ⟨p.1, Z.coord_change i (Z.index_at p.1) p.1 p.2⟩ := rfl

/-- Preferred local trivialization of a vector bundle constructed from core, at a given point, as
a bundle trivialization -/
def local_triv_at (b : B) : topological_vector_bundle.trivialization R F Z.fiber :=
Z.local_triv (Z.index_at b)

@[simp, mfld_simps] lemma local_triv_at_def :
  Z.local_triv (Z.index_at b) = Z.local_triv_at b := rfl

@[simp, mfld_simps] lemma mem_source_at : (⟨b, a⟩ : Z.total_space) ∈ (Z.local_triv_at b).source :=
by { rw [local_triv_at, mem_local_triv_source], exact Z.mem_base_set_at b }

@[simp, mfld_simps] lemma local_triv_at_apply : ((Z.local_triv_at b) ⟨b, a⟩) = ⟨b, a⟩ :=
topological_fiber_bundle_core.local_triv_at_apply Z b a

@[simp, mfld_simps] lemma mem_local_triv_at_base_set :
  b ∈ (Z.local_triv_at b).base_set :=
topological_fiber_bundle_core.mem_local_triv_at_base_set Z b

instance : topological_vector_bundle R F Z.fiber :=
{ total_space_mk_inducing := λ b, ⟨ begin refine le_antisymm _ (λ s h, _),
    { rw ←continuous_iff_le_induced,
      exact topological_fiber_bundle_core.continuous_total_space_mk ↑Z b, },
    { refine is_open_induced_iff.mpr ⟨(Z.local_triv_at b).source ∩ (Z.local_triv_at b) ⁻¹'
        ((Z.local_triv_at b).base_set ×ˢ s), (continuous_on_open_iff
        (Z.local_triv_at b).open_source).mp (Z.local_triv_at b).continuous_to_fun _
        ((Z.local_triv_at b).open_base_set.prod h), _⟩,
      rw [preimage_inter, ←preimage_comp, function.comp],
      simp only [total_space_mk],
      refine ext_iff.mpr (λ a, ⟨λ ha, _, λ ha, ⟨Z.mem_base_set_at b, _⟩⟩),
      { simp only [mem_prod, mem_preimage, mem_inter_eq, local_triv_at_apply] at ha,
        exact ha.2.2, },
      { simp only [mem_prod, mem_preimage, mem_inter_eq, local_triv_at_apply],
        exact ⟨Z.mem_base_set_at b, ha⟩, } } end⟩,
  trivialization_atlas := set.range Z.local_triv,
  trivialization_at := Z.local_triv_at,
  mem_base_set_trivialization_at := Z.mem_base_set_at,
  trivialization_mem_atlas := λ b, ⟨Z.index_at b, rfl⟩ }

/-- The projection on the base of a topological vector bundle created from core is continuous -/
@[continuity] lemma continuous_proj : continuous Z.proj :=
topological_fiber_bundle_core.continuous_proj Z

/-- The projection on the base of a topological vector bundle created from core is an open map -/
lemma is_open_map_proj : is_open_map Z.proj :=
topological_fiber_bundle_core.is_open_map_proj Z

end topological_vector_bundle_core

end

section

/-! ### Topological vector prebundle -/

variable [∀ x, topological_space (E x)]

open topological_space

/-- This structure permits to define a vector bundle when trivializations are given as local
equivalences but there is not yet a topology on the total space. The total space is hence given a
topology in such a way that there is a fiber bundle structure for which the local equivalences
are also local homeomorphisms and hence vector bundle trivializations. -/
@[nolint has_inhabited_instance]
structure topological_vector_prebundle :=
(pretrivialization_atlas : set (topological_vector_bundle.pretrivialization R F E))
(pretrivialization_at : B → topological_vector_bundle.pretrivialization R F E)
(mem_base_pretrivialization_at : ∀ x : B, x ∈ (pretrivialization_at x).base_set)
(pretrivialization_mem_atlas : ∀ x : B, pretrivialization_at x ∈ pretrivialization_atlas)
(continuous_triv_change : ∀ e e' ∈ pretrivialization_atlas,
  continuous_on (e ∘ e'.to_local_equiv.symm) (e'.target ∩ (e'.to_local_equiv.symm ⁻¹' e.source)))
(total_space_mk_inducing : ∀ (b : B), inducing ((pretrivialization_at b) ∘ (total_space_mk E b)))

namespace topological_vector_prebundle

variables {R E F}

/-- Natural identification of `topological_vector_prebundle` as a `topological_fiber_prebundle`. -/
def to_topological_fiber_prebundle (a : topological_vector_prebundle R F E) :
  topological_fiber_prebundle F (proj E) :=
{ pretrivialization_atlas :=
    pretrivialization.to_fiber_bundle_pretrivialization '' a.pretrivialization_atlas,
  pretrivialization_at := λ x, (a.pretrivialization_at x).to_fiber_bundle_pretrivialization,
  pretrivialization_mem_atlas := λ x, ⟨_, a.pretrivialization_mem_atlas x, rfl⟩,
  continuous_triv_change := begin
    rintros _ ⟨e, he, rfl⟩ _ ⟨e', he', rfl⟩,
    exact a.continuous_triv_change _ he _ he',
  end,
  .. a }

/-- Topology on the total space that will make the prebundle into a bundle. -/
def total_space_topology (a : topological_vector_prebundle R F E) :
  topological_space (total_space E) :=
a.to_topological_fiber_prebundle.total_space_topology

/-- Promotion from a `topologial_vector_prebundle.trivialization` to a
  `topological_vector_bundle.trivialization`. -/
def trivialization_of_mem_pretrivialization_atlas (a : topological_vector_prebundle R F E)
  {e : topological_vector_bundle.pretrivialization R F E} (he : e ∈ a.pretrivialization_atlas) :
  @topological_vector_bundle.trivialization R _ F E _ _ _ _ _ _ _ a.total_space_topology :=
begin
  letI := a.total_space_topology,
  exact { linear' := e.linear,
  ..a.to_topological_fiber_prebundle.trivialization_of_mem_pretrivialization_atlas ⟨e, he, rfl⟩ }
end

variable (a : topological_vector_prebundle R F E)

lemma mem_trivialization_at_source (b : B) (x : E b) :
  total_space_mk E b x ∈ (a.pretrivialization_at b).source :=
begin
  simp only [(a.pretrivialization_at b).source_eq, mem_preimage, proj],
  exact a.mem_base_pretrivialization_at b,
end

@[simp] lemma total_space_mk_preimage_source (b : B) :
  (total_space_mk E b) ⁻¹' (a.pretrivialization_at b).source = univ :=
begin
  apply eq_univ_of_univ_subset,
  rw [(a.pretrivialization_at b).source_eq, ←preimage_comp, function.comp],
  simp only [proj],
  rw preimage_const_of_mem _,
  exact a.mem_base_pretrivialization_at b,
end

@[continuity] lemma continuous_total_space_mk (b : B) :
  @continuous _ _ _ a.total_space_topology (total_space_mk E b) :=
begin
  letI := a.total_space_topology,
  let e := a.trivialization_of_mem_pretrivialization_atlas (a.pretrivialization_mem_atlas b),
  rw e.to_local_homeomorph.continuous_iff_continuous_comp_left
    (a.total_space_mk_preimage_source b),
  exact continuous_iff_le_induced.mpr (le_antisymm_iff.mp (a.total_space_mk_inducing b).induced).1,
end

lemma inducing_total_space_mk_of_inducing_comp (b : B)
  (h : inducing ((a.pretrivialization_at b) ∘ (total_space_mk E b))) :
  @inducing _ _ _ a.total_space_topology (total_space_mk E b) :=
begin
  letI := a.total_space_topology,
  rw ←restrict_comp_cod_restrict (a.mem_trivialization_at_source b) at h,
  apply inducing.of_cod_restrict (a.mem_trivialization_at_source b),
  refine inducing_of_inducing_compose _ (continuous_on_iff_continuous_restrict.mp
    (a.trivialization_of_mem_pretrivialization_atlas
    (a.pretrivialization_mem_atlas b)).continuous_to_fun) h,
  exact (a.continuous_total_space_mk b).cod_restrict (a.mem_trivialization_at_source b),
end

/-- Make a `topological_vector_bundle` from a `topological_vector_prebundle`.  Concretely this means
that, given a `topological_vector_prebundle` structure for a sigma-type `E` -- which consists of a
number of "pretrivializations" identifying parts of `E` with product spaces `U × F` -- one
establishes that for the topology constructed on the sigma-type using
`topological_vector_prebundle.total_space_topology`, these "pretrivializations" are actually
"trivializations" (i.e., homeomorphisms with respect to the constructed topology). -/
def to_topological_vector_bundle :
  @topological_vector_bundle R _ F E _ _ _ _ _ _ _ a.total_space_topology _ :=
{ total_space_mk_inducing := λ b, a.inducing_total_space_mk_of_inducing_comp b
    (a.total_space_mk_inducing b),
  trivialization_atlas := {e | ∃ e₀ (he₀ : e₀ ∈ a.pretrivialization_atlas),
    e = a.trivialization_of_mem_pretrivialization_atlas he₀},
  trivialization_at := λ x, a.trivialization_of_mem_pretrivialization_atlas
    (a.pretrivialization_mem_atlas x),
  mem_base_set_trivialization_at := a.mem_base_pretrivialization_at,
  trivialization_mem_atlas := λ x, ⟨_, a.pretrivialization_mem_atlas x, rfl⟩ }

end topological_vector_prebundle

end

section pullback

/-! ### Pullback of topological vector bundles -/

open topological_space topological_vector_bundle

variables {R F E} {B' : Type*} [topological_space B'] [topological_space (total_space E)]

section

local attribute [reducible] pullback

variables {A : Type*} {A' : Type*} {f : A' → A} {x : A'} {E' : A → Type*}

instance [topological_space (E' (f x))] : topological_space ((f *ᵖ E') x) :=
by apply_instance

instance [add_comm_monoid (E' (f x))] : add_comm_monoid ((f *ᵖ E') x) :=
by apply_instance

instance [add_comm_monoid (E' (f x))] [module R (E' (f x))] : module R ((f *ᵖ E') x) :=
by apply_instance

end

@[priority 90, nolint unused_arguments]
instance pullback.total_space.topological_space {f : B' → B} :
  topological_space (total_space (f *ᵖ E)) :=
induced (pullback_total_space_embedding E f) prod.topological_space

lemma inducing_pullback_total_space_embedding {f : B' → B} :
  inducing (pullback_total_space_embedding E f) := ⟨rfl⟩

lemma continuous_pullback_total_space_embedding {f : B' → B} :
  continuous (pullback_total_space_embedding E f) :=
inducing_pullback_total_space_embedding.continuous

variables (R F)

lemma pullback.continuous_total_space_mk {f : B' → B} {x : B'}
  [∀ x, topological_space (E x)] [topological_vector_bundle R F E] :
  continuous (total_space_mk (f *ᵖ E) x) :=
begin
  simp only [continuous_iff_le_induced, pullback.total_space.topological_space, induced_compose,
    pullback_total_space_embedding, prod.topological_space, le_inf_iff, induced_inf, function.comp],
  have h := (topological_vector_bundle.total_space_mk_inducing R F E (f x)).induced,
  simp only at h,
  exact ⟨by {rw induced_const, exact le_top}, by {rw h, exact le_of_eq rfl}⟩,
end

variables {R F}

lemma pullback.continuous_proj {f : B' → B} :
  continuous (bundle.proj (f *ᵖ E)) :=
begin
  rw [continuous_iff_le_induced, pullback.total_space.topological_space,
    pullback_total_space_embedding, prod.topological_space, induced_inf, induced_compose],
  exact inf_le_left,
end

lemma pullback.continuous_lift {f : B' → B} :
  continuous (pullback.lift E f) :=
begin
  rw [continuous_iff_le_induced, pullback.total_space.topological_space,
    pullback_total_space_embedding, prod.topological_space, induced_inf],
  simp only [induced_compose, inf_le_right],
end

/-- A vector bundle trivialization can be pulled back to a trivialization on the pullback bundle. -/
def topological_vector_bundle.trivialization.pullback (e : trivialization R F E) (f : C(B', B)) :
  trivialization R F (f *ᵖ E) :=
{ to_fun := λ z, (z.1, (e (total_space_mk E (f z.1) z.2)).2),
  inv_fun := λ y, total_space_mk _ y.1 $
    if h : f y.1 ∈ e.base_set then
      (cast (congr_arg E (e.symm_coe_fst' h) : E _ = _) (e.to_local_homeomorph.symm (f y.1, y.2)).2)
    else 0,
  source := (λ z, (z.1, (total_space_mk E (f z.1) z.2)).2) ⁻¹' e.source,
  base_set := f ⁻¹' e.base_set,
  target := (f ⁻¹' e.base_set) ×ˢ univ,
  map_source' := λ x h, begin
    rw [prod_mk_mem_set_prod_eq], -- why does it not work inside simp anymore?
    simp only [and_true, mem_univ, mem_preimage],
    simp only [mem_preimage, e.source_eq, proj] at h,
    exact h,
  end,
  map_target' := λ y h, begin
    rw [mem_prod, mem_preimage] at h,
    simp only [mem_preimage, e.source_eq, dif_pos h.1],
    exact h.1,
  end,
  left_inv' := λ x h, begin
    rw [mem_preimage] at h,
    have hh := h,
    simp only [mem_preimage, e.source_eq, proj] at hh,
    simp only [dif_pos hh, proj, trivialization.symm_coe_fst'],
    refine sigma.ext rfl ((cast_heq _ _).trans _),
    { rw [e.mk_proj_snd h, e.symm_apply_apply h], },
  end,
  right_inv' := λ x h, begin
    simp only [and_true, mem_univ, mem_prod, mem_preimage] at h,
    simp only [total_space_mk, dif_pos h, not_nonempty_iff, proj, trivialization.symm_coe_fst'],
    ext,
    { refl },
    { dsimp only [total_space_mk],
      have : x.snd = (f x.fst, x.snd).snd := rfl,
      rw this,
      congr,
      have h2 : total_space_mk _ _ _ ∈ _ := e.mem_source'.mpr h,
      have hh := e.to_local_homeomorph.eq_symm_apply h2 (e.mem_target'.mpr h : (_, x.snd) ∈ _),
      simp only [trivialization.coe_coe] at hh,
      rw ←hh,
      ext,
      { dsimp only [proj],
        rw e.symm_coe_fst' h, },
      { apply (cast_heq _ _).trans,
        refl, }},
  end,
  open_source := begin
    dsimp only [proj],
    rw [e.source_eq, ←preimage_comp],
    exact (f.continuous.comp pullback.continuous_proj).is_open_preimage _ e.open_base_set,
  end,
  open_target := (f.continuous.is_open_preimage _ e.open_base_set).prod is_open_univ,
  open_base_set := f.continuous.is_open_preimage _ e.open_base_set,
  continuous_to_fun := pullback.continuous_proj.continuous_on.prod (continuous_on_snd.comp
    (e.continuous_on.comp (continuous.continuous_on pullback.continuous_lift) rfl.subset)
    (maps_to_univ _ _)),
  continuous_inv_fun := begin
    dsimp only [trivialization.coe_coe, prod_mk_mem_set_prod_eq, and_true, mem_univ,
      mem_prod, mem_preimage, proj, trivialization.symm_coe_fst', cast_heq],
    have h := e.continuous_inv_fun,
    rw e.target_eq at h,
    rw continuous_on_iff at ⊢ h,
    intros x h2 s hs h3,
    simp only [and_true, mem_univ, mem_prod, mem_preimage] at h2,
    simp only [total_space_mk, dif_pos h2, trivialization.symm_coe_fst'] at h3,
    simp only [prod_mk_mem_set_prod_eq, and_true, local_homeomorph.inv_fun_eq_coe, mem_univ,
      prod.forall] at h,
    rw is_open_induced_iff at hs,
    obtain ⟨t, ht, rfl⟩ := hs,
    rw is_open_prod_iff at ht,
    simp only [mem_preimage, pullback_total_space_embedding, e.symm_coe_fst',
      total_space_mk_cast _ (e.symm_coe_fst' h2)] at h3,
    obtain ⟨a, b, ha1, hb1, ha2, hb2, hab⟩:= ht x.1 (e.to_local_equiv.symm (f x.1, x.2)) h3,
    obtain ⟨u, hu1, hu2, hu3⟩ := h (f x.fst) x.snd h2 (b ∩ e.source) (hb1.inter e.open_source)
      ⟨hb2, e.map_target (e.mem_target'.mpr h2)⟩,
    rw is_open_prod_iff at hu1,
    obtain ⟨c, d , hc1, hd1, hc2, hd2, hcd⟩ := hu1 (f x.1) x.2 hu2,
      refine ⟨(f ⁻¹' (c ∩ e.base_set) ∩ a) ×ˢ d, ((continuous.is_open_preimage f.continuous _
        (hc1.inter e.open_base_set)).inter ha1).prod hd1, ⟨_, hd2⟩, _⟩,
    { exact ⟨⟨hc2, h2⟩, ha2⟩, },
    { rw subset_def,
      rintros z ⟨⟨⟨⟨hz1, hz2⟩, hz3⟩, hz4⟩, hz5⟩,
      simp only [and_true, mem_univ, mem_prod, mem_preimage] at hz5,
      simp only [mem_preimage, trivialization.symm_coe_fst', pullback_total_space_embedding],
      rw [dif_pos hz5],
      refine mem_of_subset_of_mem hab ⟨hz3, _⟩,
      rw total_space_mk_cast _ (e.symm_coe_fst' hz2),
      apply @mem_of_mem_inter_left _ _ _ e.source,
      rw ←image_subset_iff at hu3,
      refine mem_of_subset_of_mem hu3 _,
      simp only [mem_image, local_homeomorph.coe_coe_symm, mem_inter_eq, and_true, mem_univ,
        mem_prod, prod.exists],
      exact ⟨f z.1, z.2, ⟨mem_of_subset_of_mem hcd ⟨hz1, hz4⟩, hz2⟩, rfl⟩, },
  end,
  source_eq := by { dsimp only [total_space_mk, proj], rw e.source_eq, refl, },
  target_eq := rfl,
  proj_to_fun := λ y h, rfl,
  linear' := λ x h, e.linear' (f x) h }

@[priority 90]
instance pullback [∀ x, topological_space (E x)] [topological_vector_bundle R F E] {f : C(B', B)} :
  topological_vector_bundle R F (f *ᵖ E) :=
{ total_space_mk_inducing := λ x, inducing_of_inducing_compose
    (pullback.continuous_total_space_mk R F) pullback.continuous_lift
    (topological_vector_bundle.total_space_mk_inducing R F E (f x)),
  trivialization_atlas := {e | ∃ e' : trivialization R F E, e = e'.pullback f},
  trivialization_at := λ x, (topological_vector_bundle.trivialization_at R F E (f x)).pullback f,
  mem_base_set_trivialization_at :=
    λ x, topological_vector_bundle.mem_base_set_trivialization_at R F E (f x),
  trivialization_mem_atlas := λ x, ⟨topological_vector_bundle.trivialization_at R F E (f x), rfl⟩ }

end pullback

/-! ### Direct sum of two vector bundles over the same base -/

namespace topological_vector_bundle

section defs
variables {B₀ : Type*} (E₁ : B₀ → Type*)  (E₂ : B₀ → Type*)
variables [topological_space (total_space E₁)] [topological_space (total_space E₂)]

/-- Equip the total space of the fibrewise product of two topological vector bundles `E₁`, `E₂` with
the induced topology from the diagonal embedding into `(total_space E₁) × (total_space E₂)`. -/
instance prod.topological_space :
  topological_space (total_space (E₁ ×ᵇ E₂)) :=
topological_space.induced
  (λ p, ((⟨p.1, p.2.1⟩ : total_space E₁), (⟨p.1, p.2.2⟩ : total_space E₂)))
  (by apply_instance : topological_space ((total_space E₁) × (total_space E₂)))

/-- The diagonal map from the total space of the fibrewise product of two topological vector bundles
`E₁`, `E₂` into `(total_space E₁) × (total_space E₂)` is `inducing`. -/
lemma prod.inducing_diag : inducing
  (λ p, (⟨p.1, p.2.1⟩, ⟨p.1, p.2.2⟩) :
    total_space (E₁ ×ᵇ E₂) → (total_space E₁) × (total_space E₂)) :=
⟨rfl⟩

end defs

variables (F₁ : Type*) [topological_space F₁] [add_comm_monoid F₁] [module R F₁]
  (E₁ : B → Type*) [topological_space (total_space E₁)]
  [Π x, add_comm_monoid (E₁ x)] [Π x, module R (E₁ x)]

variables (F₂ : Type*) [topological_space F₂] [add_comm_monoid F₂] [module R F₂]
  (E₂ : B → Type*) [topological_space (total_space E₂)]
  [Π x, add_comm_monoid (E₂ x)] [Π x, module R (E₂ x)]

namespace trivialization
variables (e₁ : trivialization R F₁ E₁) (e₂ : trivialization R F₂ E₂)
include e₁ e₂
variables {R F₁ E₁ F₂ E₂}

/-- Given trivializations `e₁`, `e₂` for vector bundles `E₁`, `E₂` over a base `B`, the forward
function for the construction `topological_vector_bundle.trivialization.prod`, the induced
trivialization for the direct sum of `E₁` and `E₂`. -/
def prod.to_fun' : total_space (E₁ ×ᵇ E₂) → B × (F₁ × F₂) :=
λ ⟨x, v₁, v₂⟩, ⟨x, (e₁ ⟨x, v₁⟩).2, (e₂ ⟨x, v₂⟩).2⟩

variables [Π x : B, topological_space (E₁ x)] [Π x : B, topological_space (E₂ x)]
  [topological_vector_bundle R F₁ E₁] [topological_vector_bundle R F₂ E₂]

/-- Given trivializations `e₁`, `e₂` for vector bundles `E₁`, `E₂` over a base `B`, the inverse
function for the construction `topological_vector_bundle.trivialization.prod`, the induced
trivialization for the direct sum of `E₁` and `E₂`. -/
def prod.inv_fun' (p : B × (F₁ × F₂)) : total_space (E₁ ×ᵇ E₂) :=
begin
  obtain ⟨x, w₁, w₂⟩ := p,
  refine ⟨x, _, _⟩,
  { by_cases h : x ∈ e₁.base_set,
    { exact (e₁.continuous_linear_equiv_at x h).symm w₁ },
    { exact 0 } },
  { by_cases h : x ∈ e₂.base_set,
    { exact (e₂.continuous_linear_equiv_at x h).symm w₂ },
    { exact 0 } },
end

variables {e₁ e₂}

lemma prod.inv_fun'_apply {x : B} (hx₁ : x ∈ e₁.base_set) (hx₂ : x ∈ e₂.base_set)
  (w₁ : F₁) (w₂ : F₂) :
  prod.inv_fun' e₁ e₂ ⟨x, w₁, w₂⟩
  = ⟨x, ((e₁.continuous_linear_equiv_at x hx₁).symm w₁,
    (e₂.continuous_linear_equiv_at x hx₂).symm w₂)⟩ :=
begin
  dsimp [prod.inv_fun'],
  rw [dif_pos, dif_pos],
end

variables (e₁ e₂)

/-- Given trivializations `e₁`, `e₂` for vector bundles `E₁`, `E₂` over a base `B`, the induced
trivialization for the direct sum of `E₁` and `E₂`, whose base set is `e₁.base_set ∩ e₂.base_set`.
-/
def prod : trivialization R (F₁ × F₂) (E₁ ×ᵇ E₂) :=
{ to_fun := prod.to_fun' e₁ e₂,
  inv_fun := prod.inv_fun' e₁ e₂,
  source := (proj (λ x, E₁ x × E₂ x)) ⁻¹' (e₁.base_set ∩ e₂.base_set),
  target := (e₁.base_set ∩ e₂.base_set) ×ˢ (set.univ : set (F₁ × F₂)),
  map_source' := λ ⟨x, v₁, v₂⟩ h, ⟨h, set.mem_univ _⟩,
  map_target' := λ ⟨x, w₁, w₂⟩ h, h.1,
  left_inv' := λ ⟨x, v₁, v₂⟩ h,
  begin
    simp only [prod.to_fun', prod.inv_fun', sigma.mk.inj_iff, true_and, eq_self_iff_true,
      prod.mk.inj_iff, heq_iff_eq],
    split,
    { rw [dif_pos, ← e₁.continuous_linear_equiv_at_apply x h.1,
        continuous_linear_equiv.symm_apply_apply] },
    { rw [dif_pos, ← e₂.continuous_linear_equiv_at_apply x h.2,
        continuous_linear_equiv.symm_apply_apply] },
  end,
  right_inv' := λ ⟨x, w₁, w₂⟩ ⟨h, _⟩,
  begin
    dsimp only [prod.to_fun', prod.inv_fun'],
    simp only [prod.mk.inj_iff, eq_self_iff_true, true_and],
    split,
    { rw [dif_pos, ← e₁.continuous_linear_equiv_at_apply x h.1,
        continuous_linear_equiv.apply_symm_apply] },
    { rw [dif_pos, ← e₂.continuous_linear_equiv_at_apply x h.2,
        continuous_linear_equiv.apply_symm_apply] },
  end,
  open_source := begin
    refine (e₁.open_base_set.inter e₂.open_base_set).preimage _,
    have : continuous (proj E₁) := continuous_proj R B F₁,
    exact this.comp (continuous_fst.comp (prod.inducing_diag E₁ E₂).continuous),
  end,
  open_target := (e₁.open_base_set.inter e₂.open_base_set).prod is_open_univ,
  continuous_to_fun :=
  begin
    let f₁ : total_space (E₁ ×ᵇ E₂) → total_space E₁ × total_space E₂ :=
      λ p, ((⟨p.1, p.2.1⟩ : total_space E₁), (⟨p.1, p.2.2⟩ : total_space E₂)),
    let f₂ : total_space E₁ × total_space E₂ → (B × F₁) × (B × F₂) := λ p, ⟨e₁ p.1, e₂ p.2⟩,
    let f₃ : (B × F₁) × (B × F₂) → B × F₁ × F₂ := λ p, ⟨p.1.1, p.1.2, p.2.2⟩,
    have hf₁ : continuous f₁ := (prod.inducing_diag E₁ E₂).continuous,
    have hf₂ : continuous_on f₂ (e₁.source ×ˢ e₂.source) :=
      e₁.to_local_homeomorph.continuous_on.prod_map e₂.to_local_homeomorph.continuous_on,
    have hf₃ : continuous f₃ :=
      (continuous_fst.comp continuous_fst).prod_mk (continuous_snd.prod_map continuous_snd),
    refine ((hf₃.comp_continuous_on hf₂).comp hf₁.continuous_on _).congr _,
    { rw [e₁.source_eq, e₂.source_eq],
      exact maps_to_preimage _ _ },
    rintros ⟨b, v₁, v₂⟩ ⟨hb₁, hb₂⟩,
    simp only [prod.to_fun', prod.mk.inj_iff, eq_self_iff_true, and_true],
    rw e₁.coe_fst,
    rw [e₁.source_eq, mem_preimage],
    exact hb₁,
  end,
  continuous_inv_fun :=
  begin
    rw (prod.inducing_diag E₁ E₂).continuous_on_iff,
    suffices : continuous_on (λ p : B × F₁ × F₂,
      (e₁.to_local_homeomorph.symm ⟨p.1, p.2.1⟩, e₂.to_local_homeomorph.symm ⟨p.1, p.2.2⟩))
      ((e₁.base_set ∩ e₂.base_set) ×ˢ (univ : set (F₁ × F₂))),
    { refine this.congr _,
      rintros ⟨b, v₁, v₂⟩ ⟨⟨h₁, h₂⟩, _⟩,
      dsimp at ⊢ h₁ h₂,
      rw [prod.inv_fun'_apply h₁ h₂, e₁.symm_apply_eq_mk_continuous_linear_equiv_at_symm b h₁,
        e₂.symm_apply_eq_mk_continuous_linear_equiv_at_symm b h₂] },
    have H₁ : continuous (λ p : B × F₁ × F₂, ((p.1, p.2.1), (p.1, p.2.2))) :=
      (continuous_id.prod_map continuous_fst).prod_mk (continuous_id.prod_map continuous_snd),
    have H₂ := e₁.to_local_homeomorph.symm.continuous_on.prod_map
      e₂.to_local_homeomorph.symm.continuous_on,
    refine H₂.comp H₁.continuous_on (λ x h, ⟨_, _⟩),
    { dsimp,
      rw e₁.target_eq,
      exact ⟨h.1.1, mem_univ _⟩ },
    { dsimp,
      rw e₂.target_eq,
      exact ⟨h.1.2, mem_univ _⟩ }
  end,
  base_set := e₁.base_set ∩ e₂.base_set,
  open_base_set := e₁.open_base_set.inter e₂.open_base_set,
  source_eq := rfl,
  target_eq := rfl,
  proj_to_fun := λ ⟨x, v₁, v₂⟩ h, rfl,
  linear' := λ x ⟨h₁, h₂⟩,
  { map_add := λ ⟨v₁, v₂⟩ ⟨v₁', v₂'⟩,
      congr_arg2 prod.mk ((e₁.linear x h₁).map_add v₁ v₁') ((e₂.linear x h₂).map_add v₂ v₂'),
    map_smul := λ c ⟨v₁, v₂⟩,
      congr_arg2 prod.mk ((e₁.linear x h₁).map_smul c v₁) ((e₂.linear x h₂).map_smul c v₂), } }

@[simp] lemma base_set_prod : (prod e₁ e₂).base_set = e₁.base_set ∩ e₂.base_set :=
rfl

variables {e₁ e₂}

@[simp] lemma prod_apply {x : B} (hx₁ : x ∈ e₁.base_set) (hx₂ : x ∈ e₂.base_set) (v₁ : E₁ x)
  (v₂ : E₂ x) :
  prod e₁ e₂ ⟨x, (v₁, v₂)⟩
  = ⟨x, e₁.continuous_linear_equiv_at x hx₁ v₁, e₂.continuous_linear_equiv_at x hx₂ v₂⟩ :=
rfl

lemma prod_symm_apply {x : B} (hx₁ : x ∈ e₁.base_set) (hx₂ : x ∈ e₂.base_set) (w₁ : F₁) (w₂ : F₂) :
  (prod e₁ e₂).to_local_equiv.symm (x, (w₁, w₂))
  = ⟨x, ((e₁.continuous_linear_equiv_at x hx₁).symm w₁,
      (e₂.continuous_linear_equiv_at x hx₂).symm w₂)⟩ :=
prod.inv_fun'_apply hx₁ hx₂ w₁ w₂

end trivialization

open trivialization

variables [Π x : B, topological_space (E₁ x)] [Π x : B, topological_space (E₂ x)]
  [topological_vector_bundle R F₁ E₁] [topological_vector_bundle R F₂ E₂]

/-- The product of two vector bundles is a vector bundle. -/
instance _root_.bundle.prod.topological_vector_bundle :
  topological_vector_bundle R (F₁ × F₂) (E₁ ×ᵇ E₂) :=
{ total_space_mk_inducing := λ b,
  begin
    rw (prod.inducing_diag E₁ E₂).inducing_iff,
    exact (total_space_mk_inducing R F₁ E₁ b).prod_mk (total_space_mk_inducing R F₂ E₂ b),
  end,
  trivialization_atlas := (λ (p : trivialization R F₁ E₁ × trivialization R F₂ E₂), p.1.prod p.2) ''
    (trivialization_atlas R F₁ E₁ ×ˢ trivialization_atlas R F₂ E₂),
  trivialization_at := λ b, (trivialization_at R F₁ E₁ b).prod (trivialization_at R F₂ E₂ b),
  mem_base_set_trivialization_at :=
    λ b, ⟨mem_base_set_trivialization_at R F₁ E₁ b, mem_base_set_trivialization_at R F₂ E₂ b⟩,
  trivialization_mem_atlas := λ b,
    ⟨(_, _), ⟨trivialization_mem_atlas R F₁ E₁ b, trivialization_mem_atlas R F₂ E₂ b⟩, rfl⟩ }

variables {R F₁ E₁ F₂ E₂}

@[simp] lemma trivialization.continuous_linear_equiv_at_prod {e₁ : trivialization R F₁ E₁}
  {e₂ : trivialization R F₂ E₂} {x : B} (hx₁ : x ∈ e₁.base_set) (hx₂ : x ∈ e₂.base_set) :
  (e₁.prod e₂).continuous_linear_equiv_at x ⟨hx₁, hx₂⟩
  = (e₁.continuous_linear_equiv_at x hx₁).prod (e₂.continuous_linear_equiv_at x hx₂) :=
begin
  ext1,
  funext v,
  obtain ⟨v₁, v₂⟩ := v,
  rw [(e₁.prod e₂).continuous_linear_equiv_at_apply, trivialization.prod],
  exact congr_arg prod.snd (prod_apply hx₁ hx₂ v₁ v₂),
end

end topological_vector_bundle<|MERGE_RESOLUTION|>--- conflicted
+++ resolved
@@ -530,15 +530,9 @@
 /-- Extended version of the local trivialization of a fiber bundle constructed from core,
 registering additionally in its type that it is a local bundle trivialization. -/
 def local_triv (i : ι) : topological_vector_bundle.trivialization R F Z.fiber :=
-<<<<<<< HEAD
 { linear' := λ x hx,
-  { map_add := λ v w, by simp only [linear_map.map_add] with mfld_simps,
-    map_smul := λ r v, by simp only [linear_map.map_smul] with mfld_simps},
-=======
-{ linear := λ x hx,
   { map_add := λ v w, by simp only [continuous_linear_map.map_add] with mfld_simps,
     map_smul := λ r v, by simp only [continuous_linear_map.map_smul] with mfld_simps},
->>>>>>> a29bd58d
   ..topological_fiber_bundle_core.local_triv ↑Z i }
 
 variable (i : ι)
