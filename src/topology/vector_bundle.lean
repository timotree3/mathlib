--- conflicted
+++ resolved
@@ -396,20 +396,18 @@
 λ x, ⟨(trivialization_at R F E x).to_fiber_bundle_trivialization,
   mem_base_set_trivialization_at R F E x⟩
 
-<<<<<<< HEAD
 include R F
 
 lemma continuous_total_space_mk (x : B) : continuous (total_space_mk E x) :=
 (topological_vector_bundle.total_space_mk_inducing R F E x).continuous
-=======
+
 variables (R B F)
-include R F
+
 @[continuity] lemma continuous_proj : continuous (proj E) :=
 begin
   apply @is_topological_fiber_bundle.continuous_proj B F,
   apply @is_topological_vector_bundle_is_topological_fiber_bundle R,
 end
->>>>>>> 693a3ac9
 
 end topological_vector_bundle
 
@@ -689,7 +687,6 @@
 
 end
 
-<<<<<<< HEAD
 section pullback
 
 /-! ### Pullback of topological vector bundles -/
@@ -697,6 +694,8 @@
 open topological_space topological_vector_bundle
 
 variables {R F E} {B' : Type*} [topological_space B'] [topological_space (total_space E)]
+
+#lint
 
 @[priority 90, nolint unused_arguments]
 instance pullback.total_space.topological_space {f : B' → B} :
@@ -853,7 +852,7 @@
     (topological_vector_bundle.mem_base_set_trivialization_at R F E (f x))⟩ }
 
 end pullback
-=======
+
 /-! ### Direct sum of two vector bundles over the same base -/
 
 namespace topological_vector_bundle
@@ -1014,7 +1013,7 @@
   source_eq := rfl,
   target_eq := rfl,
   proj_to_fun := λ ⟨x, v₁, v₂⟩ h, rfl,
-  linear := λ x ⟨h₁, h₂⟩,
+  linear' := λ x ⟨h₁, h₂⟩,
   { map_add := λ ⟨v₁, v₂⟩ ⟨v₁', v₂'⟩,
       congr_arg2 prod.mk ((e₁.linear x h₁).map_add v₁ v₁') ((e₂.linear x h₂).map_add v₂ v₂'),
     map_smul := λ c ⟨v₁, v₂⟩,
@@ -1073,5 +1072,4 @@
   exact congr_arg prod.snd (prod_apply hx₁ hx₂ v₁ v₂),
 end
 
-end topological_vector_bundle
->>>>>>> 693a3ac9
+end topological_vector_bundle