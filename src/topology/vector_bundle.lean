/-
Copyright © 2020 Nicolò Cavalleri. All rights reserved.
Released under Apache 2.0 license as described in the file LICENSE.
Authors: Nicolò Cavalleri, Sebastien Gouezel, Heather Macbeth
-/

import analysis.normed_space.bounded_linear_maps
import topology.fiber_bundle

/-!
# Topological vector bundles

In this file we define topological vector bundles.

Let `B` be the base space. In our formalism, a topological vector bundle is by definition the type
`bundle.total_space E` where `E : B → Type*` is a function associating to
`x : B` the fiber over `x`. This type `bundle.total_space E` is just a type synonym for
`Σ (x : B), E x`, with the interest that one can put another topology than on `Σ (x : B), E x`
which has the disjoint union topology.

To have a topological vector bundle structure on `bundle.total_space E`, one should
additionally have the following data:

* `F` should be a topological space and a module over a semiring `R`;
* There should be a topology on `bundle.total_space E`, for which the projection to `B` is
a topological fiber bundle with fiber `F` (in particular, each fiber `E x` is homeomorphic to `F`);
* For each `x`, the fiber `E x` should be a topological vector space over `R`, and the injection
from `E x` to `bundle.total_space F E` should be an embedding;
* There should be a distinguished set of bundle trivializations (which are continuous linear equivs
in the fibres), the "trivialization atlas"
* There should be a choice of bundle trivialization at each point, which belongs to this atlas.

If all these conditions are satisfied, we register the typeclass `topological_vector_bundle R F E`.

If `E₁ : B → Type*` and `E₂ : B → Type*` define two topological vector bundles over `R` with fiber
models `F₁` and `F₂`, denote by `E₁ ×ᵇ E₂` the sigma type of direct sums, with fiber
`E x := (E₁ x × E₂ x)`. We can endow `bundle.total_space (E₁ ×ᵇ E₂)` with a topological vector
bundle structure, `bundle.prod.topological_vector_bundle`.

A similar construction (which is yet to be formalized) can be done for the vector bundle of
continuous linear maps from `E₁ x` to `E₂ x` with fiber a type synonym
`vector_bundle_continuous_linear_map R F₁ E₁ F₂ E₂ x := (E₁ x →L[R] E₂ x)` (and with the
topology inherited from the norm-topology on `F₁ →L[R] F₂`, without the need to define the strong
topology on continuous linear maps between general topological vector spaces).  Likewise for tensor
products of topological vector bundles, exterior algebras, and so on, where the topology can be
defined using a norm on the fiber model if this helps.

## TODO

The definition `topological_vector_bundle` is currently not the standard definition given in the
literature, but rather a variant definition which agrees *in finite dimension* with the standard
definition.  The standard definition in the literature requires a further condition on the
compatibility of transition functions, see
https://mathoverflow.net/questions/4943/vector-bundle-with-non-smoothly-varying-transition-functions/4997#4997
https://mathoverflow.net/questions/54550/the-third-axiom-in-the-definition-of-infinite-dimensional-vector-bundles-why/54706#54706
This will be fixed in a future refactor.

## Tags
Vector bundle
-/

noncomputable theory

open bundle set

section

section topological_vector_space
variables (R : Type*) {B : Type*} (F : Type*) (E : B → Type*)
[semiring R] [∀ x, add_comm_monoid (E x)] [∀ x, module R (E x)]
variables [topological_space F] [add_comm_monoid F] [module R F] [topological_space B]

/-- Local pretrivialization for vector prebundles. -/
@[nolint has_inhabited_instance]
structure topological_vector_bundle.pretrivialization extends to_fiber_bundle_pretrivialization :
  topological_fiber_bundle.pretrivialization F (proj E) :=
(linear : ∀ x ∈ base_set, is_linear_map R (λ y : (E x), (to_fun y).2))

instance : has_coe_to_fun (topological_vector_bundle.pretrivialization R F E) _ := ⟨λ e, e.to_fun⟩

instance : has_coe (topological_vector_bundle.pretrivialization R F E)
  (topological_fiber_bundle.pretrivialization F (proj E)) :=
⟨topological_vector_bundle.pretrivialization.to_fiber_bundle_pretrivialization⟩

variable [topological_space (total_space E)]

/-- Local trivialization for vector bundles. -/
@[nolint has_inhabited_instance]
structure topological_vector_bundle.trivialization extends to_fiber_bundle_trivialization :
  topological_fiber_bundle.trivialization F (proj E) :=
(linear : ∀ x ∈ base_set, is_linear_map R (λ y : (E x), (to_fun y).2))

open topological_vector_bundle

instance : has_coe_to_fun (trivialization R F E) (λ _, total_space E → B × F) := ⟨λ e, e.to_fun⟩

instance : has_coe (trivialization R F E) (topological_fiber_bundle.trivialization F (proj E)) :=
⟨topological_vector_bundle.trivialization.to_fiber_bundle_trivialization⟩

namespace topological_vector_bundle

variables {R F E}

/-- Natural identification as `topological_vector_bundle.pretrivialization`. -/
def trivialization.to_pretrivialization (e : trivialization R F E) :
  topological_vector_bundle.pretrivialization R F E := { ..e }

lemma trivialization.mem_source (e : trivialization R F E)
  {x : total_space E} : x ∈ e.source ↔ proj E x ∈ e.base_set :=
topological_fiber_bundle.trivialization.mem_source e

@[simp, mfld_simps] lemma trivialization.coe_coe (e : trivialization R F E) :
  ⇑e.to_local_homeomorph = e := rfl

@[simp, mfld_simps] lemma trivialization.coe_fst (e : trivialization R F E) {x : total_space E}
  (ex : x ∈ e.source) : (e x).1 = (proj E) x := e.proj_to_fun x ex

end topological_vector_bundle

end topological_vector_space

open topological_vector_bundle

variables (R : Type*) (B : Type*) (F : Type*) (E : B → Type*)
[nondiscrete_normed_field R] [∀ x, add_comm_monoid (E x)] [∀ x, module R (E x)]
variables [normed_group F] [normed_space R F] [topological_space B]
variables [topological_space (total_space E)] [∀ x, topological_space (E x)]

/-- The valid transition functions for a topological vector bundle over `B` modelled on
a normed space `F`: a transition function must be a local homeomorphism of `B × F` with source and
target both `s ×ˢ univ`, which on this set is of the form `λ (b, v), (b, ε b v)` for some continuous
map `ε` from `s` to `F ≃L[𝕜] F`.  Here continuity is with respect to the operator norm on
`F ≃L[𝕜] F`. -/
def continuous_transitions (e : local_equiv (B × F) (B × F)) : Prop :=
∃ s : set B, e.source = s ×ˢ (univ : set F) ∧ e.target = s ×ˢ (univ : set F)
    ∧ ∃ ε : B → (F ≃L[R] F), continuous_on (λ b, (ε b : F →L[R] F)) s
      ∧ ∀ b ∈ s, ∀ v : F, e (b, v) = (b, ε b v)

variables {B}

/-- The space `total_space E` (for `E : B → Type*` such that each `E x` is a topological vector
space) has a topological vector space structure with fiber `F` (denoted with
`topological_vector_bundle R F E`) if around every point there is a fiber bundle trivialization
which is linear in the fibers. -/
class topological_vector_bundle :=
(total_space_mk_inducing [] : ∀ (b : B), inducing (total_space_mk E b))
<<<<<<< HEAD
(trivialization_atlas []            : set (trivialization R F E))
(trivialization_at []         : B → trivialization R F E)
(mem_base_set_trivialization_at [] : ∀ b : B, b ∈ (trivialization_at b).base_set)
(trivialization_mem_atlas []  : ∀ b : B, trivialization_at b ∈ trivialization_atlas)
(continuous_coord_change : ∀ e e' ∈ trivialization_atlas,
  continuous_transitions R B F (by exact e.to_local_equiv.symm.trans e'.to_local_equiv))
-- what is the `by exact` doing here???
=======
(trivialization_atlas [] : set (trivialization R F E))
(trivialization_at [] : B → trivialization R F E)
(mem_base_set_trivialization_at [] : ∀ b : B, b ∈ (trivialization_at b).base_set)
(trivialization_mem_atlas [] : ∀ b : B, trivialization_at b ∈ trivialization_atlas)
>>>>>>> fc4b8c1f

export topological_vector_bundle (trivialization_atlas trivialization_at
  mem_base_set_trivialization_at trivialization_mem_atlas)

variable [topological_vector_bundle R F E]

namespace topological_vector_bundle

@[simp, mfld_simps] lemma mem_source_trivialization_at (z : total_space E) :
  z ∈ (trivialization_at R F E z.1).source :=
by { rw topological_fiber_bundle.trivialization.mem_source, apply mem_base_set_trivialization_at }

variables {R F E}

-- move this
@[simp] lemma prod_eq_iff_eq {α β : Type*} {s₁ s₂ : set α} {t : set β} (ht : t.nonempty) :
  s₁ ×ˢ t = s₂ ×ˢ t ↔ s₁ = s₂ :=
begin
  obtain ⟨b, hb⟩ := ht,
  split,
  { simp only [set.ext_iff],
    intros h a,
    simpa [hb, set.mem_prod] using h (a, b) },
  { rintros rfl,
    refl },
end

/-- The co-ordinate change (transition function) between two trivializations of a vector bundle
over `B` modelled on `F`: this is a function from `B` to `F ≃L[R] F` (of course, only meaningful
on the intersection of the domains of definition of the two trivializations). -/
def coord_change {e e' : trivialization R F E} (he : e ∈ trivialization_atlas R F E)
  (he' : e' ∈ trivialization_atlas R F E) :
  B → F ≃L[R] F :=
(topological_vector_bundle.continuous_coord_change e he e' he').some_spec.2.2.some

lemma continuous_on_coord_change {e e' : trivialization R F E} (he : e ∈ trivialization_atlas R F E)
  (he' : e' ∈ trivialization_atlas R F E) :
  continuous_on (λ b, (coord_change he he' b : F →L[R] F)) (e.base_set ∩ e'.base_set) :=
begin
  let s := (continuous_coord_change e he e' he').some,
  let hs := (continuous_coord_change e he e' he').some_spec.1,
  have hs : s = e.base_set ∩ e'.base_set,
  { have : s ×ˢ (univ : set F) = (e.base_set ∩ e'.base_set) ×ˢ (univ : set F) :=
      hs.symm.trans (topological_fiber_bundle.trivialization.symm_trans_source_eq e e'),
    have hF : (univ : set F).nonempty := univ_nonempty,
      rwa prod_eq_iff_eq hF at this },
  rw ← hs,
  exact (continuous_coord_change e he e' he').some_spec.2.2.some_spec.1
end

lemma trans_eq_coord_change {e e' : trivialization R F E} (he : e ∈ trivialization_atlas R F E)
  (he' : e' ∈ trivialization_atlas R F E) {b : B} (hb : b ∈ e.base_set ∩ e'.base_set) (v : F) :
  e' (e.to_local_homeomorph.symm (b, v)) = (b, coord_change he he' b v) :=
begin
  let s := (continuous_coord_change e he e' he').some,
  let hs := (continuous_coord_change e he e' he').some_spec.1,
  have hs : s = e.base_set ∩ e'.base_set,
  { have : s ×ˢ (univ : set F) = (e.base_set ∩ e'.base_set) ×ˢ (univ : set F) :=
      hs.symm.trans (topological_fiber_bundle.trivialization.symm_trans_source_eq e e'),
    have hF : (univ : set F).nonempty := univ_nonempty,
      rwa prod_eq_iff_eq hF at this },
  rw ← hs at hb,
  exact (continuous_coord_change e he e' he').some_spec.2.2.some_spec.2 b hb v
end

attribute [irreducible] coord_change

namespace trivialization

/-- In a topological vector bundle, a trivialization in the fiber (which is a priori only linear)
is in fact a continuous linear equiv between the fibers and the model fiber. -/
def continuous_linear_equiv_at (e : trivialization R F E) (b : B)
  (hb : b ∈ e.base_set) : E b ≃L[R] F :=
{ to_fun := λ y, (e ⟨b, y⟩).2,
  inv_fun := λ z, begin
    have : ((e.to_local_homeomorph.symm) (b, z)).fst = b :=
      topological_fiber_bundle.trivialization.proj_symm_apply' _ hb,
    have C : E ((e.to_local_homeomorph.symm) (b, z)).fst = E b, by rw this,
    exact cast C (e.to_local_homeomorph.symm (b, z)).2
  end,
  left_inv := begin
    assume v,
    rw [← heq_iff_eq],
    apply (cast_heq _ _).trans,
    have A : (b, (e ⟨b, v⟩).snd) = e ⟨b, v⟩,
    { refine prod.ext _ rfl,
      symmetry,
      exact topological_fiber_bundle.trivialization.coe_fst' _ hb },
    have B : e.to_local_homeomorph.symm (e ⟨b, v⟩) = ⟨b, v⟩,
    { apply local_homeomorph.left_inv_on,
      rw topological_fiber_bundle.trivialization.mem_source,
      exact hb },
    rw [A, B],
  end,
  right_inv := begin
    assume v,
    have B : e (e.to_local_homeomorph.symm (b, v)) = (b, v),
    { apply local_homeomorph.right_inv_on,
      rw topological_fiber_bundle.trivialization.mem_target,
      exact hb },
    have C : (e (e.to_local_homeomorph.symm (b, v))).2 = v, by rw [B],
    conv_rhs { rw ← C },
    dsimp,
    congr,
    ext,
    { exact (topological_fiber_bundle.trivialization.proj_symm_apply' _ hb).symm },
    { exact (cast_heq _ _).trans (by refl) },
  end,
  map_add' := λ v w, (e.linear _ hb).map_add v w,
  map_smul' := λ c v, (e.linear _ hb).map_smul c v,
  continuous_to_fun := begin
    refine continuous_snd.comp _,
    apply continuous_on.comp_continuous e.to_local_homeomorph.continuous_on
      (topological_vector_bundle.total_space_mk_inducing R F E b).continuous (λ x, _),
    rw topological_fiber_bundle.trivialization.mem_source,
    exact hb,
  end,
  continuous_inv_fun := begin
    rw (topological_vector_bundle.total_space_mk_inducing R F E b).continuous_iff,
    dsimp,
    have : continuous (λ (z : F), e.to_fiber_bundle_trivialization.to_local_homeomorph.symm (b, z)),
    { apply e.to_local_homeomorph.symm.continuous_on.comp_continuous
        (continuous_const.prod_mk continuous_id') (λ z, _),
      simp only [topological_fiber_bundle.trivialization.mem_target, hb, local_equiv.symm_source,
        local_homeomorph.symm_to_local_equiv] },
    convert this,
    ext z,
    { exact (topological_fiber_bundle.trivialization.proj_symm_apply' _ hb).symm },
    { exact cast_heq _ _ },
  end }

@[simp] lemma continuous_linear_equiv_at_apply (e : trivialization R F E) (b : B)
  (hb : b ∈ e.base_set) (y : E b) : e.continuous_linear_equiv_at b hb y = (e ⟨b, y⟩).2 := rfl

@[simp] lemma continuous_linear_equiv_at_apply' (e : trivialization R F E)
  (x : total_space E) (hx : x ∈ e.source) :
  e.continuous_linear_equiv_at (proj E x) (e.mem_source.1 hx) x.2 = (e x).2 := by { cases x, refl }

lemma apply_eq_prod_continuous_linear_equiv_at (e : trivialization R F E) (b : B)
  (hb : b ∈ e.base_set) (z : E b) :
  e.to_local_homeomorph ⟨b, z⟩ = (b, e.continuous_linear_equiv_at b hb z) :=
begin
  ext,
  { convert e.coe_fst _,
    rw e.source_eq,
    exact hb },
  { simp }
end

lemma symm_apply_eq_mk_continuous_linear_equiv_at_symm (e : trivialization R F E) (b : B)
  (hb : b ∈ e.base_set) (z : F) :
  e.to_local_homeomorph.symm ⟨b, z⟩
  = total_space_mk E b ((e.continuous_linear_equiv_at b hb).symm z) :=
begin
  have h : (b, z) ∈ e.to_local_homeomorph.target,
  { rw e.target_eq,
    exact ⟨hb, mem_univ _⟩ },
  apply e.to_local_homeomorph.inj_on (e.to_local_homeomorph.map_target h),
  { simp [e.source_eq, hb] },
  simp [-continuous_linear_equiv_at_apply, e.apply_eq_prod_continuous_linear_equiv_at b hb,
    e.to_local_homeomorph.right_inv h],
end

lemma comp_continuous_linear_equiv_at_eq_coord_change {e e' : trivialization R F E}
  (he : e ∈ trivialization_atlas R F E) (he' : e' ∈ trivialization_atlas R F E) {b : B}
  (hb : b ∈ e.base_set ∩ e'.base_set) :
  (e.continuous_linear_equiv_at b hb.1).symm.trans (e'.continuous_linear_equiv_at b hb.2)
  = coord_change he he' b :=
begin
  ext v,
  suffices :
    (b, e'.continuous_linear_equiv_at b hb.2 ((e.continuous_linear_equiv_at b hb.1).symm v))
    = (b, coord_change he he' b v),
  { simpa using this },
  rw [← trans_eq_coord_change he he' hb, ← apply_eq_prod_continuous_linear_equiv_at,
    symm_apply_eq_mk_continuous_linear_equiv_at_symm],
  refl,
end

end trivialization

section
local attribute [reducible] bundle.trivial

instance {B : Type*} {F : Type*} [add_comm_monoid F] (b : B) :
  add_comm_monoid (bundle.trivial B F b) := ‹add_comm_monoid F›

instance {B : Type*} {F : Type*} [add_comm_group F] (b : B) :
  add_comm_group (bundle.trivial B F b) := ‹add_comm_group F›

instance {B : Type*} {F : Type*} [add_comm_monoid F] [module R F] (b : B) :
  module R (bundle.trivial B F b) := ‹module R F›

end

variables (R B F)
/-- Local trivialization for trivial bundle. -/
def trivial_topological_vector_bundle.trivialization : trivialization R F (bundle.trivial B F) :=
{ to_fun := λ x, (x.fst, x.snd),
  inv_fun := λ y, ⟨y.fst, y.snd⟩,
  source := univ,
  target := univ,
  map_source' := λ x h, mem_univ (x.fst, x.snd),
  map_target' :=λ y h,  mem_univ ⟨y.fst, y.snd⟩,
  left_inv' := λ x h, sigma.eq rfl rfl,
  right_inv' := λ x h, prod.ext rfl rfl,
  open_source := is_open_univ,
  open_target := is_open_univ,
  continuous_to_fun := by { rw [←continuous_iff_continuous_on_univ, continuous_iff_le_induced],
    simp only [prod.topological_space, induced_inf, induced_compose], exact le_rfl, },
  continuous_inv_fun := by { rw [←continuous_iff_continuous_on_univ, continuous_iff_le_induced],
    simp only [bundle.total_space.topological_space, induced_inf, induced_compose],
    exact le_rfl, },
  base_set := univ,
  open_base_set := is_open_univ,
  source_eq := rfl,
  target_eq := by simp only [univ_prod_univ],
  proj_to_fun := λ y hy, rfl,
  linear := λ x hx, ⟨λ y z, rfl, λ c y, rfl⟩ }

@[simp]
lemma trivial_topological_vector_bundle.trivialization_source :
  (trivial_topological_vector_bundle.trivialization R B F).source = univ := rfl

@[simp]
lemma trivial_topological_vector_bundle.trivialization_target :
  (trivial_topological_vector_bundle.trivialization R B F).target = univ := rfl
instance trivial_bundle.topological_vector_bundle :
  topological_vector_bundle R F (bundle.trivial B F) :=
{ trivialization_atlas := {trivial_topological_vector_bundle.trivialization R B F},
  trivialization_at := λ x, trivial_topological_vector_bundle.trivialization R B F,
  mem_base_set_trivialization_at := mem_univ,
  trivialization_mem_atlas := λ x, mem_singleton _,
  total_space_mk_inducing := λ b, ⟨begin
    have : (λ (x : trivial B F b), x) = @id F, by { ext x, refl },
    simp only [total_space.topological_space, induced_inf, induced_compose, function.comp, proj,
      induced_const, top_inf_eq, trivial.proj_snd, id.def, trivial.topological_space, this,
      induced_id],
  end⟩,
  continuous_coord_change := begin
    intros e he e' he',
    rw [mem_singleton_iff.mp he, mem_singleton_iff.mp he'],
    exact ⟨univ, by simp, by simp, λb, continuous_linear_equiv.refl R F,
           continuous_const.continuous_on, λ b hb v, rfl⟩
  end }

variables {R B F}

/- Not registered as an instance because of a metavariable. -/
lemma is_topological_vector_bundle_is_topological_fiber_bundle :
  is_topological_fiber_bundle F (proj E) :=
λ x, ⟨(trivialization_at R F E x).to_fiber_bundle_trivialization,
  mem_base_set_trivialization_at R F E x⟩

variables (R B F)
include R F
@[continuity] lemma continuous_proj : continuous (proj E) :=
begin
  apply @is_topological_fiber_bundle.continuous_proj B F,
  apply @is_topological_vector_bundle_is_topological_fiber_bundle R,
end

end topological_vector_bundle

/-! ### Constructing topological vector bundles -/

variables (B)

/-- Analogous construction of `topological_fiber_bundle_core` for vector bundles. This
construction gives a way to construct vector bundles from a structure registering how
trivialization changes act on fibers. -/
structure topological_vector_bundle_core (ι : Type*) :=
(base_set          : ι → set B)
(is_open_base_set  : ∀ i, is_open (base_set i))
(index_at          : B → ι)
(mem_base_set_at   : ∀ x, x ∈ base_set (index_at x))
(coord_change      : ι → ι → B → (F →L[R] F))
(coord_change_self : ∀ i, ∀ x ∈ base_set i, ∀ v, coord_change i i x v = v)
(coord_change_comp : ∀ i j k, ∀ x ∈ (base_set i) ∩ (base_set j) ∩ (base_set k), ∀ v,
  (coord_change j k x) (coord_change i j x v) = coord_change i k x v)
(coord_change_continuous : ∀ i j, continuous_on (coord_change i j) (base_set i ∩ base_set j))

/-- The trivial topological vector bundle core, in which all the changes of coordinates are the
identity. -/
def trivial_topological_vector_bundle_core (ι : Type*) [inhabited ι] :
  topological_vector_bundle_core R B F ι :=
{ base_set := λ ι, univ,
  is_open_base_set := λ i, is_open_univ,
  index_at := λ x, default,
  mem_base_set_at := λ x, mem_univ x,
  coord_change := λ i j x, continuous_linear_map.id R F,
  coord_change_self := λ i x hx v, rfl,
  coord_change_comp := λ i j k x hx v, rfl,
  coord_change_continuous := λ i j, continuous_on_const, }

instance (ι : Type*) [inhabited ι] : inhabited (topological_vector_bundle_core R B F ι) :=
⟨trivial_topological_vector_bundle_core R B F ι⟩

namespace topological_vector_bundle_core

variables {R B F} {ι : Type*} (Z : topological_vector_bundle_core R B F ι)

/-- Natural identification to a `topological_fiber_bundle_core`. -/
def to_topological_vector_bundle_core : topological_fiber_bundle_core ι B F :=
{ coord_change := λ i j b, Z.coord_change i j b,
  coord_change_continuous := λ i j, is_bounded_bilinear_map_apply.continuous.comp_continuous_on
      ((Z.coord_change_continuous i j).prod_map continuous_on_id),
  ..Z }

instance to_topological_vector_bundle_core_coe : has_coe (topological_vector_bundle_core R B F ι)
  (topological_fiber_bundle_core ι B F) := ⟨to_topological_vector_bundle_core⟩

include Z

lemma coord_change_linear_comp (i j k : ι): ∀ x ∈ (Z.base_set i) ∩ (Z.base_set j) ∩ (Z.base_set k),
  (Z.coord_change j k x).comp (Z.coord_change i j x) = Z.coord_change i k x :=
λ x hx, by { ext v, exact Z.coord_change_comp i j k x hx v }

/-- The index set of a topological vector bundle core, as a convenience function for dot notation -/
@[nolint unused_arguments has_inhabited_instance]
def index := ι

/-- The base space of a topological vector bundle core, as a convenience function for dot notation-/
@[nolint unused_arguments, reducible]
def base := B

/-- The fiber of a topological vector bundle core, as a convenience function for dot notation and
typeclass inference -/
@[nolint unused_arguments has_inhabited_instance]
def fiber (x : B) := F

section fiber_instances

local attribute [reducible] fiber --just to record instances

instance topological_space_fiber (x : B) : topological_space (Z.fiber x) := by apply_instance
instance add_comm_monoid_fiber : ∀ (x : B), add_comm_monoid (Z.fiber x) := λ x, by apply_instance
instance module_fiber : ∀ (x : B), module R (Z.fiber x) := λ x, by apply_instance

variable [add_comm_group F]

instance add_comm_group_fiber : ∀ (x : B), add_comm_group (Z.fiber x) := λ x, by apply_instance

end fiber_instances

/-- The projection from the total space of a topological fiber bundle core, on its base. -/
@[reducible, simp, mfld_simps] def proj : total_space Z.fiber → B := bundle.proj Z.fiber

/-- The total space of the topological vector bundle, as a convenience function for dot notation.
It is by definition equal to `bundle.total_space Z.fiber`, a.k.a. `Σ x, Z.fiber x` but with a
different name for typeclass inference. -/
@[nolint unused_arguments, reducible]
def total_space := bundle.total_space Z.fiber

/-- Local homeomorphism version of the trivialization change. -/
def triv_change (i j : ι) : local_homeomorph (B × F) (B × F) :=
topological_fiber_bundle_core.triv_change ↑Z i j

@[simp, mfld_simps] lemma mem_triv_change_source (i j : ι) (p : B × F) :
  p ∈ (Z.triv_change i j).source ↔ p.1 ∈ Z.base_set i ∩ Z.base_set j :=
topological_fiber_bundle_core.mem_triv_change_source ↑Z i j p

variable (ι)

/-- Topological structure on the total space of a topological bundle created from core, designed so
that all the local trivialization are continuous. -/
instance to_topological_space : topological_space (Z.total_space) :=
topological_fiber_bundle_core.to_topological_space ι ↑Z

variables {ι} (b : B) (a : F)

@[simp, mfld_simps] lemma coe_coord_change (i j : ι) :
  topological_fiber_bundle_core.coord_change ↑Z i j b = Z.coord_change i j b := rfl

/-- Extended version of the local trivialization of a fiber bundle constructed from core,
registering additionally in its type that it is a local bundle trivialization. -/
def local_triv (i : ι) : topological_vector_bundle.trivialization R F Z.fiber :=
{ linear := λ x hx,
  { map_add := λ v w, by simp only [continuous_linear_map.map_add] with mfld_simps,
    map_smul := λ r v, by simp only [continuous_linear_map.map_smul] with mfld_simps},
  ..topological_fiber_bundle_core.local_triv ↑Z i }

variable (i : ι)

@[simp, mfld_simps] lemma mem_local_triv_source (p : Z.total_space) :
  p ∈ (Z.local_triv i).source ↔ p.1 ∈ Z.base_set i := iff.rfl

@[simp, mfld_simps] lemma base_set_at : Z.base_set i = (Z.local_triv i).base_set := rfl

@[simp, mfld_simps] lemma local_triv_apply (p : Z.total_space) :
  (Z.local_triv i) p = ⟨p.1, Z.coord_change (Z.index_at p.1) i p.1 p.2⟩ := rfl

@[simp, mfld_simps] lemma mem_local_triv_target (p : B × F) :
  p ∈ (Z.local_triv i).target ↔ p.1 ∈ (Z.local_triv i).base_set :=
topological_fiber_bundle_core.mem_local_triv_target Z i p

@[simp, mfld_simps] lemma local_triv_symm_fst (p : B × F) :
  (Z.local_triv i).to_local_homeomorph.symm p =
    ⟨p.1, Z.coord_change i (Z.index_at p.1) p.1 p.2⟩ := rfl

/-- Preferred local trivialization of a vector bundle constructed from core, at a given point, as
a bundle trivialization -/
def local_triv_at (b : B) : topological_vector_bundle.trivialization R F Z.fiber :=
Z.local_triv (Z.index_at b)

@[simp, mfld_simps] lemma local_triv_at_def :
  Z.local_triv (Z.index_at b) = Z.local_triv_at b := rfl

@[simp, mfld_simps] lemma mem_source_at : (⟨b, a⟩ : Z.total_space) ∈ (Z.local_triv_at b).source :=
by { rw [local_triv_at, mem_local_triv_source], exact Z.mem_base_set_at b }

@[simp, mfld_simps] lemma local_triv_at_apply : ((Z.local_triv_at b) ⟨b, a⟩) = ⟨b, a⟩ :=
topological_fiber_bundle_core.local_triv_at_apply Z b a

@[simp, mfld_simps] lemma mem_local_triv_at_base_set :
  b ∈ (Z.local_triv_at b).base_set :=
topological_fiber_bundle_core.mem_local_triv_at_base_set Z b

instance : topological_vector_bundle R F Z.fiber :=
{ total_space_mk_inducing := λ b, ⟨ begin refine le_antisymm _ (λ s h, _),
    { rw ←continuous_iff_le_induced,
      exact topological_fiber_bundle_core.continuous_total_space_mk ↑Z b, },
    { refine is_open_induced_iff.mpr ⟨(Z.local_triv_at b).source ∩ (Z.local_triv_at b) ⁻¹'
        ((Z.local_triv_at b).base_set ×ˢ s), (continuous_on_open_iff
        (Z.local_triv_at b).open_source).mp (Z.local_triv_at b).continuous_to_fun _
        ((Z.local_triv_at b).open_base_set.prod h), _⟩,
      rw [preimage_inter, ←preimage_comp, function.comp],
      simp only [total_space_mk],
      refine ext_iff.mpr (λ a, ⟨λ ha, _, λ ha, ⟨Z.mem_base_set_at b, _⟩⟩),
      { simp only [mem_prod, mem_preimage, mem_inter_eq, local_triv_at_apply] at ha,
        exact ha.2.2, },
      { simp only [mem_prod, mem_preimage, mem_inter_eq, local_triv_at_apply],
        exact ⟨Z.mem_base_set_at b, ha⟩, } } end⟩,
  trivialization_atlas := set.range Z.local_triv,
  trivialization_at := Z.local_triv_at,
  mem_base_set_trivialization_at := Z.mem_base_set_at,
<<<<<<< HEAD
  trivialization_mem_atlas := λ b, ⟨Z.index_at b, rfl⟩,
  continuous_coord_change := begin
    classical,
    rintros _ ⟨i, rfl⟩ _ ⟨i', rfl⟩,
    refine ⟨Z.base_set i ∩ Z.base_set i', _, _,
      λ b, if h : b ∈ Z.base_set i ∩ Z.base_set i' then continuous_linear_equiv.equiv_of_inverse
        (Z.coord_change i i' b) (Z.coord_change i' i b) _ _ else continuous_linear_equiv.refl R F,
      _, _⟩,
    { ext ⟨b, f⟩,
      simp },
    { ext ⟨b, f⟩,
      simp [and_comm] },
    { intro f,
      rw [Z.coord_change_comp _ _ _ _ ⟨h, h.1⟩, Z.coord_change_self _ _ h.1] },
    { intro f,
      rw [Z.coord_change_comp _ _ _ _ ⟨⟨h.2, h.1⟩, h.2⟩, Z.coord_change_self _ _ h.2] },
    { apply continuous_on.congr (Z.coord_change_continuous i i'),
      intros b hb,
      simp [hb],
      ext v,
      refl },
    { intros b hb v,
      have : b ∈ Z.base_set i ∩ Z.base_set (Z.index_at b) ∩ Z.base_set i',
      { simp only [base_set_at, local_triv_at_def, mem_inter_eq, mem_local_triv_at_base_set] at *,
        tauto },
      simp [hb, Z.coord_change_comp _ _ _ _ this] }
  end }
=======
  trivialization_mem_atlas := λ b, ⟨Z.index_at b, rfl⟩ }
>>>>>>> fc4b8c1f

/-- The projection on the base of a topological vector bundle created from core is continuous -/
@[continuity] lemma continuous_proj : continuous Z.proj :=
topological_fiber_bundle_core.continuous_proj Z

/-- The projection on the base of a topological vector bundle created from core is an open map -/
lemma is_open_map_proj : is_open_map Z.proj :=
topological_fiber_bundle_core.is_open_map_proj Z

end topological_vector_bundle_core

end

/-! ### Topological vector prebundle -/

section
variables (R : Type*) {B : Type*} (F : Type*) (E : B → Type*)
[nondiscrete_normed_field R] [∀ x, add_comm_monoid (E x)] [∀ x, module R (E x)]
variables [normed_group F] [normed_space R F] [topological_space B]

open topological_space

/-- This structure permits to define a vector bundle when trivializations are given as local
equivalences but there is not yet a topology on the total space. The total space is hence given a
topology in such a way that there is a fiber bundle structure for which the local equivalences
are also local homeomorphisms and hence vector bundle trivializations. -/
@[nolint has_inhabited_instance]
structure topological_vector_prebundle :=
(pretrivialization_atlas : set (topological_vector_bundle.pretrivialization R F E))
(pretrivialization_at : B → topological_vector_bundle.pretrivialization R F E)
(mem_base_pretrivialization_at : ∀ x : B, x ∈ (pretrivialization_at x).base_set)
(pretrivialization_mem_atlas : ∀ x : B, pretrivialization_at x ∈ pretrivialization_atlas)
<<<<<<< HEAD
(continuous_coord_change : ∀ e e' ∈ pretrivialization_atlas,
  continuous_transitions R B F (e'.to_local_equiv.symm.trans e.to_local_equiv : _))
=======
(continuous_triv_change : ∀ e e' ∈ pretrivialization_atlas,
  continuous_on (e ∘ e'.to_local_equiv.symm) (e'.target ∩ (e'.to_local_equiv.symm ⁻¹' e.source)))
(total_space_mk_inducing : ∀ (b : B), inducing ((pretrivialization_at b) ∘ (total_space_mk E b)))
>>>>>>> fc4b8c1f

namespace topological_vector_prebundle

variables {R E F}

-- The next two lemmas are no longer necessary, but I think they should still go into mathlib

lemma set.inj_on.eq_iff {α β : Type*} (f : α → β) {a a' : α} {s : set α} (h : inj_on f s)
  (ha : a ∈ s) (ha' : a' ∈ s) : f a = f a' ↔ a = a' :=
⟨h ha ha', congr_arg f⟩

lemma local_equiv.eq_iff_symm_eq {α β : Type*} (e : local_equiv α β) {a : α} {b : β}
  (ha : a ∈ e.source) (hb : b ∈ e.target) : e a = b ↔ e.symm b = a :=
begin
  conv_lhs { rw [← local_equiv.right_inv e hb, eq_comm] },
  exact e.inj_on.eq_iff (e.map_target hb) ha
end

/-- Natural identification of `topological_vector_prebundle` as a `topological_fiber_prebundle`. -/
def to_topological_fiber_prebundle (a : topological_vector_prebundle R F E) :
  topological_fiber_prebundle F (proj E) :=
{ pretrivialization_atlas :=
    pretrivialization.to_fiber_bundle_pretrivialization '' a.pretrivialization_atlas,
  pretrivialization_at := λ x, (a.pretrivialization_at x).to_fiber_bundle_pretrivialization,
  pretrivialization_mem_atlas := λ x, ⟨_, a.pretrivialization_mem_atlas x, rfl⟩,
  continuous_triv_change := begin
    rintros _ ⟨e, he, rfl⟩ _ ⟨e', he', rfl⟩,
<<<<<<< HEAD
    obtain ⟨s, hs, hs', ε, hε, heε⟩ := a.continuous_coord_change e he e' he',
    have H : e'.to_fiber_bundle_pretrivialization.to_local_equiv.target ∩
      (e'.to_fiber_bundle_pretrivialization.to_local_equiv.symm) ⁻¹'
      e.to_fiber_bundle_pretrivialization.to_local_equiv.source = s ×ˢ (univ : set F),
    { simpa using hs },
    rw H,
    have : continuous_on (λ p : B × F, (p.1, (ε p.1) p.2)) (s ×ˢ (univ : set F)),
    { apply continuous_on_fst.prod,
      exact is_bounded_bilinear_map_apply.continuous.comp_continuous_on
        (hε.prod_map continuous_on_id) },
    apply this.congr,
    rintros ⟨b, f⟩ ⟨hb : b ∈ s, -⟩,
    exact heε _ hb _,
=======
    exact a.continuous_triv_change _ he _ he',
>>>>>>> fc4b8c1f
  end,
  .. a }

/-- Topology on the total space that will make the prebundle into a bundle. -/
def total_space_topology (a : topological_vector_prebundle R F E) :
  topological_space (total_space E) :=
a.to_topological_fiber_prebundle.total_space_topology

/-- Promotion from a `topologial_vector_prebundle.trivialization` to a
  `topological_vector_bundle.trivialization`. -/
def trivialization_of_mem_pretrivialization_atlas (a : topological_vector_prebundle R F E)
  {e : topological_vector_bundle.pretrivialization R F E} (he : e ∈ a.pretrivialization_atlas) :
  @topological_vector_bundle.trivialization R _ F E _ _ _ _ _ _ _ a.total_space_topology :=
begin
  letI := a.total_space_topology,
<<<<<<< HEAD
  exact
  { linear := e.linear,
    .. a.to_topological_fiber_prebundle.trivialization_of_mem_pretrivialization_atlas ⟨e, he, rfl⟩ }
=======
  exact { linear := e.linear,
  ..a.to_topological_fiber_prebundle.trivialization_of_mem_pretrivialization_atlas ⟨e, he, rfl⟩ }
>>>>>>> fc4b8c1f
end

variable (a : topological_vector_prebundle R F E)

lemma mem_trivialization_at_source (b : B) (x : E b) :
  total_space_mk E b x ∈ (a.pretrivialization_at b).source :=
begin
  simp only [(a.pretrivialization_at b).source_eq, mem_preimage, proj],
  exact a.mem_base_pretrivialization_at b,
end

@[simp] lemma total_space_mk_preimage_source (b : B) :
  (total_space_mk E b) ⁻¹' (a.pretrivialization_at b).source = univ :=
begin
  apply eq_univ_of_univ_subset,
  rw [(a.pretrivialization_at b).source_eq, ←preimage_comp, function.comp],
  simp only [proj],
  rw preimage_const_of_mem _,
  exact a.mem_base_pretrivialization_at b,
end

<<<<<<< HEAD
def fiber_topology (b : B) : topological_space (E b) :=
topological_space.induced (total_space_mk E b) a.total_space_topology

noncomputable def to_topological_vector_bundle :
  @topological_vector_bundle R _ F E _ _ _ _ _ _ a.total_space_topology a.fiber_topology :=
{ total_space_mk_inducing := λ b,
  begin
    letI := a.total_space_topology,
    letI := a.fiber_topology,
    exact ⟨rfl⟩,
  end,
=======
@[continuity] lemma continuous_total_space_mk (b : B) :
  @continuous _ _ _ a.total_space_topology (total_space_mk E b) :=
begin
  letI := a.total_space_topology,
  let e := a.trivialization_of_mem_pretrivialization_atlas (a.pretrivialization_mem_atlas b),
  rw e.to_local_homeomorph.continuous_iff_continuous_comp_left
    (a.total_space_mk_preimage_source b),
  exact continuous_iff_le_induced.mpr (le_antisymm_iff.mp (a.total_space_mk_inducing b).induced).1,
end

lemma inducing_total_space_mk_of_inducing_comp (b : B)
  (h : inducing ((a.pretrivialization_at b) ∘ (total_space_mk E b))) :
  @inducing _ _ _ a.total_space_topology (total_space_mk E b) :=
begin
  letI := a.total_space_topology,
  rw ←restrict_comp_cod_restrict (a.mem_trivialization_at_source b) at h,
  apply inducing.of_cod_restrict (a.mem_trivialization_at_source b),
  refine inducing_of_inducing_compose _ (continuous_on_iff_continuous_restrict.mp
    (a.trivialization_of_mem_pretrivialization_atlas
    (a.pretrivialization_mem_atlas b)).continuous_to_fun) h,
  exact (a.continuous_total_space_mk b).cod_restrict (a.mem_trivialization_at_source b),
end

/-- Make a `topological_vector_bundle` from a `topological_vector_prebundle`.  Concretely this means
that, given a `topological_vector_prebundle` structure for a sigma-type `E` -- which consists of a
number of "pretrivializations" identifying parts of `E` with product spaces `U × F` -- one
establishes that for the topology constructed on the sigma-type using
`topological_vector_prebundle.total_space_topology`, these "pretrivializations" are actually
"trivializations" (i.e., homeomorphisms with respect to the constructed topology). -/
def to_topological_vector_bundle :
  @topological_vector_bundle R _ F E _ _ _ _ _ _ _ a.total_space_topology _ :=
{ total_space_mk_inducing := λ b, a.inducing_total_space_mk_of_inducing_comp b
    (a.total_space_mk_inducing b),
>>>>>>> fc4b8c1f
  trivialization_atlas := {e | ∃ e₀ (he₀ : e₀ ∈ a.pretrivialization_atlas),
    e = a.trivialization_of_mem_pretrivialization_atlas he₀},
  trivialization_at := λ x, a.trivialization_of_mem_pretrivialization_atlas
    (a.pretrivialization_mem_atlas x),
  mem_base_set_trivialization_at := a.mem_base_pretrivialization_at,
<<<<<<< HEAD
  trivialization_mem_atlas := λ x, ⟨_, a.pretrivialization_mem_atlas x, rfl⟩,
  continuous_coord_change := begin
    rintros _ ⟨e, he, rfl⟩ _ ⟨e', he', rfl⟩,
    exact a.continuous_coord_change e' he' e he,
  end }
=======
  trivialization_mem_atlas := λ x, ⟨_, a.pretrivialization_mem_atlas x, rfl⟩ }
>>>>>>> fc4b8c1f

end topological_vector_prebundle

end

/-! ### Direct sum of two vector bundles over the same base -/

namespace topological_vector_bundle

section defs
variables {B : Type*} (E₁ : B → Type*)  (E₂ : B → Type*)
variables [topological_space (total_space E₁)] [topological_space (total_space E₂)]

/-- Equip the total space of the fibrewise product of two topological vector bundles `E₁`, `E₂` with
the induced topology from the diagonal embedding into `(total_space E₁) × (total_space E₂)`. -/
instance prod.topological_space :
  topological_space (total_space (E₁ ×ᵇ E₂)) :=
topological_space.induced
  (λ p, ((⟨p.1, p.2.1⟩ : total_space E₁), (⟨p.1, p.2.2⟩ : total_space E₂)))
  (by apply_instance : topological_space ((total_space E₁) × (total_space E₂)))

/-- The diagonal map from the total space of the fibrewise product of two topological vector bundles
`E₁`, `E₂` into `(total_space E₁) × (total_space E₂)` is `inducing`. -/
lemma prod.inducing_diag : inducing
  (λ p, (⟨p.1, p.2.1⟩, ⟨p.1, p.2.2⟩) :
    total_space (E₁ ×ᵇ E₂) → (total_space E₁) × (total_space E₂)) :=
⟨rfl⟩

end defs

variables (R : Type*) [nondiscrete_normed_field R] {B : Type*} [topological_space B]

variables (F₁ : Type*) [normed_group F₁] [normed_space R F₁]
  (E₁ : B → Type*) [topological_space (total_space E₁)]
  [Π x, add_comm_monoid (E₁ x)] [Π x, module R (E₁ x)]

variables (F₂ : Type*) [normed_group F₂] [normed_space R F₂]
  (E₂ : B → Type*) [topological_space (total_space E₂)]
  [Π x, add_comm_monoid (E₂ x)] [Π x, module R (E₂ x)]

namespace trivialization
variables (e₁ : trivialization R F₁ E₁) (e₂ : trivialization R F₂ E₂)
include e₁ e₂
variables {R F₁ E₁ F₂ E₂}

/-- Given trivializations `e₁`, `e₂` for vector bundles `E₁`, `E₂` over a base `B`, the forward
function for the construction `topological_vector_bundle.trivialization.prod`, the induced
trivialization for the direct sum of `E₁` and `E₂`. -/
def prod.to_fun' : total_space (E₁ ×ᵇ E₂) → B × (F₁ × F₂) :=
λ ⟨x, v₁, v₂⟩, ⟨x, (e₁ ⟨x, v₁⟩).2, (e₂ ⟨x, v₂⟩).2⟩

variables [Π x : B, topological_space (E₁ x)] [Π x : B, topological_space (E₂ x)]
  [topological_vector_bundle R F₁ E₁] [topological_vector_bundle R F₂ E₂]

/-- Given trivializations `e₁`, `e₂` for vector bundles `E₁`, `E₂` over a base `B`, the inverse
function for the construction `topological_vector_bundle.trivialization.prod`, the induced
trivialization for the direct sum of `E₁` and `E₂`. -/
def prod.inv_fun' (p : B × (F₁ × F₂)) : total_space (E₁ ×ᵇ E₂) :=
begin
  obtain ⟨x, w₁, w₂⟩ := p,
  refine ⟨x, _, _⟩,
  { by_cases h : x ∈ e₁.base_set,
    { exact (e₁.continuous_linear_equiv_at x h).symm w₁ },
    { exact 0 } },
  { by_cases h : x ∈ e₂.base_set,
    { exact (e₂.continuous_linear_equiv_at x h).symm w₂ },
    { exact 0 } },
end

variables {e₁ e₂}

lemma prod.inv_fun'_apply {x : B} (hx₁ : x ∈ e₁.base_set) (hx₂ : x ∈ e₂.base_set)
  (w₁ : F₁) (w₂ : F₂) :
  prod.inv_fun' e₁ e₂ ⟨x, w₁, w₂⟩
  = ⟨x, ((e₁.continuous_linear_equiv_at x hx₁).symm w₁,
    (e₂.continuous_linear_equiv_at x hx₂).symm w₂)⟩ :=
begin
  dsimp [prod.inv_fun'],
  rw [dif_pos, dif_pos],
end

lemma prod.left_inv {x : total_space (E₁ ×ᵇ E₂)}
  (h : x ∈ proj (E₁ ×ᵇ E₂) ⁻¹' (e₁.base_set ∩ e₂.base_set)) :
  prod.inv_fun' e₁ e₂ (prod.to_fun' e₁ e₂ x) = x :=
begin
  obtain ⟨x, v₁, v₂⟩ := x,
  simp only [prod.to_fun', prod.inv_fun', sigma.mk.inj_iff, true_and, eq_self_iff_true,
    prod.mk.inj_iff, heq_iff_eq],
  split,
  { rw [dif_pos, ← e₁.continuous_linear_equiv_at_apply x h.1,
      continuous_linear_equiv.symm_apply_apply] },
  { rw [dif_pos, ← e₂.continuous_linear_equiv_at_apply x h.2,
      continuous_linear_equiv.symm_apply_apply] },
end

lemma prod.right_inv {x : B × F₁ × F₂}
  (h : x ∈ (e₁.base_set ∩ e₂.base_set) ×ˢ (univ : set (F₁ × F₂))) :
  prod.to_fun' e₁ e₂ (prod.inv_fun' e₁ e₂ x) = x :=
begin
  obtain ⟨x, w₁, w₂⟩ := x,
  obtain ⟨h, -⟩ := h,
  dsimp [prod.to_fun', prod.inv_fun'],
  simp only [prod.mk.inj_iff, eq_self_iff_true, true_and],
  split,
  { rw [dif_pos, ← e₁.continuous_linear_equiv_at_apply x h.1,
      continuous_linear_equiv.apply_symm_apply] },
  { rw [dif_pos, ← e₂.continuous_linear_equiv_at_apply x h.2,
      continuous_linear_equiv.apply_symm_apply] },
end

lemma prod.continuous_to_fun :
  continuous_on (prod.to_fun' e₁ e₂) (proj (E₁ ×ᵇ E₂) ⁻¹' (e₁.base_set ∩ e₂.base_set)) :=
begin
  let f₁ : total_space (E₁ ×ᵇ E₂) → total_space E₁ × total_space E₂ :=
    λ p, ((⟨p.1, p.2.1⟩ : total_space E₁), (⟨p.1, p.2.2⟩ : total_space E₂)),
  let f₂ : total_space E₁ × total_space E₂ → (B × F₁) × (B × F₂) := λ p, ⟨e₁ p.1, e₂ p.2⟩,
  let f₃ : (B × F₁) × (B × F₂) → B × F₁ × F₂ := λ p, ⟨p.1.1, p.1.2, p.2.2⟩,
  have hf₁ : continuous f₁ := (prod.inducing_diag E₁ E₂).continuous,
  have hf₂ : continuous_on f₂ (e₁.source ×ˢ e₂.source) :=
    e₁.to_local_homeomorph.continuous_on.prod_map e₂.to_local_homeomorph.continuous_on,
  have hf₃ : continuous f₃ :=
    (continuous_fst.comp continuous_fst).prod_mk (continuous_snd.prod_map continuous_snd),
  refine ((hf₃.comp_continuous_on hf₂).comp hf₁.continuous_on _).congr _,
  { rw [e₁.source_eq, e₂.source_eq],
    exact maps_to_preimage _ _ },
  rintros ⟨b, v₁, v₂⟩ ⟨hb₁, hb₂⟩,
  simp only [prod.to_fun', prod.mk.inj_iff, eq_self_iff_true, and_true],
  rw e₁.coe_fst,
  rw [e₁.source_eq, mem_preimage],
  exact hb₁,
end

lemma prod.continuous_inv_fun :
  continuous_on (prod.inv_fun' e₁ e₂) ((e₁.base_set ∩ e₂.base_set) ×ˢ (univ : set (F₁ × F₂))) :=
begin
  rw (prod.inducing_diag E₁ E₂).continuous_on_iff,
  suffices : continuous_on (λ p : B × F₁ × F₂,
    (e₁.to_local_homeomorph.symm ⟨p.1, p.2.1⟩, e₂.to_local_homeomorph.symm ⟨p.1, p.2.2⟩))
    ((e₁.base_set ∩ e₂.base_set) ×ˢ (univ : set (F₁ × F₂))),
  { refine this.congr _,
    rintros ⟨b, v₁, v₂⟩ ⟨⟨h₁, h₂⟩, _⟩,
    dsimp at ⊢ h₁ h₂,
    rw [prod.inv_fun'_apply h₁ h₂, e₁.symm_apply_eq_mk_continuous_linear_equiv_at_symm b h₁,
      e₂.symm_apply_eq_mk_continuous_linear_equiv_at_symm b h₂] },
  have H₁ : continuous (λ p : B × F₁ × F₂, ((p.1, p.2.1), (p.1, p.2.2))) :=
    (continuous_id.prod_map continuous_fst).prod_mk (continuous_id.prod_map continuous_snd),
  have H₂ := e₁.to_local_homeomorph.symm.continuous_on.prod_map
    e₂.to_local_homeomorph.symm.continuous_on,
  convert H₂.comp H₁.continuous_on (λ x h, ⟨_, _⟩),
  { dsimp,
    rw e₁.target_eq,
    exact ⟨h.1.1, mem_univ _⟩ },
  { dsimp,
    rw e₂.target_eq,
    exact ⟨h.1.2, mem_univ _⟩ }
end

variables (e₁ e₂)

/-- Given trivializations `e₁`, `e₂` for vector bundles `E₁`, `E₂` over a base `B`, the induced
trivialization for the direct sum of `E₁` and `E₂`, whose base set is `e₁.base_set ∩ e₂.base_set`.
-/
def prod : trivialization R (F₁ × F₂) (E₁ ×ᵇ E₂) :=
{ to_fun := prod.to_fun' e₁ e₂,
  inv_fun := prod.inv_fun' e₁ e₂,
  source := (proj (λ x, E₁ x × E₂ x)) ⁻¹' (e₁.base_set ∩ e₂.base_set),
  target := (e₁.base_set ∩ e₂.base_set) ×ˢ (set.univ : set (F₁ × F₂)),
  map_source' := λ ⟨x, v₁, v₂⟩ h, ⟨h, set.mem_univ _⟩,
  map_target' := λ ⟨x, w₁, w₂⟩ h, h.1,
<<<<<<< HEAD
  left_inv' := λ x, prod.left_inv,
  right_inv' := λ x, prod.right_inv,
=======
  left_inv' := λ ⟨x, v₁, v₂⟩ h,
  begin
    simp only [prod.to_fun', prod.inv_fun', sigma.mk.inj_iff, true_and, eq_self_iff_true,
      prod.mk.inj_iff, heq_iff_eq],
    split,
    { rw [dif_pos, ← e₁.continuous_linear_equiv_at_apply x h.1,
        continuous_linear_equiv.symm_apply_apply] },
    { rw [dif_pos, ← e₂.continuous_linear_equiv_at_apply x h.2,
        continuous_linear_equiv.symm_apply_apply] },
  end,
  right_inv' := λ ⟨x, w₁, w₂⟩ ⟨h, _⟩,
  begin
    dsimp only [prod.to_fun', prod.inv_fun'],
    simp only [prod.mk.inj_iff, eq_self_iff_true, true_and],
    split,
    { rw [dif_pos, ← e₁.continuous_linear_equiv_at_apply x h.1,
        continuous_linear_equiv.apply_symm_apply] },
    { rw [dif_pos, ← e₂.continuous_linear_equiv_at_apply x h.2,
        continuous_linear_equiv.apply_symm_apply] },
  end,
>>>>>>> fc4b8c1f
  open_source := begin
    refine (e₁.open_base_set.inter e₂.open_base_set).preimage _,
    have : continuous (proj E₁) := continuous_proj R B F₁,
    exact this.comp (continuous_fst.comp (prod.inducing_diag E₁ E₂).continuous),
  end,
  open_target := (e₁.open_base_set.inter e₂.open_base_set).prod is_open_univ,
<<<<<<< HEAD
  continuous_to_fun := prod.continuous_to_fun,
  continuous_inv_fun := prod.continuous_inv_fun,
=======
  continuous_to_fun :=
  begin
    let f₁ : total_space (E₁ ×ᵇ E₂) → total_space E₁ × total_space E₂ :=
      λ p, ((⟨p.1, p.2.1⟩ : total_space E₁), (⟨p.1, p.2.2⟩ : total_space E₂)),
    let f₂ : total_space E₁ × total_space E₂ → (B × F₁) × (B × F₂) := λ p, ⟨e₁ p.1, e₂ p.2⟩,
    let f₃ : (B × F₁) × (B × F₂) → B × F₁ × F₂ := λ p, ⟨p.1.1, p.1.2, p.2.2⟩,
    have hf₁ : continuous f₁ := (prod.inducing_diag E₁ E₂).continuous,
    have hf₂ : continuous_on f₂ (e₁.source ×ˢ e₂.source) :=
      e₁.to_local_homeomorph.continuous_on.prod_map e₂.to_local_homeomorph.continuous_on,
    have hf₃ : continuous f₃ :=
      (continuous_fst.comp continuous_fst).prod_mk (continuous_snd.prod_map continuous_snd),
    refine ((hf₃.comp_continuous_on hf₂).comp hf₁.continuous_on _).congr _,
    { rw [e₁.source_eq, e₂.source_eq],
      exact maps_to_preimage _ _ },
    rintros ⟨b, v₁, v₂⟩ ⟨hb₁, hb₂⟩,
    simp only [prod.to_fun', prod.mk.inj_iff, eq_self_iff_true, and_true],
    rw e₁.coe_fst,
    rw [e₁.source_eq, mem_preimage],
    exact hb₁,
  end,
  continuous_inv_fun :=
  begin
    rw (prod.inducing_diag E₁ E₂).continuous_on_iff,
    suffices : continuous_on (λ p : B × F₁ × F₂,
      (e₁.to_local_homeomorph.symm ⟨p.1, p.2.1⟩, e₂.to_local_homeomorph.symm ⟨p.1, p.2.2⟩))
      ((e₁.base_set ∩ e₂.base_set) ×ˢ (univ : set (F₁ × F₂))),
    { refine this.congr _,
      rintros ⟨b, v₁, v₂⟩ ⟨⟨h₁, h₂⟩, _⟩,
      dsimp at ⊢ h₁ h₂,
      rw [prod.inv_fun'_apply h₁ h₂, e₁.symm_apply_eq_mk_continuous_linear_equiv_at_symm b h₁,
        e₂.symm_apply_eq_mk_continuous_linear_equiv_at_symm b h₂] },
    have H₁ : continuous (λ p : B × F₁ × F₂, ((p.1, p.2.1), (p.1, p.2.2))) :=
      (continuous_id.prod_map continuous_fst).prod_mk (continuous_id.prod_map continuous_snd),
    have H₂ := e₁.to_local_homeomorph.symm.continuous_on.prod_map
      e₂.to_local_homeomorph.symm.continuous_on,
    refine H₂.comp H₁.continuous_on (λ x h, ⟨_, _⟩),
    { dsimp,
      rw e₁.target_eq,
      exact ⟨h.1.1, mem_univ _⟩ },
    { dsimp,
      rw e₂.target_eq,
      exact ⟨h.1.2, mem_univ _⟩ }
  end,
>>>>>>> fc4b8c1f
  base_set := e₁.base_set ∩ e₂.base_set,
  open_base_set := e₁.open_base_set.inter e₂.open_base_set,
  source_eq := rfl,
  target_eq := rfl,
  proj_to_fun := λ ⟨x, v₁, v₂⟩ h, rfl,
  linear := λ x ⟨h₁, h₂⟩,
  { map_add := λ ⟨v₁, v₂⟩ ⟨v₁', v₂'⟩,
      congr_arg2 prod.mk ((e₁.linear x h₁).map_add v₁ v₁') ((e₂.linear x h₂).map_add v₂ v₂'),
    map_smul := λ c ⟨v₁, v₂⟩,
      congr_arg2 prod.mk ((e₁.linear x h₁).map_smul c v₁) ((e₂.linear x h₂).map_smul c v₂), } }

-- Patrick is not sure the next two simp lemmas really help. One could also use @[simps] above

@[simp] lemma source_prod :
  (prod e₁ e₂).source = (proj (λ x, E₁ x × E₂ x)) ⁻¹' (e₁.base_set ∩ e₂.base_set) := rfl

@[simp] lemma target_prod :
  (prod e₁ e₂).target = (e₁.base_set ∩ e₂.base_set) ×ˢ (set.univ : set (F₁ × F₂)) := rfl


@[simp] lemma base_set_prod : (prod e₁ e₂).base_set = e₁.base_set ∩ e₂.base_set :=
rfl

variables {e₁ e₂}

lemma prod_apply {x : B} (hx₁ : x ∈ e₁.base_set) (hx₂ : x ∈ e₂.base_set) (v₁ : E₁ x)
  (v₂ : E₂ x) :
  prod e₁ e₂ ⟨x, (v₁, v₂)⟩
  = ⟨x, e₁.continuous_linear_equiv_at x hx₁ v₁, e₂.continuous_linear_equiv_at x hx₂ v₂⟩ :=
rfl

lemma prod_symm_apply {x : B} (hx₁ : x ∈ e₁.base_set) (hx₂ : x ∈ e₂.base_set) (w₁ : F₁) (w₂ : F₂) :
  (prod e₁ e₂).to_local_equiv.symm (x, (w₁, w₂))
  = ⟨x, ((e₁.continuous_linear_equiv_at x hx₁).symm w₁,
      (e₂.continuous_linear_equiv_at x hx₂).symm w₂)⟩ :=
prod.inv_fun'_apply hx₁ hx₂ w₁ w₂

end trivialization

open trivialization

variables [Π x : B, topological_space (E₁ x)] [Π x : B, topological_space (E₂ x)]
  [topological_vector_bundle R F₁ E₁] [topological_vector_bundle R F₂ E₂]

-- Using explicit universe variables greatly speed up the next two declarations
-- that should be moved to operator_norm.lean and also adapted to continuous_linear_equiv
-- Note that continuous_linear_equiv.prod should also be renamed to continuous_linear_equiv.prod_map
universes u₁ u₂ u₃ u₄ u₅

lemma continuous_linear_map.is_bounded_linear_prod_map
  (R₁ : Type u₁) [nondiscrete_normed_field R₁]
  (M₁ : Type u₂) [normed_group M₁] [normed_space R₁ M₁]
  (M₂ : Type u₃) [normed_group M₂] [normed_space R₁ M₂]
  (M₃ : Type u₄) [normed_group M₃] [normed_space R₁ M₃]
  (M₄ : Type u₅) [normed_group M₄] [normed_space R₁ M₄] :
  is_bounded_linear_map R₁ (λ p : (M₁ →L[R₁] M₂) × (M₃ →L[R₁] M₄), p.1.prod_map p.2) :=
{ map_add := begin
    rintros ⟨f, g⟩ ⟨f', g'⟩,
    apply continuous_linear_map.ext,
    rintros ⟨u, v⟩,
    simp only [prod.mk_add_mk, continuous_linear_map.coe_prod_map', prod.map_mk, continuous_linear_map.add_apply],
  end,
  map_smul := begin
    intros,
    apply continuous_linear_map.ext,
    rintros ⟨u, v⟩,
    simp only [prod.smul_fst, prod.smul_snd, continuous_linear_map.coe_prod_map', continuous_linear_map.coe_smul', prod.map_mk,
    pi.smul_apply, prod.smul_mk]
  end,
  bound := begin
    use [1, zero_lt_one],
    rintros ⟨f, g⟩,
    rw one_mul,
    apply continuous_linear_map.op_norm_le_bound _ (norm_nonneg _),
    rintros ⟨u, v⟩,
    apply max_le,
    apply (f.le_op_norm _).trans (mul_le_mul _ _ (norm_nonneg _) (norm_nonneg _)),
    apply le_max_left,
    apply le_max_left,
    apply (g.le_op_norm _).trans (mul_le_mul _ _ (norm_nonneg _) (norm_nonneg _)),
    apply le_max_right,
    apply le_max_right
  end }

def continuous_linear_map.prod_mapL
  (R₁ : Type u₁) [nondiscrete_normed_field R₁]
  (M₁ : Type u₂) [normed_group M₁] [normed_space R₁ M₁]
  (M₂ : Type u₃) [normed_group M₂] [normed_space R₁ M₂]
  (M₃ : Type u₄) [normed_group M₃] [normed_space R₁ M₃]
  (M₄ : Type u₅) [normed_group M₄] [normed_space R₁ M₄] :
  ((M₁ →L[R₁] M₂) × (M₃ →L[R₁] M₄)) →L[R₁] ((M₁ × M₃) →L[R₁] (M₂ × M₄)) :=
(continuous_linear_map.is_bounded_linear_prod_map R₁ M₁ M₂ M₃ M₄).to_continuous_linear_map

/-- The product of two vector bundles is a vector bundle. -/
instance _root_.bundle.prod.topological_vector_bundle :
  topological_vector_bundle R (F₁ × F₂) (E₁ ×ᵇ E₂) :=
{ total_space_mk_inducing := λ b,
  begin
    rw (prod.inducing_diag E₁ E₂).inducing_iff,
    exact (total_space_mk_inducing R F₁ E₁ b).prod_mk (total_space_mk_inducing R F₂ E₂ b),
  end,
  trivialization_atlas := (λ (p : trivialization R F₁ E₁ × trivialization R F₂ E₂), p.1.prod p.2) ''
    (trivialization_atlas R F₁ E₁ ×ˢ trivialization_atlas R F₂ E₂),
  trivialization_at := λ b, (trivialization_at R F₁ E₁ b).prod (trivialization_at R F₂ E₂ b),
  mem_base_set_trivialization_at :=
    λ b, ⟨mem_base_set_trivialization_at R F₁ E₁ b, mem_base_set_trivialization_at R F₂ E₂ b⟩,
  trivialization_mem_atlas := λ b,
<<<<<<< HEAD
    ⟨(_, _), ⟨trivialization_mem_atlas R F₁ E₁ b, trivialization_mem_atlas R F₂ E₂ b⟩, rfl⟩,
  continuous_coord_change := begin
    rintros _ ⟨⟨e₁, e₂⟩, ⟨he₁, he₂⟩, rfl⟩ _ ⟨⟨e'₁, e'₂⟩, ⟨he'₁, he'₂⟩, rfl⟩,
    let s := e₁.base_set ∩ e'₁.base_set,
    let t := e₂.base_set ∩ e'₂.base_set,
    let ε := coord_change he₁ he'₁,
    let η := coord_change he₂ he'₂,
    have fact : (s ∩ t) ×ˢ (univ : set $ F₁ × F₂) =
        (e₁.base_set ∩ e₂.base_set ∩  (e'₁.base_set ∩ e'₂.base_set)) ×ˢ (univ : set $ F₁ × F₂),
      by mfld_set_tac,
    refine ⟨s ∩ t, _, _, λ b, (ε b).prod (η b), _, _⟩,
    { rw fact,
      apply topological_fiber_bundle.trivialization.symm_trans_source_eq },
    { rw fact,
      apply topological_fiber_bundle.trivialization.symm_trans_target_eq },
    { have hε := (continuous_on_coord_change he₁ he'₁).mono (inter_subset_left s t),
      have hη := (continuous_on_coord_change he₂ he'₂).mono (inter_subset_right s t),
      exact (continuous_linear_map.prod_mapL R F₁ F₁ F₂ F₂).continuous.comp_continuous_on
        (hε.prod hη) },
    { rintros b ⟨hbs, hbt⟩ ⟨u, v⟩,
      have h : (e₁.prod e₂).to_local_homeomorph.symm _ = _ := prod_symm_apply hbs.1 hbt.1 u v,
      simp only [h, prod_apply hbs.2 hbt.2,
        comp_continuous_linear_equiv_at_eq_coord_change he₁ he'₁ hbs,
        comp_continuous_linear_equiv_at_eq_coord_change he₂ he'₂ hbt,
        eq_self_iff_true, function.comp_app, local_equiv.coe_trans, local_homeomorph.coe_coe,
        local_homeomorph.coe_coe_symm, prod.mk.inj_iff,
        topological_vector_bundle.trivialization.coe_coe, true_and],
      split; refl },
  end }
=======
    ⟨(_, _), ⟨trivialization_mem_atlas R F₁ E₁ b, trivialization_mem_atlas R F₂ E₂ b⟩, rfl⟩ }
>>>>>>> fc4b8c1f

variables {R F₁ E₁ F₂ E₂}

@[simp] lemma trivialization.continuous_linear_equiv_at_prod {e₁ : trivialization R F₁ E₁}
  {e₂ : trivialization R F₂ E₂} {x : B} (hx₁ : x ∈ e₁.base_set) (hx₂ : x ∈ e₂.base_set) :
  (e₁.prod e₂).continuous_linear_equiv_at x ⟨hx₁, hx₂⟩
  = (e₁.continuous_linear_equiv_at x hx₁).prod (e₂.continuous_linear_equiv_at x hx₂) :=
begin
  ext1,
  funext v,
  obtain ⟨v₁, v₂⟩ := v,
  rw [(e₁.prod e₂).continuous_linear_equiv_at_apply, trivialization.prod],
  exact congr_arg prod.snd (prod_apply hx₁ hx₂ v₁ v₂),
end

end topological_vector_bundle<|MERGE_RESOLUTION|>--- conflicted
+++ resolved
@@ -144,20 +144,13 @@
 which is linear in the fibers. -/
 class topological_vector_bundle :=
 (total_space_mk_inducing [] : ∀ (b : B), inducing (total_space_mk E b))
-<<<<<<< HEAD
-(trivialization_atlas []            : set (trivialization R F E))
-(trivialization_at []         : B → trivialization R F E)
-(mem_base_set_trivialization_at [] : ∀ b : B, b ∈ (trivialization_at b).base_set)
-(trivialization_mem_atlas []  : ∀ b : B, trivialization_at b ∈ trivialization_atlas)
-(continuous_coord_change : ∀ e e' ∈ trivialization_atlas,
-  continuous_transitions R B F (by exact e.to_local_equiv.symm.trans e'.to_local_equiv))
--- what is the `by exact` doing here???
-=======
 (trivialization_atlas [] : set (trivialization R F E))
 (trivialization_at [] : B → trivialization R F E)
 (mem_base_set_trivialization_at [] : ∀ b : B, b ∈ (trivialization_at b).base_set)
 (trivialization_mem_atlas [] : ∀ b : B, trivialization_at b ∈ trivialization_atlas)
->>>>>>> fc4b8c1f
+(continuous_coord_change : ∀ e e' ∈ trivialization_atlas,
+  continuous_transitions R B F (by exact e.to_local_equiv.symm.trans e'.to_local_equiv))
+-- what is the `by exact` doing here???
 
 export topological_vector_bundle (trivialization_atlas trivialization_at
   mem_base_set_trivialization_at trivialization_mem_atlas)
@@ -594,7 +587,6 @@
   trivialization_atlas := set.range Z.local_triv,
   trivialization_at := Z.local_triv_at,
   mem_base_set_trivialization_at := Z.mem_base_set_at,
-<<<<<<< HEAD
   trivialization_mem_atlas := λ b, ⟨Z.index_at b, rfl⟩,
   continuous_coord_change := begin
     classical,
@@ -622,9 +614,6 @@
         tauto },
       simp [hb, Z.coord_change_comp _ _ _ _ this] }
   end }
-=======
-  trivialization_mem_atlas := λ b, ⟨Z.index_at b, rfl⟩ }
->>>>>>> fc4b8c1f
 
 /-- The projection on the base of a topological vector bundle created from core is continuous -/
 @[continuity] lemma continuous_proj : continuous Z.proj :=
@@ -657,14 +646,8 @@
 (pretrivialization_at : B → topological_vector_bundle.pretrivialization R F E)
 (mem_base_pretrivialization_at : ∀ x : B, x ∈ (pretrivialization_at x).base_set)
 (pretrivialization_mem_atlas : ∀ x : B, pretrivialization_at x ∈ pretrivialization_atlas)
-<<<<<<< HEAD
 (continuous_coord_change : ∀ e e' ∈ pretrivialization_atlas,
   continuous_transitions R B F (e'.to_local_equiv.symm.trans e.to_local_equiv : _))
-=======
-(continuous_triv_change : ∀ e e' ∈ pretrivialization_atlas,
-  continuous_on (e ∘ e'.to_local_equiv.symm) (e'.target ∩ (e'.to_local_equiv.symm ⁻¹' e.source)))
-(total_space_mk_inducing : ∀ (b : B), inducing ((pretrivialization_at b) ∘ (total_space_mk E b)))
->>>>>>> fc4b8c1f
 
 namespace topological_vector_prebundle
 
@@ -692,7 +675,6 @@
   pretrivialization_mem_atlas := λ x, ⟨_, a.pretrivialization_mem_atlas x, rfl⟩,
   continuous_triv_change := begin
     rintros _ ⟨e, he, rfl⟩ _ ⟨e', he', rfl⟩,
-<<<<<<< HEAD
     obtain ⟨s, hs, hs', ε, hε, heε⟩ := a.continuous_coord_change e he e' he',
     have H : e'.to_fiber_bundle_pretrivialization.to_local_equiv.target ∩
       (e'.to_fiber_bundle_pretrivialization.to_local_equiv.symm) ⁻¹'
@@ -706,9 +688,6 @@
     apply this.congr,
     rintros ⟨b, f⟩ ⟨hb : b ∈ s, -⟩,
     exact heε _ hb _,
-=======
-    exact a.continuous_triv_change _ he _ he',
->>>>>>> fc4b8c1f
   end,
   .. a }
 
@@ -724,14 +703,8 @@
   @topological_vector_bundle.trivialization R _ F E _ _ _ _ _ _ _ a.total_space_topology :=
 begin
   letI := a.total_space_topology,
-<<<<<<< HEAD
-  exact
-  { linear := e.linear,
-    .. a.to_topological_fiber_prebundle.trivialization_of_mem_pretrivialization_atlas ⟨e, he, rfl⟩ }
-=======
   exact { linear := e.linear,
   ..a.to_topological_fiber_prebundle.trivialization_of_mem_pretrivialization_atlas ⟨e, he, rfl⟩ }
->>>>>>> fc4b8c1f
 end
 
 variable (a : topological_vector_prebundle R F E)
@@ -753,11 +726,16 @@
   exact a.mem_base_pretrivialization_at b,
 end
 
-<<<<<<< HEAD
 def fiber_topology (b : B) : topological_space (E b) :=
 topological_space.induced (total_space_mk E b) a.total_space_topology
 
-noncomputable def to_topological_vector_bundle :
+/-- Make a `topological_vector_bundle` from a `topological_vector_prebundle`.  Concretely this means
+that, given a `topological_vector_prebundle` structure for a sigma-type `E` -- which consists of a
+number of "pretrivializations" identifying parts of `E` with product spaces `U × F` -- one
+establishes that for the topology constructed on the sigma-type using
+`topological_vector_prebundle.total_space_topology`, these "pretrivializations" are actually
+"trivializations" (i.e., homeomorphisms with respect to the constructed topology). -/
+def to_topological_vector_bundle :
   @topological_vector_bundle R _ F E _ _ _ _ _ _ a.total_space_topology a.fiber_topology :=
 { total_space_mk_inducing := λ b,
   begin
@@ -765,55 +743,16 @@
     letI := a.fiber_topology,
     exact ⟨rfl⟩,
   end,
-=======
-@[continuity] lemma continuous_total_space_mk (b : B) :
-  @continuous _ _ _ a.total_space_topology (total_space_mk E b) :=
-begin
-  letI := a.total_space_topology,
-  let e := a.trivialization_of_mem_pretrivialization_atlas (a.pretrivialization_mem_atlas b),
-  rw e.to_local_homeomorph.continuous_iff_continuous_comp_left
-    (a.total_space_mk_preimage_source b),
-  exact continuous_iff_le_induced.mpr (le_antisymm_iff.mp (a.total_space_mk_inducing b).induced).1,
-end
-
-lemma inducing_total_space_mk_of_inducing_comp (b : B)
-  (h : inducing ((a.pretrivialization_at b) ∘ (total_space_mk E b))) :
-  @inducing _ _ _ a.total_space_topology (total_space_mk E b) :=
-begin
-  letI := a.total_space_topology,
-  rw ←restrict_comp_cod_restrict (a.mem_trivialization_at_source b) at h,
-  apply inducing.of_cod_restrict (a.mem_trivialization_at_source b),
-  refine inducing_of_inducing_compose _ (continuous_on_iff_continuous_restrict.mp
-    (a.trivialization_of_mem_pretrivialization_atlas
-    (a.pretrivialization_mem_atlas b)).continuous_to_fun) h,
-  exact (a.continuous_total_space_mk b).cod_restrict (a.mem_trivialization_at_source b),
-end
-
-/-- Make a `topological_vector_bundle` from a `topological_vector_prebundle`.  Concretely this means
-that, given a `topological_vector_prebundle` structure for a sigma-type `E` -- which consists of a
-number of "pretrivializations" identifying parts of `E` with product spaces `U × F` -- one
-establishes that for the topology constructed on the sigma-type using
-`topological_vector_prebundle.total_space_topology`, these "pretrivializations" are actually
-"trivializations" (i.e., homeomorphisms with respect to the constructed topology). -/
-def to_topological_vector_bundle :
-  @topological_vector_bundle R _ F E _ _ _ _ _ _ _ a.total_space_topology _ :=
-{ total_space_mk_inducing := λ b, a.inducing_total_space_mk_of_inducing_comp b
-    (a.total_space_mk_inducing b),
->>>>>>> fc4b8c1f
   trivialization_atlas := {e | ∃ e₀ (he₀ : e₀ ∈ a.pretrivialization_atlas),
     e = a.trivialization_of_mem_pretrivialization_atlas he₀},
   trivialization_at := λ x, a.trivialization_of_mem_pretrivialization_atlas
     (a.pretrivialization_mem_atlas x),
   mem_base_set_trivialization_at := a.mem_base_pretrivialization_at,
-<<<<<<< HEAD
   trivialization_mem_atlas := λ x, ⟨_, a.pretrivialization_mem_atlas x, rfl⟩,
   continuous_coord_change := begin
     rintros _ ⟨e, he, rfl⟩ _ ⟨e', he', rfl⟩,
     exact a.continuous_coord_change e' he' e he,
   end }
-=======
-  trivialization_mem_atlas := λ x, ⟨_, a.pretrivialization_mem_atlas x, rfl⟩ }
->>>>>>> fc4b8c1f
 
 end topological_vector_prebundle
 
@@ -983,85 +922,16 @@
   target := (e₁.base_set ∩ e₂.base_set) ×ˢ (set.univ : set (F₁ × F₂)),
   map_source' := λ ⟨x, v₁, v₂⟩ h, ⟨h, set.mem_univ _⟩,
   map_target' := λ ⟨x, w₁, w₂⟩ h, h.1,
-<<<<<<< HEAD
   left_inv' := λ x, prod.left_inv,
   right_inv' := λ x, prod.right_inv,
-=======
-  left_inv' := λ ⟨x, v₁, v₂⟩ h,
-  begin
-    simp only [prod.to_fun', prod.inv_fun', sigma.mk.inj_iff, true_and, eq_self_iff_true,
-      prod.mk.inj_iff, heq_iff_eq],
-    split,
-    { rw [dif_pos, ← e₁.continuous_linear_equiv_at_apply x h.1,
-        continuous_linear_equiv.symm_apply_apply] },
-    { rw [dif_pos, ← e₂.continuous_linear_equiv_at_apply x h.2,
-        continuous_linear_equiv.symm_apply_apply] },
-  end,
-  right_inv' := λ ⟨x, w₁, w₂⟩ ⟨h, _⟩,
-  begin
-    dsimp only [prod.to_fun', prod.inv_fun'],
-    simp only [prod.mk.inj_iff, eq_self_iff_true, true_and],
-    split,
-    { rw [dif_pos, ← e₁.continuous_linear_equiv_at_apply x h.1,
-        continuous_linear_equiv.apply_symm_apply] },
-    { rw [dif_pos, ← e₂.continuous_linear_equiv_at_apply x h.2,
-        continuous_linear_equiv.apply_symm_apply] },
-  end,
->>>>>>> fc4b8c1f
   open_source := begin
     refine (e₁.open_base_set.inter e₂.open_base_set).preimage _,
     have : continuous (proj E₁) := continuous_proj R B F₁,
     exact this.comp (continuous_fst.comp (prod.inducing_diag E₁ E₂).continuous),
   end,
   open_target := (e₁.open_base_set.inter e₂.open_base_set).prod is_open_univ,
-<<<<<<< HEAD
   continuous_to_fun := prod.continuous_to_fun,
   continuous_inv_fun := prod.continuous_inv_fun,
-=======
-  continuous_to_fun :=
-  begin
-    let f₁ : total_space (E₁ ×ᵇ E₂) → total_space E₁ × total_space E₂ :=
-      λ p, ((⟨p.1, p.2.1⟩ : total_space E₁), (⟨p.1, p.2.2⟩ : total_space E₂)),
-    let f₂ : total_space E₁ × total_space E₂ → (B × F₁) × (B × F₂) := λ p, ⟨e₁ p.1, e₂ p.2⟩,
-    let f₃ : (B × F₁) × (B × F₂) → B × F₁ × F₂ := λ p, ⟨p.1.1, p.1.2, p.2.2⟩,
-    have hf₁ : continuous f₁ := (prod.inducing_diag E₁ E₂).continuous,
-    have hf₂ : continuous_on f₂ (e₁.source ×ˢ e₂.source) :=
-      e₁.to_local_homeomorph.continuous_on.prod_map e₂.to_local_homeomorph.continuous_on,
-    have hf₃ : continuous f₃ :=
-      (continuous_fst.comp continuous_fst).prod_mk (continuous_snd.prod_map continuous_snd),
-    refine ((hf₃.comp_continuous_on hf₂).comp hf₁.continuous_on _).congr _,
-    { rw [e₁.source_eq, e₂.source_eq],
-      exact maps_to_preimage _ _ },
-    rintros ⟨b, v₁, v₂⟩ ⟨hb₁, hb₂⟩,
-    simp only [prod.to_fun', prod.mk.inj_iff, eq_self_iff_true, and_true],
-    rw e₁.coe_fst,
-    rw [e₁.source_eq, mem_preimage],
-    exact hb₁,
-  end,
-  continuous_inv_fun :=
-  begin
-    rw (prod.inducing_diag E₁ E₂).continuous_on_iff,
-    suffices : continuous_on (λ p : B × F₁ × F₂,
-      (e₁.to_local_homeomorph.symm ⟨p.1, p.2.1⟩, e₂.to_local_homeomorph.symm ⟨p.1, p.2.2⟩))
-      ((e₁.base_set ∩ e₂.base_set) ×ˢ (univ : set (F₁ × F₂))),
-    { refine this.congr _,
-      rintros ⟨b, v₁, v₂⟩ ⟨⟨h₁, h₂⟩, _⟩,
-      dsimp at ⊢ h₁ h₂,
-      rw [prod.inv_fun'_apply h₁ h₂, e₁.symm_apply_eq_mk_continuous_linear_equiv_at_symm b h₁,
-        e₂.symm_apply_eq_mk_continuous_linear_equiv_at_symm b h₂] },
-    have H₁ : continuous (λ p : B × F₁ × F₂, ((p.1, p.2.1), (p.1, p.2.2))) :=
-      (continuous_id.prod_map continuous_fst).prod_mk (continuous_id.prod_map continuous_snd),
-    have H₂ := e₁.to_local_homeomorph.symm.continuous_on.prod_map
-      e₂.to_local_homeomorph.symm.continuous_on,
-    refine H₂.comp H₁.continuous_on (λ x h, ⟨_, _⟩),
-    { dsimp,
-      rw e₁.target_eq,
-      exact ⟨h.1.1, mem_univ _⟩ },
-    { dsimp,
-      rw e₂.target_eq,
-      exact ⟨h.1.2, mem_univ _⟩ }
-  end,
->>>>>>> fc4b8c1f
   base_set := e₁.base_set ∩ e₂.base_set,
   open_base_set := e₁.open_base_set.inter e₂.open_base_set,
   source_eq := rfl,
@@ -1169,7 +1039,6 @@
   mem_base_set_trivialization_at :=
     λ b, ⟨mem_base_set_trivialization_at R F₁ E₁ b, mem_base_set_trivialization_at R F₂ E₂ b⟩,
   trivialization_mem_atlas := λ b,
-<<<<<<< HEAD
     ⟨(_, _), ⟨trivialization_mem_atlas R F₁ E₁ b, trivialization_mem_atlas R F₂ E₂ b⟩, rfl⟩,
   continuous_coord_change := begin
     rintros _ ⟨⟨e₁, e₂⟩, ⟨he₁, he₂⟩, rfl⟩ _ ⟨⟨e'₁, e'₂⟩, ⟨he'₁, he'₂⟩, rfl⟩,
@@ -1199,9 +1068,6 @@
         topological_vector_bundle.trivialization.coe_coe, true_and],
       split; refl },
   end }
-=======
-    ⟨(_, _), ⟨trivialization_mem_atlas R F₁ E₁ b, trivialization_mem_atlas R F₂ E₂ b⟩, rfl⟩ }
->>>>>>> fc4b8c1f
 
 variables {R F₁ E₁ F₂ E₂}
 
