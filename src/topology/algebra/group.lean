--- conflicted
+++ resolved
@@ -81,14 +81,11 @@
 @[simp, to_additive]
 lemma homeomorph.coe_mul_right (a : G) : ⇑(homeomorph.mul_right a) = λ g, g * a := rfl
 
-<<<<<<< HEAD
-=======
 @[to_additive]
 lemma homeomorph.mul_right_symm (a : G) :
   (homeomorph.mul_right a).symm = homeomorph.mul_right a⁻¹ :=
 by { ext, refl }
 
->>>>>>> 6eeb54e6
 @[to_additive]
 lemma is_open_map_mul_right (a : G) : is_open_map (λ x, x * a) :=
 (homeomorph.mul_right a).is_open_map
