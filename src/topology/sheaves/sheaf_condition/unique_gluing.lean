/-
Copyright (c) 2021 Justus Springer. All rights reserved.
Released under Apache 2.0 license as described in the file LICENSE.
Authors: Justus Springer
-/
import topology.sheaves.forget
import category_theory.limits.shapes.types
import topology.sheaves.sheaf
import category_theory.types

/-!
# The sheaf condition in terms of unique gluings

We provide an alternative formulation of the sheaf condition in terms of unique gluings.

We work with sheaves valued in a concrete category `C` admitting all limits, whose forgetful
functor `C ⥤ Type` preserves limits and reflects isomorphisms. The usual categories of algebraic
structures, such as `Mon`, `AddCommGroup`, `Ring`, `CommRing` etc. are all examples of this kind of
category.

A presheaf `F : presheaf C X` satisfies the sheaf condition if and only if, for every
compatible family of sections `sf : Π i : ι, F.obj (op (U i))`, there exists a unique gluing
`s : F.obj (op (supr U))`.

Here, the family `sf` is called compatible, if for all `i j : ι`, the restrictions of `sf i`
and `sf j` to `U i ⊓ U j` agree. A section `s : F.obj (op (supr U))` is a gluing for the
family `sf`, if `s` restricts to `sf i` on `U i` for all `i : ι`

We show that the sheaf condition in terms of unique gluings is equivalent to the definition
in terms of equalizers. Our approach is as follows: First, we show them to be equivalent for
`Type`-valued presheaves. Then we use that composing a presheaf with a limit-preserving and
isomorphism-reflecting functor leaves the sheaf condition invariant, as shown in
`topology/sheaves/forget.lean`.

-/

noncomputable theory

open Top
open Top.presheaf
open Top.presheaf.sheaf_condition_equalizer_products
open category_theory
open category_theory.limits
open topological_space
open topological_space.opens
open opposite

universes u v

variables {C : Type u} [category.{v} C] [concrete_category.{v} C]

namespace Top

namespace presheaf

section

local attribute [instance] concrete_category.has_coe_to_sort concrete_category.has_coe_to_fun

variables {X : Top.{v}} (F : presheaf C X) {ι : Type v} (U : ι → opens X)

/--
A family of sections `sf` is compatible, if the restrictions of `sf i` and `sf j` to `U i ⊓ U j`
agree, for all `i` and `j`
-/
def is_compatible (sf : Π i : ι, F.obj (op (U i))) : Prop :=
  ∀ i j : ι, F.map (inf_le_left (U i) (U j)).op (sf i) = F.map (inf_le_right (U i) (U j)).op (sf j)

/--
A section `s` is a gluing for a family of sections `sf` if it restricts to `sf i` on `U i`,
for all `i`
-/
def is_gluing (sf : Π i : ι, F.obj (op (U i))) (s : F.obj (op (supr U))) : Prop :=
∀ i : ι, F.map (opens.le_supr U i).op s = sf i

/--
The sheaf condition in terms of unique gluings. A presheaf `F : presheaf C X` satisfies this sheaf
condition if and only if, for every compatible family of sections `sf : Π i : ι, F.obj (op (U i))`,
there exists a unique gluing `s : F.obj (op (supr U))`.

We prove this to be equivalent to the usual one below in
`is_sheaf_iff_is_sheaf_unique_gluing`
-/
def is_sheaf_unique_gluing : Prop :=
∀ ⦃ι : Type v⦄ (U : ι → opens X) (sf : Π i : ι, F.obj (op (U i))),
  is_compatible F U sf → ∃! s : F.obj (op (supr U)), is_gluing F U sf s

end

section type_valued

variables {X : Top.{v}} (F : presheaf (Type v) X) {ι : Type v} (U : ι → opens X)

/--
For presheaves of types, terms of `pi_opens F U` are just families of sections.
-/
def pi_opens_iso_sections_family : pi_opens F U ≅ Π i : ι, F.obj (op (U i)) :=
limits.is_limit.cone_point_unique_up_to_iso
  (limit.is_limit (discrete.functor (λ i : ι, F.obj (op (U i)))))
  ((types.product_limit_cone (λ i : ι, F.obj (op (U i)))).is_limit)

/--
Under the isomorphism `pi_opens_iso_sections_family`, compatibility of sections is the same
as being equalized by the arrows `left_res` and `right_res` of the equalizer diagram.
-/
lemma compatible_iff_left_res_eq_right_res (sf : pi_opens F U) :
  is_compatible F U ((pi_opens_iso_sections_family F U).hom sf)
    ↔ left_res F U sf = right_res F U sf :=
begin
  split ; intros h,
  { ext ⟨i, j⟩,
    rw [left_res, types.limit.lift_π_apply', fan.mk_π_app,
        right_res, types.limit.lift_π_apply', fan.mk_π_app],
    exact h i j, },
  { intros i j,
    convert congr_arg (limits.pi.π (λ p : ι × ι, F.obj (op (U p.1 ⊓ U p.2))) (i,j)) h,
    { rw [left_res, types.pi_lift_π_apply], refl },
    { rw [right_res, types.pi_lift_π_apply], refl } }
end

/--
Under the isomorphism `pi_opens_iso_sections_family`, being a gluing of a family of
sections `sf` is the same as lying in the preimage of `res` (the leftmost arrow of the
equalizer diagram).
-/
@[simp]
lemma is_gluing_iff_eq_res (sf : pi_opens F U) (s : F.obj (op (supr U))):
  is_gluing F U ((pi_opens_iso_sections_family F U).hom sf) s ↔ res F U s = sf :=
begin
  split ; intros h,
<<<<<<< HEAD
  { ext ⟨i⟩,
    rw [res, types.limit.lift_π_apply, fan.mk_π_app],
=======
  { ext i,
    rw [res, types.limit.lift_π_apply', fan.mk_π_app],
>>>>>>> c43486ec
    exact h i, },
  { intro i,
    convert congr_arg (limits.pi.π (λ i : ι, F.obj (op (U i))) i) h,
    rw [res, types.pi_lift_π_apply],
    refl },
end

/--
The "equalizer" sheaf condition can be obtained from the sheaf condition
in terms of unique gluings.
-/
lemma is_sheaf_of_is_sheaf_unique_gluing_types (Fsh : F.is_sheaf_unique_gluing) :
  F.is_sheaf :=
begin
  intros ι U,
  refine ⟨fork.is_limit.mk' _ _⟩,
  intro s,
  have h_compatible : ∀ x : s.X,
    F.is_compatible U ((F.pi_opens_iso_sections_family U).hom (s.ι x)),
  { intro x,
    rw compatible_iff_left_res_eq_right_res,
    convert congr_fun s.condition x, },
  choose m m_spec m_uniq using
    λ x : s.X, Fsh U ((pi_opens_iso_sections_family F U).hom (s.ι x)) (h_compatible x),
  refine ⟨m, _, _⟩,
  { ext ⟨i⟩ x,
    simp [res],
    exact m_spec x i, },
  { intros l hl,
    ext x,
    apply m_uniq,
    rw is_gluing_iff_eq_res,
    exact congr_fun hl x },
end

/--
The sheaf condition in terms of unique gluings can be obtained from the usual
"equalizer" sheaf condition.
-/
lemma is_sheaf_unique_gluing_of_is_sheaf_types (Fsh : F.is_sheaf) :
  F.is_sheaf_unique_gluing :=
begin
  intros ι U sf hsf,
  let sf' := (pi_opens_iso_sections_family F U).inv sf,
  have hsf' : left_res F U sf' = right_res F U sf',
  { rwa [← compatible_iff_left_res_eq_right_res F U sf', inv_hom_id_apply] },
  choose s s_spec s_uniq using types.unique_of_type_equalizer _ _ (Fsh U).some sf' hsf',
  use s,
  dsimp,
  split,
  { convert (is_gluing_iff_eq_res F U sf' _).mpr s_spec,
    rw inv_hom_id_apply },
  { intros y hy,
    apply s_uniq,
    rw ← is_gluing_iff_eq_res F U,
    convert hy,
    rw inv_hom_id_apply, },
end

/--
For type-valued presheaves, the sheaf condition in terms of unique gluings is equivalent to the
usual sheaf condition in terms of equalizer diagrams.
-/
lemma is_sheaf_iff_is_sheaf_unique_gluing_types :
  F.is_sheaf ↔ F.is_sheaf_unique_gluing :=
iff.intro (is_sheaf_unique_gluing_of_is_sheaf_types F)
  (is_sheaf_of_is_sheaf_unique_gluing_types F)

end type_valued

section

local attribute [instance] concrete_category.has_coe_to_sort concrete_category.has_coe_to_fun

variables [has_limits C] [reflects_isomorphisms (forget C)] [preserves_limits (forget C)]
variables {X : Top.{v}} (F : presheaf C X) {ι : Type v} (U : ι → opens X)

/--
For presheaves valued in a concrete category, whose forgetful functor reflects isomorphisms and
preserves limits, the sheaf condition in terms of unique gluings is equivalent to the usual one
in terms of equalizer diagrams.
-/
lemma is_sheaf_iff_is_sheaf_unique_gluing :
  F.is_sheaf ↔ F.is_sheaf_unique_gluing :=
iff.trans (is_sheaf_iff_is_sheaf_comp (forget C) F)
  (is_sheaf_iff_is_sheaf_unique_gluing_types (F ⋙ forget C))

end

end presheaf

namespace sheaf

open presheaf
open category_theory

section

local attribute [instance] concrete_category.has_coe_to_sort concrete_category.has_coe_to_fun

variables [has_limits C] [reflects_isomorphisms (concrete_category.forget C)]
variables [preserves_limits (concrete_category.forget C)]

variables {X : Top.{v}} (F : sheaf C X) {ι : Type v} (U : ι → opens X)

/--
A more convenient way of obtaining a unique gluing of sections for a sheaf.
-/
lemma exists_unique_gluing (sf : Π i : ι, F.1.obj (op (U i)))
  (h : is_compatible F.1 U sf ) :
  ∃! s : F.1.obj (op (supr U)), is_gluing F.1 U sf s :=
(is_sheaf_iff_is_sheaf_unique_gluing F.1).mp F.property U sf h

/--
In this version of the lemma, the inclusion homs `iUV` can be specified directly by the user,
which can be more convenient in practice.
-/
lemma exists_unique_gluing' (V : opens X) (iUV : Π i : ι, U i ⟶ V) (hcover : V ≤ supr U)
  (sf : Π i : ι, F.1.obj (op (U i))) (h : is_compatible F.1 U sf) :
  ∃! s : F.1.obj (op V), ∀ i : ι, F.1.map (iUV i).op s = sf i :=
begin
  have V_eq_supr_U : V = supr U := le_antisymm hcover (supr_le (λ i, (iUV i).le)),
  obtain ⟨gl, gl_spec, gl_uniq⟩ := F.exists_unique_gluing U sf h,
  refine ⟨F.1.map (eq_to_hom V_eq_supr_U).op gl, _, _⟩,
  { intro i,
    rw [← comp_apply, ← F.1.map_comp],
    exact gl_spec i },
  { intros gl' gl'_spec,
    convert congr_arg _ (gl_uniq (F.1.map (eq_to_hom V_eq_supr_U.symm).op gl') (λ i,_)) ;
      rw [← comp_apply, ← F.1.map_comp],
    { rw [eq_to_hom_op, eq_to_hom_op, eq_to_hom_trans, eq_to_hom_refl,
      F.1.map_id, id_apply] },
    { convert gl'_spec i } }
end

@[ext]
lemma eq_of_locally_eq (s t : F.1.obj (op (supr U)))
  (h : ∀ i, F.1.map (opens.le_supr U i).op s = F.1.map (opens.le_supr U i).op t) :
  s = t :=
begin
  let sf : Π i : ι, F.1.obj (op (U i)) := λ i, F.1.map (opens.le_supr U i).op s,
  have sf_compatible : is_compatible _ U sf,
  { intros i j, simp_rw [← comp_apply, ← F.1.map_comp], refl },
  obtain ⟨gl, -, gl_uniq⟩ := F.exists_unique_gluing U sf sf_compatible,
  transitivity gl,
  { apply gl_uniq, intro i, refl },
  { symmetry, apply gl_uniq, intro i, rw ← h },
end

/--
In this version of the lemma, the inclusion homs `iUV` can be specified directly by the user,
which can be more convenient in practice.
-/
lemma eq_of_locally_eq' (V : opens X) (iUV : Π i : ι, U i ⟶ V) (hcover : V ≤ supr U)
  (s t : F.1.obj (op V))
  (h : ∀ i, F.1.map (iUV i).op s = F.1.map (iUV i).op t) : s = t :=
begin
  have V_eq_supr_U : V = supr U := le_antisymm hcover (supr_le (λ i, (iUV i).le)),
  suffices : F.1.map (eq_to_hom V_eq_supr_U.symm).op s =
             F.1.map (eq_to_hom V_eq_supr_U.symm).op t,
  { convert congr_arg (F.1.map (eq_to_hom V_eq_supr_U).op) this ;
    rw [← comp_apply, ← F.1.map_comp, eq_to_hom_op, eq_to_hom_op, eq_to_hom_trans,
      eq_to_hom_refl, F.1.map_id, id_apply] },
  apply eq_of_locally_eq,
  intro i,
  rw [← comp_apply, ← comp_apply, ← F.1.map_comp],
  convert h i,
end

end

end sheaf

end Top<|MERGE_RESOLUTION|>--- conflicted
+++ resolved
@@ -128,13 +128,8 @@
   is_gluing F U ((pi_opens_iso_sections_family F U).hom sf) s ↔ res F U s = sf :=
 begin
   split ; intros h,
-<<<<<<< HEAD
   { ext ⟨i⟩,
-    rw [res, types.limit.lift_π_apply, fan.mk_π_app],
-=======
-  { ext i,
     rw [res, types.limit.lift_π_apply', fan.mk_π_app],
->>>>>>> c43486ec
     exact h i, },
   { intro i,
     convert congr_arg (limits.pi.π (λ i : ι, F.obj (op (U i))) i) h,
