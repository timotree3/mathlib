--- conflicted
+++ resolved
@@ -970,11 +970,7 @@
 funext $ λ x, h.closure hf hg (hs x)
 
 /-- If `f x = g x` for all `x ∈ s` and `f`, `g` are continuous on `t`, `s ⊆ t ⊆ closure s`, then
-<<<<<<< HEAD
-`f x = g x` for all `x ∈ t`. -/
-=======
 `f x = g x` for all `x ∈ t`. See also `set.eq_on.closure`. -/
->>>>>>> 5dc720d1
 lemma set.eq_on.of_subset_closure [t2_space α] {s t : set β} {f g : β → α} (h : eq_on f g s)
   (hf : continuous_on f t) (hg : continuous_on g t) (hst : s ⊆ t) (hts : t ⊆ closure s) :
   eq_on f g t :=
