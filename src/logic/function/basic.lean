--- conflicted
+++ resolved
@@ -92,19 +92,10 @@
     hx ▸ hy ▸ λ hf, h hf ▸ rfl,
   λ h, h.comp hg.injective⟩
 
-<<<<<<< HEAD
-lemma injective.comp_left {f₁ f₂ : α → β} {g : β → γ}
-  (hg : function.injective g) (hgf : g ∘ f₁ = g ∘ f₂) : f₁ = f₂ :=
-begin
-  refine funext (λ i, hg _),
-  exact congr_fun hgf i,
-end
-=======
 /-- Composition by an injective function on the left is itself injective. -/
 lemma injective.comp_left {g : β → γ} (hg : function.injective g) :
   function.injective ((∘) g : (α → β) → (α → γ)) :=
 λ f₁ f₂ hgf, funext $ λ i, hg $ (congr_fun hgf i : _)
->>>>>>> 6eeb54e6
 
 lemma injective_of_subsingleton [subsingleton α] (f : α → β) :
   injective f :=
