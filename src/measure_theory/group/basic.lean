--- conflicted
+++ resolved
@@ -335,11 +335,7 @@
 
 attribute [to_additive] is_haar_measure
 
-<<<<<<< HEAD
-/- Record that a Haar measure on a locally compact space is a Haar measure. This is needed as the
-=======
 /- Record that a Haar measure on a locally compact space is locally finite. This is needed as the
->>>>>>> 59ef8ce5
 fact that a measure which is finite on compacts is locally finite is not registered as an instance,
 to avoid an instance loop. -/
 @[priority 100, to_additive] -- see Note [lower instance priority]
