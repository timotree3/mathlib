--- conflicted
+++ resolved
@@ -52,26 +52,18 @@
 
 namespace is_fundamental_domain
 
-<<<<<<< HEAD
 variables {G α E : Type*} [group G] [mul_action G α] [measurable_space α]
   [normed_group E] [normed_space ℝ E] {s t : set α} {μ : measure α}
-=======
-variables {G α : Type*} [group G] [mul_action G α] [measurable_space α] {s t : set α}
-  {μ : measure α}
->>>>>>> 221e3cac
 
 @[to_additive] lemma Union_smul_ae_eq (h : is_fundamental_domain G s μ) :
   (⋃ g : G, g • s) =ᵐ[μ] univ :=
 filter.eventually_eq_univ.2 $ h.ae_covers.mono $
   λ x ⟨g, hg⟩, mem_Union.2 ⟨g⁻¹, _, hg, inv_smul_smul _ _⟩
 
-<<<<<<< HEAD
 @[to_additive] lemma mono (h : is_fundamental_domain G s μ) {ν : measure α} (hle : ν ≪ μ) :
   is_fundamental_domain G s ν :=
 ⟨h.1, hle h.2, λ g hg, hle (h.3 g hg)⟩
 
-=======
->>>>>>> 221e3cac
 variables [measurable_space G] [has_measurable_smul G α]
 
 @[to_additive]
@@ -88,7 +80,6 @@
 ... = μ ((g₂⁻¹ * g₁) • s ∩ s) : measure_smul_set _ _ _
 ... = 0 : h.ae_disjoint _ $ mt inv_mul_eq_one.1 hne.symm
 
-<<<<<<< HEAD
 variables [encodable G] {ν : measure α}
 
 @[to_additive] lemma sum_restrict_of_ac (h : is_fundamental_domain G s μ) (hν : ν ≪ μ) :
@@ -125,9 +116,6 @@
 by simpa only [set_lintegral_one, pi.one_def, measure.restrict_apply (h.measurable_set_smul _),
   inter_comm]
   using h.lintegral_eq_tsum_of_ac (measure.restrict_le_self.absolutely_continuous.trans hν) 1
-=======
-variables [encodable G]
->>>>>>> 221e3cac
 
 @[to_additive] lemma measure_eq_tsum' (h : is_fundamental_domain G s μ) (t : set α) :
   μ t = ∑' g : G, μ (t ∩ g • s) :=
