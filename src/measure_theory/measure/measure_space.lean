--- conflicted
+++ resolved
@@ -1485,62 +1485,6 @@
 
 lemma eventually_cofinite {p : α → Prop} : (∀ᶠ x in μ.cofinite, p x) ↔ μ {x | ¬p x} < ∞ := iff.rfl
 
-<<<<<<< HEAD
-/-! ### Mutually singular measures -/
-
-/-- Two measures `μ`, `ν` are said to be mutually singular if there exists a measurable set `s`
-such that `μ s = 0` and `ν sᶜ = 0`. -/
-def mutually_singular {m0 : measurable_space α} (μ ν : measure α) : Prop :=
-∃ (s : set α), measurable_set s ∧ μ s = 0 ∧ ν sᶜ = 0
-
-localized "infix ` ⊥ₘ `:60 := measure_theory.measure.mutually_singular" in measure_theory
-
-namespace mutually_singular
-
-lemma zero_right : μ ⊥ₘ 0 :=
-⟨∅, measurable_set.empty, measure_empty, rfl⟩
-
-lemma symm (h : ν ⊥ₘ μ) : μ ⊥ₘ ν :=
-let ⟨i, hi, his, hit⟩ := h in
-  ⟨iᶜ, measurable_set.compl hi, hit, (compl_compl i).symm ▸ his⟩
-
-lemma zero_left : 0 ⊥ₘ μ :=
-zero_right.symm
-
-lemma add (h₁ : ν₁ ⊥ₘ μ) (h₂ : ν₂ ⊥ₘ μ) : ν₁ + ν₂ ⊥ₘ μ :=
-begin
-  obtain ⟨s, hs, hs0, hs0'⟩ := h₁,
-  obtain ⟨t, ht, ht0, ht0'⟩ := h₂,
-  refine ⟨s ∩ t, hs.inter ht, _, _⟩,
-  { simp only [pi.add_apply, add_eq_zero_iff, coe_add],
-    exact ⟨measure_mono_null (inter_subset_left s t) hs0,
-           measure_mono_null (inter_subset_right s t) ht0⟩ },
-  { rw [compl_inter, ← nonpos_iff_eq_zero],
-    refine le_trans (measure_union_le _ _) _,
-    rw [hs0', ht0', zero_add],
-    exact le_refl _ }
-end
-
-lemma add_iff : ν₁ + ν₂ ⊥ₘ μ ↔ ν₁ ⊥ₘ μ ∧ ν₂ ⊥ₘ μ :=
-begin
-  split,
-  { rintro ⟨u, hmeas, hu₁, hu₂⟩,
-    rw [measure.add_apply, add_eq_zero_iff] at hu₁,
-    exact ⟨⟨u, hmeas, hu₁.1, hu₂⟩, u, hmeas, hu₁.2, hu₂⟩ },
-  { exact λ ⟨h₁, h₂⟩, h₁.add h₂ }
-end
-
-lemma smul (r : ℝ≥0) (h : ν ⊥ₘ μ) : r • ν ⊥ₘ μ :=
-let ⟨s, hs, hs0, hs0'⟩ := h in
-  ⟨s, hs, by simp only [coe_nnreal_smul, pi.smul_apply, hs0, smul_zero], hs0'⟩
-
-lemma of_absolutely_continuous (hms : ν₂ ⊥ₘ μ) (hac : ν₁ ≪ ν₂) : ν₁ ⊥ₘ μ :=
-let ⟨u, hmeas, hu₁, hu₂⟩ := hms in ⟨u, hmeas, hac hu₁, hu₂⟩
-
-end mutually_singular
-
-=======
->>>>>>> cd8993ba
 end measure
 
 open measure
