--- conflicted
+++ resolved
@@ -863,15 +863,13 @@
   integrable (λ x, f x * c) μ :=
 by simp_rw [mul_comm, h.const_mul _]
 
-<<<<<<< HEAD
 lemma integrable.mul_const' {f : α → ℝ} (h : integrable f μ) (c : ℝ) :
   integrable (f * (λ (x : α), c)) μ :=
 integrable.mul_const h c
-=======
+
 lemma integrable.div_const {f : α → ℝ} (h : integrable f μ) (c : ℝ) :
   integrable (λ x, f x / c) μ :=
 by simp_rw [div_eq_mul_inv, h.mul_const]
->>>>>>> 6710d655
 
 end normed_space
 
