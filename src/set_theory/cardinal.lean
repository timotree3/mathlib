/-
Copyright (c) 2017 Johannes Hölzl. All rights reserved.
Released under Apache 2.0 license as described in the file LICENSE.
Authors: Johannes Hölzl, Mario Carneiro, Floris van Doorn
-/
import data.set.countable
import set_theory.schroeder_bernstein
import data.fintype.card
import data.nat.enat

/-!
# Cardinal Numbers

We define cardinal numbers as a quotient of types under the equivalence relation of equinumerity.

## Main definitions

* `cardinal` the type of cardinal numbers (in a given universe).
* `cardinal.mk α` or `#α` is the cardinality of `α`. The notation `#` lives in the locale
  `cardinal`.
* There is an instance that `cardinal` forms a `canonically_ordered_comm_semiring`.
* Addition `c₁ + c₂` is defined by `cardinal.add_def α β : #α + #β = #(α ⊕ β)`.
* Multiplication `c₁ * c₂` is defined by `cardinal.mul_def : #α * #β = #(α * β)`.
* The order `c₁ ≤ c₂` is defined by `cardinal.le_def α β : #α ≤ #β ↔ nonempty (α ↪ β)`.
* Exponentiation `c₁ ^ c₂` is defined by `cardinal.power_def α β : #α ^ #β = #(β → α)`.
* `cardinal.omega` or `ω` the cardinality of `ℕ`. This definition is universe polymorphic:
  `cardinal.omega.{u} : cardinal.{u}`
  (contrast with `ℕ : Type`, which lives in a specific universe).
  In some cases the universe level has to be given explicitly.
* `cardinal.min (I : nonempty ι) (c : ι → cardinal)` is the minimal cardinal in the range of `c`.
* `cardinal.succ c` is the successor cardinal, the smallest cardinal larger than `c`.
* `cardinal.sum` is the sum of a collection of cardinals.
* `cardinal.sup` is the supremum of a collection of cardinals.
* `cardinal.powerlt c₁ c₂` or `c₁ ^< c₂` is defined as `sup_{γ < β} α^γ`.

## Main Statements

* Cantor's theorem: `cardinal.cantor c : c < 2 ^ c`.
* König's theorem: `cardinal.sum_lt_prod`

## Implementation notes

* There is a type of cardinal numbers in every universe level:
  `cardinal.{u} : Type (u + 1)` is the quotient of types in `Type u`.
  The operation `cardinal.lift` lifts cardinal numbers to a higher level.
* Cardinal arithmetic specifically for infinite cardinals (like `κ * κ = κ`) is in the file
  `set_theory/cardinal_ordinal.lean`.
* There is an instance `has_pow cardinal`, but this will only fire if Lean already knows that both
  the base and the exponent live in the same universe. As a workaround, you can add
  ```
    local infixr ^ := @has_pow.pow cardinal cardinal cardinal.has_pow
  ```
  to a file. This notation will work even if Lean doesn't know yet that the base and the exponent
  live in the same universe (but no exponents in other types can be used).

## References

* <https://en.wikipedia.org/wiki/Cardinal_number>

## Tags

cardinal number, cardinal arithmetic, cardinal exponentiation, omega,
Cantor's theorem, König's theorem, Konig's theorem
-/

open function set
open_locale classical

universes u v w x
variables {α β : Type u}

/-- The equivalence relation on types given by equivalence (bijective correspondence) of types.
  Quotienting by this equivalence relation gives the cardinal numbers.
-/
instance cardinal.is_equivalent : setoid (Type u) :=
{ r := λα β, nonempty (α ≃ β),
  iseqv := ⟨λα,
    ⟨equiv.refl α⟩,
    λα β ⟨e⟩, ⟨e.symm⟩,
    λα β γ ⟨e₁⟩ ⟨e₂⟩, ⟨e₁.trans e₂⟩⟩ }

/-- `cardinal.{u}` is the type of cardinal numbers in `Type u`,
  defined as the quotient of `Type u` by existence of an equivalence
  (a bijection with explicit inverse). -/
def cardinal : Type (u + 1) := quotient cardinal.is_equivalent

namespace cardinal

/-- The cardinal number of a type -/
def mk : Type u → cardinal := quotient.mk

localized "notation `#` := cardinal.mk" in cardinal

instance can_lift_cardinal_Type : can_lift cardinal.{u} (Type u) :=
⟨mk, λ c, true, λ c _, quot.induction_on c $ λ α, ⟨α, rfl⟩⟩

@[elab_as_eliminator]
lemma induction_on {p : cardinal → Prop} (c : cardinal) (h : ∀ α, p (#α)) : p c :=
quotient.induction_on c h

@[elab_as_eliminator]
lemma induction_on₂ {p : cardinal → cardinal → Prop} (c₁ : cardinal) (c₂ : cardinal)
  (h : ∀ α β, p (#α) (#β)) : p c₁ c₂ :=
quotient.induction_on₂ c₁ c₂ h

@[elab_as_eliminator]
lemma induction_on₃ {p : cardinal → cardinal → cardinal → Prop} (c₁ : cardinal) (c₂ : cardinal)
  (c₃ : cardinal) (h : ∀ α β γ, p (#α) (#β) (#γ)) : p c₁ c₂ c₃ :=
quotient.induction_on₃ c₁ c₂ c₃ h

protected lemma eq : #α = #β ↔ nonempty (α ≃ β) := quotient.eq

@[simp] theorem mk_def (α : Type u) : @eq cardinal ⟦α⟧ (#α) := rfl

@[simp] theorem mk_out (c : cardinal) : #(c.out) = c := quotient.out_eq _

/-- The representative of the cardinal of a type is equivalent ot the original type. -/
noncomputable def out_mk_equiv {α : Type v} : (#α).out ≃ α :=
nonempty.some $ cardinal.eq.mp (by simp)

lemma mk_congr (e : α ≃ β) : # α = # β := quot.sound ⟨e⟩

alias mk_congr ← equiv.cardinal_eq

/-- Lift a function between `Type*`s to a function between `cardinal`s. -/
def map (f : Type u → Type v) (hf : ∀ α β, α ≃ β → f α ≃ f β) :
  cardinal.{u} → cardinal.{v} :=
quotient.map f (λ α β ⟨e⟩, ⟨hf α β e⟩)

@[simp] lemma map_mk (f : Type u → Type v) (hf : ∀ α β, α ≃ β → f α ≃ f β) (α : Type u) :
  map f hf (#α) = #(f α) := rfl

/-- Lift a binary operation `Type* → Type* → Type*` to a binary operation on `cardinal`s. -/
def map₂ (f : Type u → Type v → Type w) (hf : ∀ α β γ δ, α ≃ β → γ ≃ δ → f α γ ≃ f β δ) :
  cardinal.{u} → cardinal.{v} → cardinal.{w} :=
quotient.map₂ f $ λ α β ⟨e₁⟩ γ δ ⟨e₂⟩, ⟨hf α β γ δ e₁ e₂⟩

/-- The universe lift operation on cardinals. You can specify the universes explicitly with
  `lift.{u v} : cardinal.{v} → cardinal.{max v u}` -/
def lift (c : cardinal.{v}) : cardinal.{max v u} :=
map ulift (λ α β e, equiv.ulift.trans $ e.trans equiv.ulift.symm) c

@[simp] theorem mk_ulift (α) : #(ulift.{v u} α) = lift.{v} (#α) := rfl

theorem lift_umax : lift.{(max u v) u} = lift.{v u} :=
funext $ λ a, induction_on a $ λ α, (equiv.ulift.trans equiv.ulift.symm).cardinal_eq

theorem lift_umax' : lift.{(max v u) u} = lift.{v u} := lift_umax

theorem lift_id' (a : cardinal.{max u v}) : lift.{u} a = a :=
induction_on a $ λ α, mk_congr equiv.ulift

@[simp] theorem lift_id (a : cardinal) : lift.{u u} a = a := lift_id'.{u u} a
@[simp] theorem lift_uzero (a : cardinal.{u}) : lift.{0} a = a := lift_id'.{0 u} a

@[simp] theorem lift_lift (a : cardinal) :
  lift.{w} (lift.{v} a) = lift.{(max v w)} a :=
induction_on a $ λ α,
(equiv.ulift.trans $ equiv.ulift.trans equiv.ulift.symm).cardinal_eq

/-- We define the order on cardinal numbers by `#α ≤ #β` if and only if
  there exists an embedding (injective function) from α to β. -/
instance : has_le cardinal.{u} :=
⟨λq₁ q₂, quotient.lift_on₂ q₁ q₂ (λα β, nonempty $ α ↪ β) $
  assume α β γ δ ⟨e₁⟩ ⟨e₂⟩,
    propext ⟨assume ⟨e⟩, ⟨e.congr e₁ e₂⟩, assume ⟨e⟩, ⟨e.congr e₁.symm e₂.symm⟩⟩⟩

theorem le_def (α β : Type u) : #α ≤ #β ↔ nonempty (α ↪ β) :=
iff.rfl

theorem mk_le_of_injective {α β : Type u} {f : α → β} (hf : injective f) : #α ≤ #β :=
⟨⟨f, hf⟩⟩

theorem _root_.function.embedding.cardinal_le {α β : Type u} (f : α ↪ β) : #α ≤ #β := ⟨f⟩

theorem mk_le_of_surjective {α β : Type u} {f : α → β} (hf : surjective f) : #β ≤ #α :=
⟨embedding.of_surjective f hf⟩

theorem le_mk_iff_exists_set {c : cardinal} {α : Type u} :
  c ≤ #α ↔ ∃ p : set α, #p = c :=
⟨induction_on c $ λ β ⟨⟨f, hf⟩⟩,
  ⟨set.range f, (equiv.of_injective f hf).cardinal_eq.symm⟩,
λ ⟨p, e⟩, e ▸ ⟨⟨subtype.val, λ a b, subtype.eq⟩⟩⟩

theorem out_embedding {c c' : cardinal} : c ≤ c' ↔ nonempty (c.out ↪ c'.out) :=
by { transitivity _, rw [←quotient.out_eq c, ←quotient.out_eq c'], refl }

instance : preorder cardinal.{u} :=
{ le          := (≤),
  le_refl     := by rintros ⟨α⟩; exact ⟨embedding.refl _⟩,
  le_trans    := by rintros ⟨α⟩ ⟨β⟩ ⟨γ⟩ ⟨e₁⟩ ⟨e₂⟩; exact ⟨e₁.trans e₂⟩ }

instance : partial_order cardinal.{u} :=
{ le_antisymm := by { rintros ⟨α⟩ ⟨β⟩ ⟨e₁⟩ ⟨e₂⟩, exact quotient.sound (e₁.antisymm e₂) },
  .. cardinal.preorder }

theorem lift_mk_le {α : Type u} {β : Type v} :
  lift.{(max v w)} (#α) ≤ lift.{(max u w)} (#β) ↔ nonempty (α ↪ β) :=
⟨λ ⟨f⟩, ⟨embedding.congr equiv.ulift equiv.ulift f⟩,
 λ ⟨f⟩, ⟨embedding.congr equiv.ulift.symm equiv.ulift.symm f⟩⟩

/-- A variant of `cardinal.lift_mk_le` with specialized universes.
Because Lean often can not realize it should use this specialization itself,
we provide this statement separately so you don't have to solve the specialization problem either.
-/
theorem lift_mk_le' {α : Type u} {β : Type v} :
  lift.{v} (#α) ≤ lift.{u} (#β) ↔ nonempty (α ↪ β) :=
lift_mk_le.{u v 0}

theorem lift_mk_eq {α : Type u} {β : Type v} :
  lift.{(max v w)} (#α) = lift.{(max u w)} (#β) ↔ nonempty (α ≃ β) :=
quotient.eq.trans
⟨λ ⟨f⟩, ⟨equiv.ulift.symm.trans $ f.trans equiv.ulift⟩,
 λ ⟨f⟩, ⟨equiv.ulift.trans $ f.trans equiv.ulift.symm⟩⟩

/-- A variant of `cardinal.lift_mk_eq` with specialized universes.
Because Lean often can not realize it should use this specialization itself,
we provide this statement separately so you don't have to solve the specialization problem either.
-/
theorem lift_mk_eq' {α : Type u} {β : Type v} :
  lift.{v} (#α) = lift.{u} (#β) ↔ nonempty (α ≃ β) :=
lift_mk_eq.{u v 0}

@[simp] theorem lift_le {a b : cardinal} : lift a ≤ lift b ↔ a ≤ b :=
induction_on₂ a b $ λ α β, by { rw ← lift_umax, exact lift_mk_le }

/-- `cardinal.lift` as an `order_embedding`. -/
@[simps { fully_applied := ff }] def lift_order_embedding : cardinal.{v} ↪o cardinal.{max v u} :=
order_embedding.of_map_le_iff lift (λ _ _, lift_le)

theorem lift_injective : injective lift.{u v} := lift_order_embedding.injective

@[simp] theorem lift_inj {a b : cardinal} : lift a = lift b ↔ a = b :=
lift_injective.eq_iff

@[simp] theorem lift_lt {a b : cardinal} : lift a < lift b ↔ a < b :=
lift_order_embedding.lt_iff_lt

instance : has_zero cardinal.{u} := ⟨#pempty⟩

instance : inhabited cardinal.{u} := ⟨0⟩

lemma mk_eq_zero (α : Type u) [is_empty α] : #α = 0 :=
(equiv.equiv_pempty α).cardinal_eq

@[simp] theorem lift_zero : lift 0 = 0 := mk_congr (equiv.equiv_pempty _)

@[simp] theorem lift_eq_zero {a : cardinal.{v}} : lift.{u} a = 0 ↔ a = 0 :=
lift_injective.eq_iff' lift_zero

lemma mk_eq_zero_iff {α : Type u} : #α = 0 ↔ is_empty α :=
⟨λ e, let ⟨h⟩ := quotient.exact e in h.is_empty, @mk_eq_zero α⟩

theorem mk_ne_zero_iff {α : Type u} : #α ≠ 0 ↔ nonempty α :=
(not_iff_not.2 mk_eq_zero_iff).trans not_is_empty_iff

@[simp] lemma mk_ne_zero (α : Type u) [nonempty α] : #α ≠ 0 := mk_ne_zero_iff.2 ‹_›

instance : has_one cardinal.{u} := ⟨⟦punit⟧⟩

instance : nontrivial cardinal.{u} := ⟨⟨1, 0, mk_ne_zero _⟩⟩

lemma mk_eq_one (α : Type u) [unique α] : #α = 1 :=
mk_congr equiv_punit_of_unique

theorem le_one_iff_subsingleton {α : Type u} : #α ≤ 1 ↔ subsingleton α :=
⟨λ ⟨f⟩, ⟨λ a b, f.injective (subsingleton.elim _ _)⟩,
 λ ⟨h⟩, ⟨⟨λ a, punit.star, λ a b _, h _ _⟩⟩⟩

instance : has_add cardinal.{u} := ⟨map₂ sum $ λ α β γ δ, equiv.sum_congr⟩

theorem add_def (α β : Type u) : #α + #β = #(α ⊕ β) := rfl

@[simp] lemma mk_sum (α : Type u) (β : Type v) :
  #(α ⊕ β) = lift.{v u} (#α) + lift.{u v} (#β) :=
mk_congr ((equiv.ulift).symm.sum_congr (equiv.ulift).symm)

@[simp] theorem mk_option {α : Type u} : #(option α) = #α + 1 :=
(equiv.option_equiv_sum_punit α).cardinal_eq

@[simp] lemma mk_psum (α : Type u) (β : Type v) : #(psum α β) = lift.{v} (#α) + lift.{u} (#β) :=
(mk_congr (equiv.psum_equiv_sum α β)).trans (mk_sum α β)

@[simp] lemma mk_fintype (α : Type u) [fintype α] : #α = fintype.card α :=
begin
  refine fintype.induction_empty_option' _ _ _ α,
  { introsI α β h e hα, letI := fintype.of_equiv β e.symm,
    rwa [mk_congr e, fintype.card_congr e] at hα },
  { refl },
  { introsI α h hα, simp [hα] }
end

instance : has_mul cardinal.{u} := ⟨map₂ prod $ λ α β γ δ, equiv.prod_congr⟩

theorem mul_def (α β : Type u) : #α * #β = #(α × β) := rfl

@[simp] lemma mk_prod (α : Type u) (β : Type v) :
  #(α × β) = lift.{v u} (#α) * lift.{u v} (#β) :=
mk_congr (equiv.ulift.symm.prod_congr (equiv.ulift).symm)

protected theorem add_comm (a b : cardinal.{u}) : a + b = b + a :=
induction_on₂ a b $ λ α β, mk_congr (equiv.sum_comm α β)

protected theorem mul_comm (a b : cardinal.{u}) : a * b = b * a :=
induction_on₂ a b $ λ α β, mk_congr (equiv.prod_comm α β)

protected theorem zero_add (a : cardinal.{u}) : 0 + a = a :=
induction_on a $ λ α, mk_congr (equiv.empty_sum pempty α)

protected theorem zero_mul (a : cardinal.{u}) : 0 * a = 0 :=
induction_on a $ λ α, mk_congr (equiv.pempty_prod α)

protected theorem one_mul (a : cardinal.{u}) : 1 * a = a :=
induction_on a $ λ α, mk_congr (equiv.punit_prod α)

protected theorem left_distrib (a b c : cardinal.{u}) : a * (b + c) = a * b + a * c :=
induction_on₃ a b c $ λ α β γ, mk_congr (equiv.prod_sum_distrib α β γ)

protected theorem eq_zero_or_eq_zero_of_mul_eq_zero {a b : cardinal.{u}} :
  a * b = 0 → a = 0 ∨ b = 0 :=
begin
  induction a using cardinal.induction_on with α,
  induction b using cardinal.induction_on with β,
  simp only [mul_def, mk_eq_zero_iff, is_empty_prod],
  exact id
end

/-- The cardinal exponential. `#α ^ #β` is the cardinal of `β → α`. -/
protected def power (a b : cardinal.{u}) : cardinal.{u} :=
map₂ (λ α β : Type u, β → α) (λ α β γ δ e₁ e₂, e₂.arrow_congr e₁) a b

instance : has_pow cardinal cardinal := ⟨cardinal.power⟩
local infixr ^ := @has_pow.pow cardinal cardinal cardinal.has_pow
local infixr ` ^ℕ `:80 := @has_pow.pow cardinal ℕ monoid.has_pow

theorem power_def (α β) : #α ^ #β = #(β → α) := rfl

theorem mk_arrow (α : Type u) (β : Type v) : #(α → β) = lift.{u} (#β) ^ lift.{v} (#α) :=
mk_congr (equiv.ulift.symm.arrow_congr equiv.ulift.symm)

@[simp] theorem lift_power (a b) : lift (a ^ b) = lift a ^ lift b :=
induction_on₂ a b $ λ α β,
mk_congr (equiv.ulift.trans (equiv.ulift.arrow_congr equiv.ulift).symm)

@[simp] theorem power_zero {a : cardinal} : a ^ 0 = 1 :=
induction_on a $ assume α, (equiv.pempty_arrow_equiv_punit α).cardinal_eq

@[simp] theorem power_one {a : cardinal} : a ^ 1 = a :=
induction_on a $ assume α, (equiv.punit_arrow_equiv α).cardinal_eq

theorem power_add {a b c : cardinal} : a ^ (b + c) = a ^ b * a ^ c :=
induction_on₃ a b c $ assume α β γ, (equiv.sum_arrow_equiv_prod_arrow β γ α).cardinal_eq

instance : comm_semiring cardinal.{u} :=
{ zero          := 0,
  one           := 1,
  add           := (+),
  mul           := (*),
  zero_add      := cardinal.zero_add,
  add_zero      := assume a, by rw [cardinal.add_comm a 0, cardinal.zero_add a],
  add_assoc     := λa b c, induction_on₃ a b c $ assume α β γ, mk_congr (equiv.sum_assoc α β γ),
  add_comm      := cardinal.add_comm,
  zero_mul      := cardinal.zero_mul,
  mul_zero      := assume a, by rw [cardinal.mul_comm a 0, cardinal.zero_mul a],
  one_mul       := cardinal.one_mul,
  mul_one       := assume a, by rw [cardinal.mul_comm a 1, cardinal.one_mul a],
  mul_assoc     := λa b c, induction_on₃ a b c $ assume α β γ, mk_congr (equiv.prod_assoc α β γ),
  mul_comm      := cardinal.mul_comm,
  left_distrib  := cardinal.left_distrib,
  right_distrib := assume a b c, by rw [cardinal.mul_comm (a + b) c, cardinal.left_distrib c a b,
    cardinal.mul_comm c a, cardinal.mul_comm c b],
  npow          := λ n c, c ^ n,
  npow_zero'    := @power_zero,
  npow_succ'    := λ n c, by rw [nat.cast_succ, power_add, power_one, cardinal.mul_comm] }

@[simp] theorem one_power {a : cardinal} : 1 ^ a = 1 :=
induction_on a $ assume α, (equiv.arrow_punit_equiv_punit α).cardinal_eq

@[simp] theorem mk_bool : #bool = 2 := by simp

@[simp] theorem mk_Prop : #(Prop) = 2 := by simp

@[simp] theorem zero_power {a : cardinal} : a ≠ 0 → 0 ^ a = 0 :=
induction_on a $ assume α heq, mk_eq_zero_iff.2 $ is_empty_pi.2 $
let ⟨a⟩ := mk_ne_zero_iff.1 heq in ⟨a, pempty.is_empty⟩

theorem power_ne_zero {a : cardinal} (b) : a ≠ 0 → a ^ b ≠ 0 :=
induction_on₂ a b $ λ α β h,
let ⟨a⟩ := mk_ne_zero_iff.1 h in mk_ne_zero_iff.2 ⟨λ _, a⟩

theorem mul_power {a b c : cardinal} : (a * b) ^ c = a ^ c * b ^ c :=
induction_on₃ a b c $ assume α β γ, (equiv.arrow_prod_equiv_prod_arrow α β γ).cardinal_eq

theorem power_mul {a b c : cardinal} : a ^ (b * c) = (a ^ b) ^ c :=
by rw [mul_comm b c];
from (induction_on₃ a b c $ assume α β γ, mk_congr (equiv.curry γ β α))

@[simp] lemma pow_cast_right (κ : cardinal.{u}) (n : ℕ) :
  (κ ^ (↑n : cardinal.{u})) = κ ^ℕ n :=
rfl

@[simp] theorem lift_one : lift 1 = 1 :=
mk_congr (equiv.ulift.trans equiv.punit_equiv_punit)

@[simp] theorem lift_add (a b) : lift (a + b) = lift a + lift b :=
induction_on₂ a b $ λ α β,
mk_congr (equiv.ulift.trans (equiv.sum_congr equiv.ulift equiv.ulift).symm)

@[simp] theorem lift_mul (a b) : lift (a * b) = lift a * lift b :=
induction_on₂ a b $ λ α β,
mk_congr (equiv.ulift.trans (equiv.prod_congr equiv.ulift equiv.ulift).symm)

@[simp] theorem lift_bit0 (a : cardinal) : lift (bit0 a) = bit0 (lift a) :=
lift_add a a

@[simp] theorem lift_bit1 (a : cardinal) : lift (bit1 a) = bit1 (lift a) :=
by simp [bit1]

theorem lift_two : lift.{u v} 2 = 2 := by simp

@[simp] theorem mk_set {α : Type u} : #(set α) = 2 ^ #α := by simp [set, mk_arrow]

theorem lift_two_power (a) : lift (2 ^ a) = 2 ^ lift a := by simp

section order_properties
open sum

protected theorem zero_le : ∀(a : cardinal), 0 ≤ a :=
by rintro ⟨α⟩; exact ⟨embedding.of_is_empty⟩

protected theorem add_le_add : ∀{a b c d : cardinal}, a ≤ b → c ≤ d → a + c ≤ b + d :=
by rintros ⟨α⟩ ⟨β⟩ ⟨γ⟩ ⟨δ⟩ ⟨e₁⟩ ⟨e₂⟩; exact ⟨e₁.sum_map e₂⟩

protected theorem add_le_add_left (a) {b c : cardinal} : b ≤ c → a + b ≤ a + c :=
cardinal.add_le_add (le_refl _)

protected theorem le_iff_exists_add {a b : cardinal} : a ≤ b ↔ ∃ c, b = a + c :=
⟨induction_on₂ a b $ λ α β ⟨⟨f, hf⟩⟩,
  have (α ⊕ ((range f)ᶜ : set β)) ≃ β, from
    (equiv.sum_congr (equiv.of_injective f hf) (equiv.refl _)).trans $
    (equiv.set.sum_compl (range f)),
  ⟨#↥(range f)ᶜ, mk_congr this.symm⟩,
 λ ⟨c, e⟩, add_zero a ▸ e.symm ▸ cardinal.add_le_add_left _ (cardinal.zero_le _)⟩

instance : order_bot cardinal.{u} :=
{ bot := 0, bot_le := cardinal.zero_le, ..cardinal.partial_order }

instance : canonically_ordered_comm_semiring cardinal.{u} :=
{ add_le_add_left       := λ a b h c, cardinal.add_le_add_left _ h,
  le_iff_exists_add     := @cardinal.le_iff_exists_add,
  eq_zero_or_eq_zero_of_mul_eq_zero := @cardinal.eq_zero_or_eq_zero_of_mul_eq_zero,
  ..cardinal.order_bot,
  ..cardinal.comm_semiring, ..cardinal.partial_order }

@[simp] theorem zero_lt_one : (0 : cardinal) < 1 :=
lt_of_le_of_ne (zero_le _) zero_ne_one

lemma zero_power_le (c : cardinal.{u}) : (0 : cardinal.{u}) ^ c ≤ 1 :=
by { by_cases h : c = 0, rw [h, power_zero], rw [zero_power h], apply zero_le }

theorem power_le_power_left : ∀{a b c : cardinal}, a ≠ 0 → b ≤ c → a ^ b ≤ a ^ c :=
by rintros ⟨α⟩ ⟨β⟩ ⟨γ⟩ hα ⟨e⟩; exact
  let ⟨a⟩ := mk_ne_zero_iff.1 hα in
  ⟨@embedding.arrow_congr_left _ _ _ ⟨a⟩ e⟩

/-- **Cantor's theorem** -/
theorem cantor (a : cardinal.{u}) : a < 2 ^ a :=
begin
  induction a using cardinal.induction_on with α,
  rw [← mk_set],
  refine ⟨⟨⟨singleton, λ a b, singleton_eq_singleton_iff.1⟩⟩, _⟩,
  rintro ⟨⟨f, hf⟩⟩,
  exact cantor_injective f hf
end

instance : no_top_order cardinal.{u} :=
{ no_top := λ a, ⟨_, cantor a⟩, ..cardinal.partial_order }

noncomputable instance : linear_order cardinal.{u} :=
{ le_total    := by rintros ⟨α⟩ ⟨β⟩; exact embedding.total,
  decidable_le := classical.dec_rel _,
  .. cardinal.partial_order }

noncomputable instance : canonically_linear_ordered_add_monoid cardinal.{u} :=
{ .. (infer_instance : canonically_ordered_add_monoid cardinal.{u}),
  .. cardinal.linear_order }

-- short-circuit type class inference
noncomputable instance : distrib_lattice cardinal.{u} := by apply_instance

theorem one_lt_iff_nontrivial {α : Type u} : 1 < #α ↔ nontrivial α :=
by rw [← not_le, le_one_iff_subsingleton, ← not_nontrivial_iff_subsingleton, not_not]

theorem power_le_max_power_one {a b c : cardinal} (h : b ≤ c) : a ^ b ≤ max (a ^ c) 1 :=
begin
  by_cases ha : a = 0,
  simp [ha, zero_power_le],
  exact le_trans (power_le_power_left ha h) (le_max_left _ _)
end

theorem power_le_power_right {a b c : cardinal} : a ≤ b → a ^ c ≤ b ^ c :=
induction_on₃ a b c $ assume α β γ ⟨e⟩, ⟨embedding.arrow_congr_right e⟩

end order_properties

/-- The minimum cardinal in a family of cardinals (the existence
  of which is provided by `injective_min`). -/
noncomputable def min {ι} (I : nonempty ι) (f : ι → cardinal) : cardinal :=
f $ classical.some $
@embedding.min_injective _ (λ i, (f i).out) I

theorem min_eq {ι} (I) (f : ι → cardinal) : ∃ i, min I f = f i :=
⟨_, rfl⟩

theorem min_le {ι I} (f : ι → cardinal) (i) : min I f ≤ f i :=
by rw [← mk_out (min I f), ← mk_out (f i)]; exact
let ⟨g⟩ := classical.some_spec
  (@embedding.min_injective _ (λ i, (f i).out) I) in
⟨g i⟩

theorem le_min {ι I} {f : ι → cardinal} {a} : a ≤ min I f ↔ ∀ i, a ≤ f i :=
⟨λ h i, le_trans h (min_le _ _),
 λ h, let ⟨i, e⟩ := min_eq I f in e.symm ▸ h i⟩

protected theorem wf : @well_founded cardinal.{u} (<) :=
⟨λ a, classical.by_contradiction $ λ h,
  let ι := {c :cardinal // ¬ acc (<) c},
      f : ι → cardinal := subtype.val,
      ⟨⟨c, hc⟩, hi⟩ := @min_eq ι ⟨⟨_, h⟩⟩ f in
    hc (acc.intro _ (λ j ⟨_, h'⟩,
      classical.by_contradiction $ λ hj, h' $
      by have := min_le f ⟨j, hj⟩; rwa hi at this))⟩

instance has_wf : @has_well_founded cardinal.{u} := ⟨(<), cardinal.wf⟩

instance wo : @is_well_order cardinal.{u} (<) := ⟨cardinal.wf⟩

/-- The successor cardinal - the smallest cardinal greater than
  `c`. This is not the same as `c + 1` except in the case of finite `c`. -/
noncomputable def succ (c : cardinal) : cardinal :=
@min {c' // c < c'} ⟨⟨_, cantor _⟩⟩ subtype.val

theorem lt_succ_self (c : cardinal) : c < succ c :=
by cases min_eq _ _ with s e; rw [succ, e]; exact s.2

theorem succ_le {a b : cardinal} : succ a ≤ b ↔ a < b :=
⟨lt_of_lt_of_le (lt_succ_self _), λ h,
  by exact min_le _ (subtype.mk b h)⟩

@[simp] theorem lt_succ {a b : cardinal} : a < succ b ↔ a ≤ b :=
by rw [← not_le, succ_le, not_lt]

theorem add_one_le_succ (c : cardinal.{u}) : c + 1 ≤ succ c :=
begin
  refine le_min.2 (λ b, _),
  rcases ⟨b, c⟩ with ⟨⟨⟨β⟩, hlt⟩, ⟨γ⟩⟩,
  cases hlt.le with f,
  have : ¬ surjective f := λ hn, hlt.not_le (mk_le_of_surjective hn),
  simp only [surjective, not_forall] at this,
  rcases this with ⟨b, hb⟩,
  calc #γ + 1 = #(option γ) : mk_option.symm
          ... ≤ #β          : (f.option_elim b hb).cardinal_le
end

lemma succ_pos (c : cardinal) : 0 < succ c := by simp

lemma succ_ne_zero (c : cardinal) : succ c ≠ 0 := (succ_pos _).ne'

/-- The indexed sum of cardinals is the cardinality of the
  indexed disjoint union, i.e. sigma type. -/
def sum {ι} (f : ι → cardinal) : cardinal := mk Σ i, (f i).out

theorem le_sum {ι} (f : ι → cardinal) (i) : f i ≤ sum f :=
by rw ← quotient.out_eq (f i); exact
⟨⟨λ a, ⟨i, a⟩, λ a b h, eq_of_heq $ by injection h⟩⟩

@[simp] theorem mk_sigma {ι} (f : ι → Type*) : #(Σ i, f i) = sum (λ i, #(f i)) :=
mk_congr $ equiv.sigma_congr_right $ λ i, out_mk_equiv.symm

@[simp] theorem sum_const (ι : Type u) (a : cardinal.{v}) :
  sum (λ i : ι, a) = lift.{v} (#ι) * lift.{u} a :=
induction_on a $ λ α, mk_congr $
  calc (Σ i : ι, quotient.out (#α)) ≃ ι × quotient.out (#α) : equiv.sigma_equiv_prod _ _
  ... ≃ ulift ι × ulift α : equiv.ulift.symm.prod_congr (out_mk_equiv.trans equiv.ulift.symm)

theorem sum_const' (ι : Type u) (a : cardinal.{u}) : sum (λ _:ι, a) = #ι * a := by simp

theorem sum_le_sum {ι} (f g : ι → cardinal) (H : ∀ i, f i ≤ g i) : sum f ≤ sum g :=
⟨(embedding.refl _).sigma_map $ λ i, classical.choice $
  by have := H i; rwa [← quot.out_eq (f i), ← quot.out_eq (g i)] at this⟩

/-- The indexed supremum of cardinals is the smallest cardinal above
  everything in the family. -/
noncomputable def sup {ι} (f : ι → cardinal) : cardinal :=
@min {c // ∀ i, f i ≤ c} ⟨⟨sum f, le_sum f⟩⟩ (λ a, a.1)

theorem le_sup {ι} (f : ι → cardinal) (i) : f i ≤ sup f :=
by dsimp [sup]; cases min_eq _ _ with c hc; rw hc; exact c.2 i

theorem sup_le {ι} {f : ι → cardinal} {a} : sup f ≤ a ↔ ∀ i, f i ≤ a :=
⟨λ h i, le_trans (le_sup _ _) h,
 λ h, by dsimp [sup]; change a with (⟨a, h⟩:subtype _).1; apply min_le⟩

theorem sup_le_sup {ι} (f g : ι → cardinal) (H : ∀ i, f i ≤ g i) : sup f ≤ sup g :=
sup_le.2 $ λ i, le_trans (H i) (le_sup _ _)

theorem sup_le_sum {ι} (f : ι → cardinal) : sup f ≤ sum f :=
sup_le.2 $ le_sum _

theorem sum_le_sup {ι : Type u} (f : ι → cardinal.{u}) : sum f ≤ #ι * sup.{u u} f :=
by rw ← sum_const'; exact sum_le_sum _ _ (le_sup _)

theorem sup_eq_zero {ι} {f : ι → cardinal} [is_empty ι] : sup f = 0 :=
by { rw [← nonpos_iff_eq_zero, sup_le], exact is_empty_elim }

/-- The indexed product of cardinals is the cardinality of the Pi type
  (dependent product). -/
def prod {ι : Type u} (f : ι → cardinal) : cardinal := #(Π i, (f i).out)

@[simp] theorem mk_pi {ι : Type u} (α : ι → Type v) : #(Π i, α i) = prod (λ i, #(α i)) :=
mk_congr $ equiv.Pi_congr_right $ λ i, out_mk_equiv.symm

@[simp] theorem prod_const (ι : Type u) (a : cardinal.{v}) :
  prod (λ i : ι, a) = lift.{u} a ^ lift.{v} (#ι) :=
induction_on a $ λ α, mk_congr $ equiv.Pi_congr equiv.ulift.symm $
  λ i, out_mk_equiv.trans equiv.ulift.symm

theorem prod_const' (ι : Type u) (a : cardinal.{u}) : prod (λ _:ι, a) = a ^ #ι :=
induction_on a $ λ α, (mk_pi _).symm

theorem prod_le_prod {ι} (f g : ι → cardinal) (H : ∀ i, f i ≤ g i) : prod f ≤ prod g :=
⟨embedding.Pi_congr_right $ λ i, classical.choice $
  by have := H i; rwa [← mk_out (f i), ← mk_out (g i)] at this⟩

@[simp] theorem prod_eq_zero {ι} (f : ι → cardinal.{u}) : prod f = 0 ↔ ∃ i, f i = 0 :=
by { lift f to ι → Type u using λ _, trivial, simp only [mk_eq_zero_iff, ← mk_pi, is_empty_pi] }

theorem prod_ne_zero {ι} (f : ι → cardinal) : prod f ≠ 0 ↔ ∀ i, f i ≠ 0 :=
by simp [prod_eq_zero]

@[simp] theorem lift_prod {ι : Type u} (c : ι → cardinal.{v}) :
  lift.{w} (prod c) = prod (λ i, lift.{w} (c i)) :=
begin
  lift c to ι → Type v using λ _, trivial,
  simp only [← mk_pi, ← mk_ulift],
  exact mk_congr (equiv.ulift.trans $ equiv.Pi_congr_right $ λ i, equiv.ulift.symm)
end

@[simp] theorem lift_min {ι I} (f : ι → cardinal) : lift (min I f) = min I (lift ∘ f) :=
le_antisymm (le_min.2 $ λ a, lift_le.2 $ min_le _ a) $
let ⟨i, e⟩ := min_eq I (lift ∘ f) in
by rw e; exact lift_le.2 (le_min.2 $ λ j, lift_le.1 $
by have := min_le (lift ∘ f) j; rwa e at this)

theorem lift_down {a : cardinal.{u}} {b : cardinal.{max u v}} :
  b ≤ lift a → ∃ a', lift a' = b :=
induction_on₂ a b $ λ α β,
by rw [← lift_id (#β), ← lift_umax, ← lift_umax.{u v}, lift_mk_le]; exact
λ ⟨f⟩, ⟨#(set.range f), eq.symm $ lift_mk_eq.2
  ⟨embedding.equiv_of_surjective
    (embedding.cod_restrict _ f set.mem_range_self)
    $ λ ⟨a, ⟨b, e⟩⟩, ⟨b, subtype.eq e⟩⟩⟩

theorem le_lift_iff {a : cardinal.{u}} {b : cardinal.{max u v}} :
  b ≤ lift a ↔ ∃ a', lift a' = b ∧ a' ≤ a :=
⟨λ h, let ⟨a', e⟩ := lift_down h in ⟨a', e, lift_le.1 $ e.symm ▸ h⟩,
 λ ⟨a', e, h⟩, e ▸ lift_le.2 h⟩

theorem lt_lift_iff {a : cardinal.{u}} {b : cardinal.{max u v}} :
  b < lift a ↔ ∃ a', lift a' = b ∧ a' < a :=
⟨λ h, let ⟨a', e⟩ := lift_down (le_of_lt h) in
      ⟨a', e, lift_lt.1 $ e.symm ▸ h⟩,
 λ ⟨a', e, h⟩, e ▸ lift_lt.2 h⟩

@[simp] theorem lift_succ (a) : lift (succ a) = succ (lift a) :=
le_antisymm
  (le_of_not_gt $ λ h, begin
    rcases lt_lift_iff.1 h with ⟨b, e, h⟩,
    rw [lt_succ, ← lift_le, e] at h,
    exact not_lt_of_le h (lt_succ_self _)
  end)
  (succ_le.2 $ lift_lt.2 $ lt_succ_self _)

@[simp] theorem lift_max {a : cardinal.{u}} {b : cardinal.{v}} :
  lift.{(max v w)} a = lift.{(max u w)} b ↔ lift.{v} a = lift.{u} b :=
calc lift.{(max v w)} a = lift.{(max u w)} b
  ↔ lift.{w} (lift.{v} a) = lift.{w} (lift.{u} b) : by simp
  ... ↔ lift.{v} a = lift.{u} b : lift_inj

protected lemma le_sup_iff {ι : Type v} {f : ι → cardinal.{max v w}} {c : cardinal} :
  (c ≤ sup f) ↔ (∀ b, (∀ i, f i ≤ b) → c ≤ b) :=
⟨λ h b hb, le_trans h (sup_le.mpr hb), λ h, h _ $ λ i, le_sup f i⟩

/-- The lift of a supremum is the supremum of the lifts. -/
lemma lift_sup {ι : Type v} (f : ι → cardinal.{max v w}) :
  lift.{u} (sup.{v w} f) = sup.{v (max u w)} (λ i : ι, lift.{u} (f i)) :=
begin
  apply le_antisymm,
  { rw [cardinal.le_sup_iff], intros c hc, by_contra h,
    obtain ⟨d, rfl⟩ := cardinal.lift_down (not_le.mp h).le,
    simp only [lift_le, sup_le] at h hc,
    exact h hc },
  { simp only [cardinal.sup_le, lift_le, le_sup, implies_true_iff] }
end

/-- To prove that the lift of a supremum is bounded by some cardinal `t`,
it suffices to show that the lift of each cardinal is bounded by `t`. -/
lemma lift_sup_le {ι : Type v} (f : ι → cardinal.{max v w})
  (t : cardinal.{max u v w}) (w : ∀ i, lift.{u} (f i) ≤ t) :
  lift.{u} (sup f) ≤ t :=
by { rw lift_sup, exact sup_le.mpr w, }

@[simp] lemma lift_sup_le_iff {ι : Type v} (f : ι → cardinal.{max v w}) (t : cardinal.{max u v w}) :
  lift.{u} (sup f) ≤ t ↔ ∀ i, lift.{u} (f i) ≤ t :=
⟨λ h i, (lift_le.mpr (le_sup f i)).trans h,
 λ h, lift_sup_le f t h⟩

universes v' w'

/--
To prove an inequality between the lifts to a common universe of two different supremums,
it suffices to show that the lift of each cardinal from the smaller supremum
if bounded by the lift of some cardinal from the larger supremum.
-/
lemma lift_sup_le_lift_sup
  {ι : Type v} {ι' : Type v'} (f : ι → cardinal.{max v w}) (f' : ι' → cardinal.{max v' w'})
  (g : ι → ι') (h : ∀ i, lift.{(max v' w')} (f i) ≤ lift.{(max v w)} (f' (g i))) :
  lift.{(max v' w')} (sup f) ≤ lift.{(max v w)} (sup f') :=
begin
  apply lift_sup_le.{(max v' w')} f,
  intro i,
  apply le_trans (h i),
  simp only [lift_le],
  apply le_sup,
end

/-- A variant of `lift_sup_le_lift_sup` with universes specialized via `w = v` and `w' = v'`.
This is sometimes necessary to avoid universe unification issues. -/
lemma lift_sup_le_lift_sup'
  {ι : Type v} {ι' : Type v'} (f : ι → cardinal.{v}) (f' : ι' → cardinal.{v'})
  (g : ι → ι') (h : ∀ i, lift.{v'} (f i) ≤ lift.{v} (f' (g i))) :
  lift.{v'} (sup.{v v} f) ≤ lift.{v} (sup.{v' v'} f') :=
lift_sup_le_lift_sup f f' g h

/-- `ω` is the smallest infinite cardinal, also known as ℵ₀. -/
def omega : cardinal.{u} := lift (#ℕ)

localized "notation `ω` := cardinal.omega" in cardinal

lemma mk_nat : #ℕ = ω := (lift_id _).symm

theorem omega_ne_zero : ω ≠ 0 := mk_ne_zero _

theorem omega_pos : 0 < ω :=
pos_iff_ne_zero.2 omega_ne_zero

@[simp] theorem lift_omega : lift ω = ω := lift_lift _

@[simp] theorem omega_le_lift {c : cardinal.{u}} : ω ≤ lift.{v} c ↔ ω ≤ c :=
by rw [← lift_omega, lift_le]

@[simp] theorem lift_le_omega {c : cardinal.{u}} : lift.{v} c ≤ ω ↔ c ≤ ω :=
by rw [← lift_omega, lift_le]

/-! ### Properties about the cast from `ℕ` -/

@[simp] theorem mk_fin (n : ℕ) : #(fin n) = n := by simp

@[simp] theorem lift_nat_cast (n : ℕ) : lift.{u} (n : cardinal.{v}) = n :=
by induction n; simp *

@[simp] lemma lift_eq_nat_iff {a : cardinal.{u}} {n : ℕ} : lift.{v} a = n ↔ a = n :=
lift_injective.eq_iff' (lift_nat_cast n)

@[simp] lemma nat_eq_lift_iff {n : ℕ} {a : cardinal.{u}} :
  (n : cardinal) = lift.{v} a ↔ (n : cardinal) = a :=
by rw [← lift_nat_cast.{v} n, lift_inj]

theorem lift_mk_fin (n : ℕ) : lift (#(fin n)) = n := by simp

<<<<<<< HEAD
@[simp] theorem mk_fintype (α : Type u) [fintype α] : #α = fintype.card α :=
by rw [← lift_mk_fin.{u}, ← lift_id (#α), lift_mk_eq.{u 0 u}];
   exact fintype.card_eq.1 (by simp)
=======
lemma mk_finset {α : Type u} {s : finset α} : #s = ↑(finset.card s) := by simp
>>>>>>> 2e4813dd

lemma mk_finset {α : Type u} {s : finset α} : #s = ↑(finset.card s) := by simp

theorem card_le_of_finset {α} (s : finset α) :
  (s.card : cardinal) ≤ #α :=
begin
  rw (_ : (s.card : cardinal) = #s),
  { exact ⟨function.embedding.subtype _⟩ },
  rw [cardinal.mk_fintype, fintype.card_coe]
end

@[simp, norm_cast] theorem nat_cast_pow {m n : ℕ} : (↑(pow m n) : cardinal) = m ^ n :=
by induction n; simp [pow_succ', power_add, *]

@[simp, norm_cast] theorem nat_cast_le {m n : ℕ} : (m : cardinal) ≤ n ↔ m ≤ n :=
by rw [← lift_mk_fin, ← lift_mk_fin, lift_le]; exact
⟨λ ⟨⟨f, hf⟩⟩, by simpa only [fintype.card_fin] using fintype.card_le_of_injective f hf,
  λ h, ⟨(fin.cast_le h).to_embedding⟩⟩

@[simp, norm_cast] theorem nat_cast_lt {m n : ℕ} : (m : cardinal) < n ↔ m < n :=
by simp [lt_iff_le_not_le, -not_le]

instance : char_zero cardinal := ⟨strict_mono.injective $ λ m n, nat_cast_lt.2⟩

theorem nat_cast_inj {m n : ℕ} : (m : cardinal) = n ↔ m = n := nat.cast_inj

lemma nat_cast_injective : injective (coe : ℕ → cardinal) :=
nat.cast_injective

@[simp, norm_cast, priority 900] theorem nat_succ (n : ℕ) : (n.succ : cardinal) = succ n :=
le_antisymm (add_one_le_succ _) (succ_le.2 $ nat_cast_lt.2 $ nat.lt_succ_self _)

@[simp] theorem succ_zero : succ 0 = 1 :=
by norm_cast

theorem card_le_of {α : Type u} {n : ℕ} (H : ∀ s : finset α, s.card ≤ n) :
  # α ≤ n :=
begin
  refine lt_succ.1 (lt_of_not_ge $ λ hn, _),
  rw [← cardinal.nat_succ, ← cardinal.lift_mk_fin n.succ] at hn,
  cases hn with f,
  refine not_lt_of_le (H $ finset.univ.map f) _,
  rw [finset.card_map, ← fintype.card, fintype.card_ulift, fintype.card_fin],
  exact n.lt_succ_self
end

theorem cantor' (a) {b : cardinal} (hb : 1 < b) : a < b ^ a :=
by rw [← succ_le, (by norm_cast : succ 1 = 2)] at hb;
   exact lt_of_lt_of_le (cantor _) (power_le_power_right hb)

theorem one_le_iff_pos {c : cardinal} : 1 ≤ c ↔ 0 < c :=
by rw [← succ_zero, succ_le]

theorem one_le_iff_ne_zero {c : cardinal} : 1 ≤ c ↔ c ≠ 0 :=
by rw [one_le_iff_pos, pos_iff_ne_zero]

theorem nat_lt_omega (n : ℕ) : (n : cardinal.{u}) < ω :=
succ_le.1 $ by rw [← nat_succ, ← lift_mk_fin, omega, lift_mk_le.{0 0 u}]; exact
⟨⟨coe, λ a b, fin.ext⟩⟩

@[simp] theorem one_lt_omega : 1 < ω :=
by simpa using nat_lt_omega 1

theorem lt_omega {c : cardinal.{u}} : c < ω ↔ ∃ n : ℕ, c = n :=
⟨λ h, begin
  rcases lt_lift_iff.1 h with ⟨c, rfl, h'⟩,
  rcases le_mk_iff_exists_set.1 h'.1 with ⟨S, rfl⟩,
  suffices : finite S,
  { lift S to finset ℕ using this,
    simp },
  contrapose! h',
  haveI := infinite.to_subtype h',
  exact ⟨infinite.nat_embedding S⟩
end, λ ⟨n, e⟩, e.symm ▸ nat_lt_omega _⟩

theorem omega_le {c : cardinal.{u}} : ω ≤ c ↔ ∀ n : ℕ, (n:cardinal) ≤ c :=
⟨λ h n, le_trans (le_of_lt (nat_lt_omega _)) h,
 λ h, le_of_not_lt $ λ hn, begin
  rcases lt_omega.1 hn with ⟨n, rfl⟩,
  exact not_le_of_lt (nat.lt_succ_self _) (nat_cast_le.1 (h (n+1)))
end⟩

theorem lt_omega_iff_fintype {α : Type u} : #α < ω ↔ nonempty (fintype α) :=
lt_omega.trans ⟨λ ⟨n, e⟩, begin
  rw [← lift_mk_fin n] at e,
  cases quotient.exact e with f,
  exact ⟨fintype.of_equiv _ f.symm⟩
end, λ ⟨_⟩, by exactI ⟨_, mk_fintype _⟩⟩

theorem lt_omega_iff_finite {α} {S : set α} : #S < ω ↔ finite S :=
lt_omega_iff_fintype.trans finite_def.symm

instance can_lift_cardinal_nat : can_lift cardinal ℕ :=
⟨ coe, λ x, x < ω, λ x hx, let ⟨n, hn⟩ := lt_omega.mp hx in ⟨n, hn.symm⟩⟩

theorem add_lt_omega {a b : cardinal} (ha : a < ω) (hb : b < ω) : a + b < ω :=
match a, b, lt_omega.1 ha, lt_omega.1 hb with
| _, _, ⟨m, rfl⟩, ⟨n, rfl⟩ := by rw [← nat.cast_add]; apply nat_lt_omega
end

lemma add_lt_omega_iff {a b : cardinal} : a + b < ω ↔ a < ω ∧ b < ω :=
⟨λ h, ⟨lt_of_le_of_lt (self_le_add_right _ _) h, lt_of_le_of_lt (self_le_add_left _ _) h⟩,
  λ⟨h1, h2⟩, add_lt_omega h1 h2⟩

lemma omega_le_add_iff {a b : cardinal} : ω ≤ a + b ↔ ω ≤ a ∨ ω ≤ b :=
by simp only [← not_lt, add_lt_omega_iff, not_and_distrib]

theorem mul_lt_omega {a b : cardinal} (ha : a < ω) (hb : b < ω) : a * b < ω :=
match a, b, lt_omega.1 ha, lt_omega.1 hb with
| _, _, ⟨m, rfl⟩, ⟨n, rfl⟩ := by rw [← nat.cast_mul]; apply nat_lt_omega
end

lemma mul_lt_omega_iff {a b : cardinal} : a * b < ω ↔ a = 0 ∨ b = 0 ∨ a < ω ∧ b < ω :=
begin
  split,
  { intro h, by_cases ha : a = 0, { left, exact ha },
    right, by_cases hb : b = 0, { left, exact hb },
    right, rw [← ne, ← one_le_iff_ne_zero] at ha hb, split,
    { rw [← mul_one a],
      refine lt_of_le_of_lt (mul_le_mul' (le_refl a) hb) h },
    { rw [← one_mul b],
      refine lt_of_le_of_lt (mul_le_mul' ha (le_refl b)) h }},
  rintro (rfl|rfl|⟨ha,hb⟩); simp only [*, mul_lt_omega, omega_pos, zero_mul, mul_zero]
end

lemma mul_lt_omega_iff_of_ne_zero {a b : cardinal} (ha : a ≠ 0) (hb : b ≠ 0) :
  a * b < ω ↔ a < ω ∧ b < ω :=
by simp [mul_lt_omega_iff, ha, hb]

theorem power_lt_omega {a b : cardinal} (ha : a < ω) (hb : b < ω) : a ^ b < ω :=
match a, b, lt_omega.1 ha, lt_omega.1 hb with
| _, _, ⟨m, rfl⟩, ⟨n, rfl⟩ := by rw [← nat_cast_pow]; apply nat_lt_omega
end

lemma eq_one_iff_unique {α : Type*} :
  #α = 1 ↔ subsingleton α ∧ nonempty α :=
calc #α = 1 ↔ #α ≤ 1 ∧ ¬#α < 1 : eq_iff_le_not_lt
        ... ↔ subsingleton α ∧ nonempty α :
begin
  apply and_congr le_one_iff_subsingleton,
  push_neg,
  rw [one_le_iff_ne_zero, mk_ne_zero_iff]
end

theorem infinite_iff {α : Type u} : infinite α ↔ ω ≤ #α :=
by rw [←not_lt, lt_omega_iff_fintype, not_nonempty_iff, is_empty_fintype]

@[simp] lemma omega_le_mk (α : Type u) [infinite α] : ω ≤ #α := infinite_iff.1 ‹_›

lemma encodable_iff {α : Type u} : nonempty (encodable α) ↔ #α ≤ ω :=
⟨λ ⟨h⟩, ⟨(@encodable.encode' α h).trans equiv.ulift.symm.to_embedding⟩,
  λ ⟨h⟩, ⟨encodable.of_inj _ (h.trans equiv.ulift.to_embedding).injective⟩⟩

@[simp] lemma mk_le_omega [encodable α] : #α ≤ ω := encodable_iff.1 ⟨‹_›⟩

lemma denumerable_iff {α : Type u} : nonempty (denumerable α) ↔ #α = ω :=
⟨λ ⟨h⟩, mk_congr ((@denumerable.eqv α h).trans equiv.ulift.symm),
 λ h, by { cases quotient.exact h with f, exact ⟨denumerable.mk' $ f.trans equiv.ulift⟩ }⟩

@[simp] lemma mk_denumerable (α : Type u) [denumerable α] : #α = ω :=
denumerable_iff.1 ⟨‹_›⟩

@[simp] lemma mk_set_le_omega (s : set α) : #s ≤ ω ↔ countable s :=
begin
  rw [countable_iff_exists_injective], split,
  { rintro ⟨f'⟩, cases embedding.trans f' equiv.ulift.to_embedding with f hf, exact ⟨f, hf⟩ },
  { rintro ⟨f, hf⟩, exact ⟨embedding.trans ⟨f, hf⟩ equiv.ulift.symm.to_embedding⟩ }
end

@[simp] lemma omega_add_omega : ω + ω = ω := mk_denumerable _

lemma omega_mul_omega : ω * ω = ω := mk_denumerable _

@[simp] lemma add_le_omega {c₁ c₂ : cardinal} : c₁ + c₂ ≤ ω ↔ c₁ ≤ ω ∧ c₂ ≤ ω :=
⟨λ h, ⟨le_self_add.trans h, le_add_self.trans h⟩, λ h, omega_add_omega ▸ add_le_add h.1 h.2⟩

/-- This function sends finite cardinals to the corresponding natural, and infinite cardinals
  to 0. -/
noncomputable def to_nat : zero_hom cardinal ℕ :=
⟨λ c, if h : c < omega.{v} then classical.some (lt_omega.1 h) else 0,
  begin
    have h : 0 < ω := nat_lt_omega 0,
    rw [dif_pos h, ← cardinal.nat_cast_inj, ← classical.some_spec (lt_omega.1 h), nat.cast_zero],
  end⟩

lemma to_nat_apply_of_lt_omega {c : cardinal} (h : c < ω) :
  c.to_nat = classical.some (lt_omega.1 h) :=
dif_pos h

@[simp]
lemma to_nat_apply_of_omega_le {c : cardinal} (h : ω ≤ c) :
  c.to_nat = 0 :=
dif_neg (not_lt_of_le h)

@[simp]
lemma cast_to_nat_of_lt_omega {c : cardinal} (h : c < ω) :
  ↑c.to_nat = c :=
by rw [to_nat_apply_of_lt_omega h, ← classical.some_spec (lt_omega.1 h)]

@[simp]
lemma cast_to_nat_of_omega_le {c : cardinal} (h : ω ≤ c) :
  ↑c.to_nat = (0 : cardinal) :=
by rw [to_nat_apply_of_omega_le h, nat.cast_zero]

@[simp]
lemma to_nat_cast (n : ℕ) : cardinal.to_nat n = n :=
begin
  rw [to_nat_apply_of_lt_omega (nat_lt_omega n), ← nat_cast_inj],
  exact (classical.some_spec (lt_omega.1 (nat_lt_omega n))).symm,
end

/-- `to_nat` has a right-inverse: coercion. -/
lemma to_nat_right_inverse : function.right_inverse (coe : ℕ → cardinal) to_nat := to_nat_cast

lemma to_nat_surjective : surjective to_nat := to_nat_right_inverse.surjective

@[simp]
lemma mk_to_nat_of_infinite [h : infinite α] : (#α).to_nat = 0 :=
dif_neg (not_lt_of_le (infinite_iff.1 h))

lemma mk_to_nat_eq_card [fintype α] : (#α).to_nat = fintype.card α := by simp

@[simp]
lemma zero_to_nat : to_nat 0 = 0 :=
by rw [← to_nat_cast 0, nat.cast_zero]

@[simp]
lemma one_to_nat : to_nat 1 = 1 :=
by rw [← to_nat_cast 1, nat.cast_one]

@[simp] lemma to_nat_eq_one {c : cardinal} : to_nat c = 1 ↔ c = 1 :=
⟨λ h, (cast_to_nat_of_lt_omega (lt_of_not_ge (one_ne_zero ∘ h.symm.trans ∘
  to_nat_apply_of_omega_le))).symm.trans ((congr_arg coe h).trans nat.cast_one),
  λ h, (congr_arg to_nat h).trans one_to_nat⟩

lemma to_nat_eq_one_iff_unique {α : Type*} : (#α).to_nat = 1 ↔ subsingleton α ∧ nonempty α :=
to_nat_eq_one.trans eq_one_iff_unique

@[simp] lemma to_nat_lift (c : cardinal.{v}) : (lift.{u v} c).to_nat = c.to_nat :=
begin
  apply nat_cast_injective,
  cases lt_or_ge c ω with hc hc,
  { rw [cast_to_nat_of_lt_omega, ←lift_nat_cast, cast_to_nat_of_lt_omega hc],
    rwa [←lift_omega, lift_lt] },
  { rw [cast_to_nat_of_omega_le, ←lift_nat_cast, cast_to_nat_of_omega_le hc, lift_zero],
    rwa [←lift_omega, lift_le] },
end

lemma to_nat_congr {β : Type v} (e : α ≃ β) : (#α).to_nat = (#β).to_nat :=
by rw [←to_nat_lift, lift_mk_eq.mpr ⟨e⟩, to_nat_lift]

@[simp] lemma to_nat_mul (x y : cardinal) : (x * y).to_nat = x.to_nat * y.to_nat :=
begin
  by_cases hx1 : x = 0,
  { rw [comm_semiring.mul_comm, hx1, mul_zero, zero_to_nat, nat.zero_mul] },
  by_cases hy1 : y = 0,
  { rw [hy1, zero_to_nat, mul_zero, mul_zero, zero_to_nat] },
  refine nat_cast_injective (eq.trans _ (nat.cast_mul _ _).symm),
  cases lt_or_ge x ω with hx2 hx2,
  { cases lt_or_ge y ω with hy2 hy2,
    { rw [cast_to_nat_of_lt_omega, cast_to_nat_of_lt_omega hx2, cast_to_nat_of_lt_omega hy2],
      exact mul_lt_omega hx2 hy2 },
    { rw [cast_to_nat_of_omega_le hy2, mul_zero, cast_to_nat_of_omega_le],
      exact not_lt.mp (mt (mul_lt_omega_iff_of_ne_zero hx1 hy1).mp (λ h, not_lt.mpr hy2 h.2)) } },
  { rw [cast_to_nat_of_omega_le hx2, zero_mul, cast_to_nat_of_omega_le],
    exact not_lt.mp (mt (mul_lt_omega_iff_of_ne_zero hx1 hy1).mp (λ h, not_lt.mpr hx2 h.1)) },
end

@[simp] lemma to_nat_add_of_lt_omega {a : cardinal.{u}} {b : cardinal.{v}}
  (ha : a < ω) (hb : b < ω) : ((lift.{v u} a) + (lift.{u v} b)).to_nat = a.to_nat + b.to_nat :=
begin
  apply cardinal.nat_cast_injective,
  replace ha : (lift.{v u} a) < ω := by { rw [← lift_omega], exact lift_lt.2 ha },
  replace hb : (lift.{u v} b) < ω := by { rw [← lift_omega], exact lift_lt.2 hb },
  rw [nat.cast_add, ← to_nat_lift.{v u} a, ← to_nat_lift.{u v} b, cast_to_nat_of_lt_omega ha,
    cast_to_nat_of_lt_omega hb, cast_to_nat_of_lt_omega (add_lt_omega ha hb)]
end

/-- This function sends finite cardinals to the corresponding natural, and infinite cardinals
  to `⊤`. -/
noncomputable def to_enat : cardinal →+ enat :=
{ to_fun := λ c, if c < omega.{v} then c.to_nat else ⊤,
  map_zero' := by simp [if_pos (lt_trans zero_lt_one one_lt_omega)],
  map_add' := λ x y, begin
    by_cases hx : x < ω,
    { obtain ⟨x0, rfl⟩ := lt_omega.1 hx,
      by_cases hy : y < ω,
      { obtain ⟨y0, rfl⟩ := lt_omega.1 hy,
        simp only [add_lt_omega hx hy, hx, hy, to_nat_cast, if_true],
        rw [← nat.cast_add, to_nat_cast, nat.cast_add] },
      { rw [if_neg hy, if_neg, enat.add_top],
        contrapose! hy,
        apply lt_of_le_of_lt le_add_self hy } },
    { rw [if_neg hx, if_neg, enat.top_add],
      contrapose! hx,
      apply lt_of_le_of_lt le_self_add hx },
  end }

@[simp]
lemma to_enat_apply_of_lt_omega {c : cardinal} (h : c < ω) :
  c.to_enat = c.to_nat :=
if_pos h

@[simp]
lemma to_enat_apply_of_omega_le {c : cardinal} (h : ω ≤ c) :
  c.to_enat = ⊤ :=
if_neg (not_lt_of_le h)

@[simp]
lemma to_enat_cast (n : ℕ) : cardinal.to_enat n = n :=
by rw [to_enat_apply_of_lt_omega (nat_lt_omega n), to_nat_cast]

@[simp]
lemma mk_to_enat_of_infinite [h : infinite α] : (#α).to_enat = ⊤ :=
to_enat_apply_of_omega_le (infinite_iff.1 h)

lemma to_enat_surjective : surjective to_enat :=
begin
  intro x,
  exact enat.cases_on x ⟨ω, to_enat_apply_of_omega_le (le_refl ω)⟩
    (λ n, ⟨n, to_enat_cast n⟩),
end

lemma mk_to_enat_eq_coe_card [fintype α] : (#α).to_enat = fintype.card α :=
by simp

lemma mk_int : #ℤ = ω := mk_denumerable ℤ

lemma mk_pnat : #ℕ+ = ω := mk_denumerable ℕ+

lemma two_le_iff : (2 : cardinal) ≤ #α ↔ ∃x y : α, x ≠ y :=
begin
  split,
  { rintro ⟨f⟩, refine ⟨f $ sum.inl ⟨⟩, f $ sum.inr ⟨⟩, _⟩, intro h, cases f.2 h },
  { rintro ⟨x, y, h⟩, by_contra h',
    rw [not_le, ←nat.cast_two, nat_succ, lt_succ, nat.cast_one, le_one_iff_subsingleton] at h',
    apply h, exactI subsingleton.elim _ _ }
end

lemma two_le_iff' (x : α) : (2 : cardinal) ≤ #α ↔ ∃y : α, x ≠ y :=
begin
  rw [two_le_iff],
  split,
  { rintro ⟨y, z, h⟩, refine classical.by_cases (λ(h' : x = y), _) (λ h', ⟨y, h'⟩),
    rw [←h'] at h, exact ⟨z, h⟩ },
  { rintro ⟨y, h⟩, exact ⟨x, y, h⟩ }
end

/-- **König's theorem** -/
theorem sum_lt_prod {ι} (f g : ι → cardinal) (H : ∀ i, f i < g i) : sum f < prod g :=
lt_of_not_ge $ λ ⟨F⟩, begin
  haveI : inhabited (Π (i : ι), (g i).out),
  { refine ⟨λ i, classical.choice $ mk_ne_zero_iff.1 _⟩,
    rw mk_out,
    exact (H i).ne_bot },
  let G := inv_fun F,
  have sG : surjective G := inv_fun_surjective F.2,
  choose C hc using show ∀ i, ∃ b, ∀ a, G ⟨i, a⟩ i ≠ b,
  { assume i,
    simp only [- not_exists, not_exists.symm, not_forall.symm],
    refine λ h, not_le_of_lt (H i) _,
    rw [← mk_out (f i), ← mk_out (g i)],
    exact ⟨embedding.of_surjective _ h⟩ },
  exact (let ⟨⟨i, a⟩, h⟩ := sG C in hc i a (congr_fun h _))
end

@[simp] theorem mk_empty : #empty = 0 := mk_eq_zero _

@[simp] theorem mk_pempty : #pempty = 0 := mk_eq_zero _

@[simp] theorem mk_punit : #punit = 1 := mk_eq_one punit

theorem mk_unit : #unit = 1 := mk_punit

@[simp] theorem mk_singleton {α : Type u} (x : α) : #({x} : set α) = 1 :=
mk_eq_one _

@[simp] theorem mk_plift_true : #(plift true) = 1 := mk_eq_one _
@[simp] theorem mk_plift_false : #(plift false) = 0 := mk_eq_zero _

@[simp] theorem mk_vector (α : Type u) (n : ℕ) : #(vector α n) = (#α) ^ℕ n :=
(mk_congr (equiv.vector_equiv_fin α n)).trans $ by simp

theorem mk_list_eq_sum_pow (α : Type u) : #(list α) = sum (λ n : ℕ, (#α) ^ℕ n) :=
calc #(list α) = #(Σ n, vector α n) : mk_congr (equiv.sigma_preimage_equiv list.length).symm
... = sum (λ n : ℕ, (#α) ^ℕ n) : by simp

theorem mk_quot_le {α : Type u} {r : α → α → Prop} : #(quot r) ≤ #α :=
mk_le_of_surjective quot.exists_rep

theorem mk_quotient_le {α : Type u} {s : setoid α} : #(quotient s) ≤ #α :=
mk_quot_le

theorem mk_subtype_le {α : Type u} (p : α → Prop) : #(subtype p) ≤ #α :=
⟨embedding.subtype p⟩

theorem mk_subtype_le_of_subset {α : Type u} {p q : α → Prop} (h : ∀ ⦃x⦄, p x → q x) :
  #(subtype p) ≤ #(subtype q) :=
⟨embedding.subtype_map (embedding.refl α) h⟩

@[simp] theorem mk_emptyc (α : Type u) : #(∅ : set α) = 0 := mk_eq_zero _

lemma mk_emptyc_iff {α : Type u} {s : set α} : #s = 0 ↔ s = ∅ :=
begin
  split,
  { intro h,
    rw mk_eq_zero_iff at h,
    exact eq_empty_iff_forall_not_mem.2 (λ x hx, h.elim' ⟨x, hx⟩) },
  { rintro rfl, exact mk_emptyc _ }
end

@[simp] theorem mk_univ {α : Type u} : #(@univ α) = #α :=
mk_congr (equiv.set.univ α)

theorem mk_image_le {α β : Type u} {f : α → β} {s : set α} : #(f '' s) ≤ #s :=
mk_le_of_surjective surjective_onto_image

theorem mk_image_le_lift {α : Type u} {β : Type v} {f : α → β} {s : set α} :
  lift.{u} (#(f '' s)) ≤ lift.{v} (#s) :=
lift_mk_le.{v u 0}.mpr ⟨embedding.of_surjective _ surjective_onto_image⟩

theorem mk_range_le {α β : Type u} {f : α → β} : #(range f) ≤ #α :=
mk_le_of_surjective surjective_onto_range

theorem mk_range_le_lift {α : Type u} {β : Type v} {f : α → β} :
  lift.{u} (#(range f)) ≤ lift.{v} (#α) :=
lift_mk_le.{v u 0}.mpr ⟨embedding.of_surjective _ surjective_onto_range⟩

lemma mk_range_eq (f : α → β) (h : injective f) : #(range f) = #α :=
mk_congr ((equiv.of_injective f h).symm)

lemma mk_range_eq_of_injective {α : Type u} {β : Type v} {f : α → β} (hf : injective f) :
  lift.{u} (#(range f)) = lift.{v} (#α) :=
lift_mk_eq'.mpr ⟨(equiv.of_injective f hf).symm⟩

lemma mk_range_eq_lift {α : Type u} {β : Type v} {f : α → β} (hf : injective f) :
  lift.{(max u w)} (# (range f)) = lift.{(max v w)} (# α) :=
lift_mk_eq.mpr ⟨(equiv.of_injective f hf).symm⟩

theorem mk_image_eq {α β : Type u} {f : α → β} {s : set α} (hf : injective f) :
  #(f '' s) = #s :=
mk_congr ((equiv.set.image f s hf).symm)

theorem mk_Union_le_sum_mk {α ι : Type u} {f : ι → set α} : #(⋃ i, f i) ≤ sum (λ i, #(f i)) :=
calc #(⋃ i, f i) ≤ #(Σ i, f i)        : mk_le_of_surjective (set.sigma_to_Union_surjective f)
              ... = sum (λ i, #(f i)) : mk_sigma _

theorem mk_Union_eq_sum_mk {α ι : Type u} {f : ι → set α} (h : ∀i j, i ≠ j → disjoint (f i) (f j)) :
  #(⋃ i, f i) = sum (λ i, #(f i)) :=
calc #(⋃ i, f i) = #(Σ i, f i)       : mk_congr (set.Union_eq_sigma_of_disjoint h)
              ... = sum (λi, #(f i)) : mk_sigma _

lemma mk_Union_le {α ι : Type u} (f : ι → set α) :
  #(⋃ i, f i) ≤ #ι * cardinal.sup.{u u} (λ i, #(f i)) :=
le_trans mk_Union_le_sum_mk (sum_le_sup _)

lemma mk_sUnion_le {α : Type u} (A : set (set α)) :
  #(⋃₀ A) ≤ #A * cardinal.sup.{u u} (λ s : A, #s) :=
by { rw [sUnion_eq_Union], apply mk_Union_le }

lemma mk_bUnion_le {ι α : Type u} (A : ι → set α) (s : set ι) :
  #(⋃(x ∈ s), A x) ≤ #s * cardinal.sup.{u u} (λ x : s, #(A x.1)) :=
by { rw [bUnion_eq_Union], apply mk_Union_le }

lemma finset_card_lt_omega (s : finset α) : #(↑s : set α) < ω :=
by { rw [lt_omega_iff_fintype], exact ⟨finset.subtype.fintype s⟩ }

theorem mk_eq_nat_iff_finset {α} {s : set α} {n : ℕ} :
  #s = n ↔ ∃ t : finset α, (t : set α) = s ∧ t.card = n :=
begin
  split,
  { intro h,
    lift s to finset α using lt_omega_iff_finite.1 (h.symm ▸ nat_lt_omega n),
    simpa using h },
  { rintro ⟨t, rfl, rfl⟩,
    exact mk_finset }
end

theorem mk_union_add_mk_inter {α : Type u} {S T : set α} :
  #(S ∪ T : set α) + #(S ∩ T : set α) = #S + #T :=
quot.sound ⟨equiv.set.union_sum_inter S T⟩

/-- The cardinality of a union is at most the sum of the cardinalities
of the two sets. -/
lemma mk_union_le {α : Type u} (S T : set α) : #(S ∪ T : set α) ≤ #S + #T :=
@mk_union_add_mk_inter α S T ▸ self_le_add_right (#(S ∪ T : set α)) (#(S ∩ T : set α))

theorem mk_union_of_disjoint {α : Type u} {S T : set α} (H : disjoint S T) :
  #(S ∪ T : set α) = #S + #T :=
quot.sound ⟨equiv.set.union H⟩

theorem mk_insert {α : Type u} {s : set α} {a : α} (h : a ∉ s) :
  #(insert a s : set α) = #s + 1 :=
by { rw [← union_singleton, mk_union_of_disjoint, mk_singleton], simpa }

lemma mk_sum_compl {α} (s : set α) : #s + #(sᶜ : set α) = #α :=
mk_congr (equiv.set.sum_compl s)

lemma mk_le_mk_of_subset {α} {s t : set α} (h : s ⊆ t) : #s ≤ #t :=
⟨set.embedding_of_subset s t h⟩

lemma mk_subtype_mono {p q : α → Prop} (h : ∀x, p x → q x) : #{x // p x} ≤ #{x // q x} :=
⟨embedding_of_subset _ _ h⟩

lemma mk_set_le (s : set α) : #s ≤ #α :=
mk_subtype_le s

lemma mk_union_le_omega {α} {P Q : set α} : #((P ∪ Q : set α)) ≤ ω ↔ #P ≤ ω ∧ #Q ≤ ω :=
by simp

lemma mk_image_eq_lift {α : Type u} {β : Type v} (f : α → β) (s : set α) (h : injective f) :
  lift.{u} (#(f '' s)) = lift.{v} (#s) :=
lift_mk_eq.{v u 0}.mpr ⟨(equiv.set.image f s h).symm⟩

lemma mk_image_eq_of_inj_on_lift {α : Type u} {β : Type v} (f : α → β) (s : set α)
  (h : inj_on f s) : lift.{u} (#(f '' s)) = lift.{v} (#s) :=
lift_mk_eq.{v u 0}.mpr ⟨(equiv.set.image_of_inj_on f s h).symm⟩

lemma mk_image_eq_of_inj_on {α β : Type u} (f : α → β) (s : set α) (h : inj_on f s) :
  #(f '' s) = #s :=
mk_congr ((equiv.set.image_of_inj_on f s h).symm)

lemma mk_subtype_of_equiv {α β : Type u} (p : β → Prop) (e : α ≃ β) :
  #{a : α // p (e a)} = #{b : β // p b} :=
mk_congr (equiv.subtype_equiv_of_subtype e)

lemma mk_sep (s : set α) (t : α → Prop) : #({ x ∈ s | t x } : set α) = #{ x : s | t x.1 } :=
mk_congr (equiv.set.sep s t)

lemma mk_preimage_of_injective_lift {α : Type u} {β : Type v} (f : α → β) (s : set β)
  (h : injective f) : lift.{v} (#(f ⁻¹' s)) ≤ lift.{u} (#s) :=
begin
  rw lift_mk_le.{u v 0}, use subtype.coind (λ x, f x.1) (λ x, x.2),
  apply subtype.coind_injective, exact h.comp subtype.val_injective
end

lemma mk_preimage_of_subset_range_lift {α : Type u} {β : Type v} (f : α → β) (s : set β)
  (h : s ⊆ range f) : lift.{u} (#s) ≤ lift.{v} (#(f ⁻¹' s)) :=
begin
  rw lift_mk_le.{v u 0},
  refine ⟨⟨_, _⟩⟩,
  { rintro ⟨y, hy⟩, rcases classical.subtype_of_exists (h hy) with ⟨x, rfl⟩, exact ⟨x, hy⟩ },
  rintro ⟨y, hy⟩ ⟨y', hy'⟩, dsimp,
  rcases classical.subtype_of_exists (h hy) with ⟨x, rfl⟩,
  rcases classical.subtype_of_exists (h hy') with ⟨x', rfl⟩,
  simp, intro hxx', rw hxx'
end

lemma mk_preimage_of_injective_of_subset_range_lift {β : Type v} (f : α → β) (s : set β)
  (h : injective f) (h2 : s ⊆ range f) : lift.{v} (#(f ⁻¹' s)) = lift.{u} (#s) :=
le_antisymm (mk_preimage_of_injective_lift f s h) (mk_preimage_of_subset_range_lift f s h2)

lemma mk_preimage_of_injective (f : α → β) (s : set β) (h : injective f) :
  #(f ⁻¹' s) ≤ #s :=
by { convert mk_preimage_of_injective_lift.{u u} f s h using 1; rw [lift_id] }

lemma mk_preimage_of_subset_range (f : α → β) (s : set β)
  (h : s ⊆ range f) : #s ≤ #(f ⁻¹' s) :=
by { convert mk_preimage_of_subset_range_lift.{u u} f s h using 1; rw [lift_id] }

lemma mk_preimage_of_injective_of_subset_range (f : α → β) (s : set β)
  (h : injective f) (h2 : s ⊆ range f) : #(f ⁻¹' s) = #s :=
by { convert mk_preimage_of_injective_of_subset_range_lift.{u u} f s h h2 using 1; rw [lift_id] }

lemma mk_subset_ge_of_subset_image_lift {α : Type u} {β : Type v} (f : α → β) {s : set α}
  {t : set β} (h : t ⊆ f '' s) :
    lift.{u} (#t) ≤ lift.{v} (#({ x ∈ s | f x ∈ t } : set α)) :=
by { rw [image_eq_range] at h, convert mk_preimage_of_subset_range_lift _ _ h using 1,
     rw [mk_sep], refl }

lemma mk_subset_ge_of_subset_image (f : α → β) {s : set α} {t : set β} (h : t ⊆ f '' s) :
  #t ≤ #({ x ∈ s | f x ∈ t } : set α) :=
by { rw [image_eq_range] at h, convert mk_preimage_of_subset_range _ _ h using 1,
     rw [mk_sep], refl }

theorem le_mk_iff_exists_subset {c : cardinal} {α : Type u} {s : set α} :
  c ≤ #s ↔ ∃ p : set α, p ⊆ s ∧ #p = c :=
begin
  rw [le_mk_iff_exists_set, ←subtype.exists_set_subtype],
  apply exists_congr, intro t, rw [mk_image_eq], apply subtype.val_injective
end

/-- The function α^{<β}, defined to be sup_{γ < β} α^γ.
  We index over {s : set β.out // #s < β } instead of {γ // γ < β}, because the latter lives in a
  higher universe -/
noncomputable def powerlt (α β : cardinal.{u}) : cardinal.{u} :=
sup.{u u} (λ(s : {s : set β.out // #s < β}), α ^ mk.{u} s)

infix ` ^< `:80 := powerlt

theorem powerlt_aux {c c' : cardinal} (h : c < c') :
  ∃(s : {s : set c'.out // #s < c'}), #s = c :=
begin
  cases out_embedding.mp (le_of_lt h) with f,
  have : #↥(range ⇑f) = c, { rwa [mk_range_eq, mk, quotient.out_eq c], exact f.2 },
  exact ⟨⟨range f, by convert h⟩, this⟩
end

lemma le_powerlt {c₁ c₂ c₃ : cardinal} (h : c₂ < c₃) : c₁ ^ c₂ ≤ c₁ ^< c₃ :=
by { rcases powerlt_aux h with ⟨s, rfl⟩, apply le_sup _ s }

lemma powerlt_le {c₁ c₂ c₃ : cardinal} : c₁ ^< c₂ ≤ c₃ ↔ ∀(c₄ < c₂), c₁ ^ c₄ ≤ c₃ :=
begin
  rw [powerlt, sup_le],
  split,
  { intros h c₄ hc₄, rcases powerlt_aux hc₄ with ⟨s, rfl⟩, exact h s },
  intros h s, exact h _ s.2
end

lemma powerlt_le_powerlt_left {a b c : cardinal} (h : b ≤ c) : a ^< b ≤ a ^< c :=
by { rw [powerlt, sup_le], rintro ⟨s, hs⟩, apply le_powerlt, exact lt_of_lt_of_le hs h }

lemma powerlt_succ {c₁ c₂ : cardinal} (h : c₁ ≠ 0) : c₁ ^< c₂.succ = c₁ ^ c₂ :=
begin
  apply le_antisymm,
  { rw powerlt_le, intros c₃ h2, apply power_le_power_left h, rwa [←lt_succ] },
  { apply le_powerlt, apply lt_succ_self }
end

lemma powerlt_max {c₁ c₂ c₃ : cardinal} : c₁ ^< max c₂ c₃ = max (c₁ ^< c₂) (c₁ ^< c₃) :=
by { cases le_total c₂ c₃; simp only [max_eq_left, max_eq_right, h, powerlt_le_powerlt_left] }

lemma zero_powerlt {a : cardinal} (h : a ≠ 0) : 0 ^< a = 1 :=
begin
  apply le_antisymm,
  { rw [powerlt_le], intros c hc, apply zero_power_le },
  convert le_powerlt (pos_iff_ne_zero.2 h), rw [power_zero]
end

lemma powerlt_zero {a : cardinal} : a ^< 0 = 0 :=
begin
  convert sup_eq_zero,
  exact subtype.is_empty_of_false (λ x, (zero_le _).not_lt),
end

end cardinal<|MERGE_RESOLUTION|>--- conflicted
+++ resolved
@@ -778,14 +778,6 @@
 
 theorem lift_mk_fin (n : ℕ) : lift (#(fin n)) = n := by simp
 
-<<<<<<< HEAD
-@[simp] theorem mk_fintype (α : Type u) [fintype α] : #α = fintype.card α :=
-by rw [← lift_mk_fin.{u}, ← lift_id (#α), lift_mk_eq.{u 0 u}];
-   exact fintype.card_eq.1 (by simp)
-=======
-lemma mk_finset {α : Type u} {s : finset α} : #s = ↑(finset.card s) := by simp
->>>>>>> 2e4813dd
-
 lemma mk_finset {α : Type u} {s : finset α} : #s = ↑(finset.card s) := by simp
 
 theorem card_le_of_finset {α} (s : finset α) :
