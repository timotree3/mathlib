--- conflicted
+++ resolved
@@ -2420,303 +2420,4 @@
     rw [nat.cast_zero, opow_zero] }
 end
 
-<<<<<<< HEAD
-=======
-/-! ### Fixed points of normal functions -/
-
-section
-variable {f : ordinal.{u} → ordinal.{u}}
-
-/-- The next fixed point function, the least fixed point of the normal function `f` above `a`. -/
-def nfp (f : ordinal → ordinal) (a : ordinal) :=
-sup (λ n : ℕ, f^[n] a)
-
-theorem nfp_le_iff {f a b} : nfp f a ≤ b ↔ ∀ n, f^[n] a ≤ b :=
-sup_le_iff
-
-theorem nfp_le {f a b} : (∀ n, f^[n] a ≤ b) → nfp f a ≤ b :=
-sup_le
-
-theorem iterate_le_nfp (f a n) : f^[n] a ≤ nfp f a :=
-le_sup _ n
-
-theorem le_nfp_self (f a) : a ≤ nfp f a :=
-iterate_le_nfp f a 0
-
-theorem lt_nfp {f : ordinal → ordinal} {a b} : a < nfp f b ↔ ∃ n, a < (f^[n]) b :=
-lt_sup
-
-protected theorem is_normal.lt_nfp {f} (H : is_normal f) {a b} : f b < nfp f a ↔ b < nfp f a :=
-lt_nfp.trans $ iff.trans
-  (by exact
-   ⟨λ ⟨n, h⟩, ⟨n, lt_of_le_of_lt (H.self_le _) h⟩,
-    λ ⟨n, h⟩, ⟨n+1, by rw iterate_succ'; exact H.lt_iff.2 h⟩⟩)
-  lt_sup.symm
-
-protected theorem is_normal.nfp_le (H : is_normal f) {a b} : nfp f a ≤ f b ↔ nfp f a ≤ b :=
-le_iff_le_iff_lt_iff_lt.2 H.lt_nfp
-
-theorem is_normal.nfp_le_fp (H : is_normal f) {a b} (ab : a ≤ b) (h : f b ≤ b) : nfp f a ≤ b :=
-nfp_le $ λ i, begin
-  induction i with i IH generalizing a, {exact ab},
-  exact IH (le_trans (H.le_iff.2 ab) h),
-end
-
-theorem is_normal.nfp_fp (H : is_normal f) (a) : f (nfp f a) = nfp f a :=
-begin
-  refine le_antisymm _ (H.self_le _),
-  cases le_or_lt (f a) a with aa aa,
-  { rwa le_antisymm (H.nfp_le_fp le_rfl aa) (le_nfp_self _ _) },
-  rcases zero_or_succ_or_limit (nfp f a) with e|⟨b, e⟩|l,
-  { refine @le_trans _ _ _ (f a) _ (H.le_iff.2 _) (iterate_le_nfp f a 1),
-    simp only [e, ordinal.zero_le] },
-  { have : f b < nfp f a := H.lt_nfp.2 (by simp only [e, lt_succ_self]),
-    rw [e, lt_succ] at this,
-    have ab : a ≤ b,
-    { rw [← lt_succ, ← e],
-      exact lt_of_lt_of_le aa (iterate_le_nfp f a 1) },
-    refine le_trans (H.le_iff.2 (H.nfp_le_fp ab this))
-      (le_trans this (le_of_lt _)),
-    simp only [e, lt_succ_self] },
-  { exact (H.2 _ l _).2 (λ b h, le_of_lt (H.lt_nfp.2 h)) }
-end
-
-theorem is_normal.le_nfp (H : is_normal f) {a b} : f b ≤ nfp f a ↔ b ≤ nfp f a :=
-⟨le_trans (H.self_le _), λ h, by simpa only [H.nfp_fp] using H.le_iff.2 h⟩
-
-theorem nfp_eq_self {a} (h : f a = a) : nfp f a = a :=
-(nfp_le $ λ i, by rw [iterate_fixed h]).antisymm (le_nfp_self f a)
-
-protected lemma monotone.nfp (hf : monotone f) : monotone (nfp f) :=
-λ a b h, nfp_le (λ n, (hf.iterate n h).trans (le_sup _ n))
-
-/-- Fixed point lemma for normal functions: the fixed points of a normal function are unbounded. -/
-theorem is_normal.nfp_unbounded {f} (H : is_normal f) : unbounded (<) (fixed_points f) :=
-λ a, ⟨_, H.nfp_fp a, not_lt_of_ge (le_nfp_self f a)⟩
-
-/-- The derivative of a normal function `f` is the sequence of fixed points of `f`. -/
-def deriv (f : ordinal → ordinal) (o : ordinal) : ordinal :=
-limit_rec_on o (nfp f 0)
-  (λ a IH, nfp f (succ IH))
-  (λ a l, bsup.{u u} a)
-
-@[simp] theorem deriv_zero (f) : deriv f 0 = nfp f 0 := limit_rec_on_zero _ _ _
-
-@[simp] theorem deriv_succ (f o) : deriv f (succ o) = nfp f (succ (deriv f o)) :=
-limit_rec_on_succ _ _ _ _
-
-theorem deriv_limit (f) {o} : is_limit o → deriv f o = bsup.{u u} o (λ a _, deriv f a) :=
-limit_rec_on_limit _ _ _ _
-
-theorem deriv_is_normal (f) : is_normal (deriv f) :=
-⟨λ o, by rw [deriv_succ, ← succ_le]; apply le_nfp_self,
- λ o l a, by rw [deriv_limit _ l, bsup_le_iff]⟩
-
-theorem is_normal.deriv_fp (H : is_normal f) (o) : f (deriv.{u} f o) = deriv f o :=
-begin
-  apply limit_rec_on o,
-  { rw [deriv_zero, H.nfp_fp] },
-  { intros o ih, rw [deriv_succ, H.nfp_fp] },
-  intros o l IH,
-  rw [deriv_limit _ l, is_normal.bsup.{u u u} H _ l.1],
-  refine eq_of_forall_ge_iff (λ c, _),
-  simp only [bsup_le_iff, IH] {contextual:=tt}
-end
-
-theorem is_normal.le_iff_deriv (H : is_normal f) {a} : f a ≤ a ↔ ∃ o, deriv f o = a :=
-⟨λ ha, begin
-  suffices : ∀ o (_ : a ≤ deriv f o), ∃ o, deriv f o = a,
-  from this a ((deriv_is_normal _).self_le _),
-  refine λ o, limit_rec_on o (λ h₁, ⟨0, le_antisymm _ h₁⟩) (λ o IH h₁, _) (λ o l IH h₁, _),
-  { rw deriv_zero,
-    exact H.nfp_le_fp (ordinal.zero_le _) ha },
-  { cases le_or_lt a (deriv f o), {exact IH h},
-    refine ⟨succ o, le_antisymm _ h₁⟩,
-    rw deriv_succ,
-    exact H.nfp_le_fp (succ_le.2 h) ha },
-  { cases eq_or_lt_of_le h₁, {exact ⟨_, h.symm⟩},
-    rw [deriv_limit _ l, ← not_le, bsup_le_iff, not_ball] at h,
-    exact let ⟨o', h, hl⟩ := h in IH o' h (le_of_not_le hl) }
-end, λ ⟨o, e⟩, e ▸ le_of_eq (H.deriv_fp _)⟩
-
-theorem is_normal.apply_eq_self_iff_deriv (H : is_normal f) {a} : f a = a ↔ ∃ o, deriv f o = a :=
-by rw [←H.le_iff_deriv, H.le_iff_eq]
-
-/-- `deriv f` is the fixed point enumerator of `f`. -/
-theorem deriv_eq_enum_fp {f} (H : is_normal f) : deriv f = enum_ord (fixed_points f) :=
-begin
-  rw [←eq_enum_ord _ H.nfp_unbounded, range_eq_iff],
-  exact ⟨(deriv_is_normal f).strict_mono, H.deriv_fp, λ _, H.apply_eq_self_iff_deriv.1⟩
-end
-
-theorem deriv_eq_id_of_nfp_eq_id {f : ordinal → ordinal} (h : nfp f = id) : deriv f = id :=
-(is_normal.eq_iff_zero_and_succ (deriv_is_normal _) is_normal.refl).2 (by simp [h, succ_inj])
-
-end
-
-/-! ### Fixed points of addition -/
-
-@[simp] theorem nfp_add_zero (a) : nfp ((+) a) 0 = a * omega :=
-begin
-  unfold nfp,
-  rw ←sup_mul_nat,
-  congr, funext,
-  induction n with n hn,
-  { rw [nat.cast_zero, mul_zero, iterate_zero_apply] },
-  { nth_rewrite 1 nat.succ_eq_one_add,
-    rw [nat.cast_add, nat.cast_one, mul_one_add, iterate_succ_apply', hn] }
-end
-
-theorem nfp_add_eq_mul_omega {a b} (hba : b ≤ a * omega) :
-  nfp ((+) a) b = a * omega :=
-begin
-  apply le_antisymm ((add_is_normal a).nfp_le_fp hba _),
-  { rw ←nfp_add_zero,
-    exact monotone.nfp (add_is_normal a).monotone (ordinal.zero_le b) },
-  { rw [←mul_one_add, one_add_omega] }
-end
-
-theorem add_eq_right_iff_mul_omega_le {a b : ordinal} : a + b = b ↔ a * omega ≤ b :=
-begin
-  refine ⟨λ h, _, λ h, _⟩,
-  { rw [←nfp_add_zero a, ←deriv_zero],
-    cases (add_is_normal a).apply_eq_self_iff_deriv.1 h with c hc,
-    rw ←hc,
-    exact (deriv_is_normal _).monotone (ordinal.zero_le _) },
-  { have := ordinal.add_sub_cancel_of_le h,
-    nth_rewrite 0 ←this,
-    rwa [←add_assoc, ←mul_one_add, one_add_omega] }
-end
-
-theorem add_le_right_iff_mul_omega_le {a b : ordinal} : a + b ≤ b ↔ a * omega ≤ b :=
-by { rw ←add_eq_right_iff_mul_omega_le, exact (add_is_normal a).le_iff_eq }
-
-theorem deriv_add_eq_mul_omega_add (a b : ordinal.{u}) : deriv ((+) a) b = a * omega + b :=
-begin
-  revert b,
-  rw [←funext_iff, is_normal.eq_iff_zero_and_succ (deriv_is_normal _) (add_is_normal _)],
-  refine ⟨_, λ a h, _⟩,
-  { rw [deriv_zero, add_zero],
-    exact nfp_add_zero a },
-  { rw [deriv_succ, h, add_succ],
-    exact nfp_eq_self (add_eq_right_iff_mul_omega_le.2 ((le_add_right _ _).trans
-      (lt_succ_self _).le)) }
-end
-
-/-! ### Fixed points of multiplication -/
-
-@[simp] theorem nfp_mul_one {a : ordinal} (ha : 0 < a) : nfp ((*) a) 1 = a ^ omega :=
-begin
-  unfold nfp,
-  rw ←sup_opow_nat,
-  { congr,
-    funext,
-    induction n with n hn,
-    { rw [nat.cast_zero, opow_zero, iterate_zero_apply] },
-    nth_rewrite 1 nat.succ_eq_one_add,
-    rw [nat.cast_add, nat.cast_one, opow_add, opow_one, iterate_succ_apply', hn] },
-  { exact ha }
-end
-
-@[simp] theorem nfp_mul_zero (a : ordinal) : nfp ((*) a) 0 = 0 :=
-begin
-  rw [←ordinal.le_zero, nfp_le_iff],
-  intro n,
-  induction n with n hn, { refl },
-  rwa [iterate_succ_apply, mul_zero]
-end
-
-@[simp] theorem nfp_zero_mul : nfp ((*) 0) = id :=
-begin
-  refine funext (λ a, (nfp_le (λ n, _)).antisymm (le_sup (λ n, ((*) 0)^[n] a) 0)),
-  induction n with n hn, { refl },
-  rw function.iterate_succ',
-  change 0 * _ ≤ a,
-  rw zero_mul,
-  exact ordinal.zero_le a
-end
-
-@[simp] theorem deriv_mul_zero : deriv ((*) 0) = id :=
-deriv_eq_id_of_nfp_eq_id nfp_zero_mul
-
-theorem nfp_mul_eq_opow_omega {a b : ordinal} (hb : 0 < b) (hba : b ≤ a ^ omega) :
-  nfp ((*) a) b = a ^ omega.{u} :=
-begin
-  cases eq_zero_or_pos a with ha ha,
-  { rw [ha, zero_opow omega_ne_zero] at *,
-    rw [ordinal.le_zero.1 hba, nfp_zero_mul],
-    refl },
-  apply le_antisymm,
-  { apply (mul_is_normal ha).nfp_le_fp hba,
-    rw [←opow_one_add, one_add_omega] },
-  rw ←nfp_mul_one ha,
-  exact monotone.nfp (mul_is_normal ha).monotone (one_le_iff_pos.2 hb)
-end
-
-theorem eq_zero_or_opow_omega_le_of_mul_eq_right {a b : ordinal} (hab : a * b = b) :
-  b = 0 ∨ a ^ omega.{u} ≤ b :=
-begin
-  cases eq_zero_or_pos a with ha ha,
-  { rw [ha, zero_opow omega_ne_zero],
-    exact or.inr (ordinal.zero_le b) },
-  rw or_iff_not_imp_left,
-  intro hb,
-  change b ≠ 0 at hb,
-  rw ←nfp_mul_one ha,
-  rw ←one_le_iff_ne_zero at hb,
-  exact (mul_is_normal ha).nfp_le_fp hb (le_of_eq hab)
-end
-
-theorem mul_eq_right_iff_opow_omega_dvd {a b : ordinal} : a * b = b ↔ a ^ omega ∣ b :=
-begin
-  cases eq_zero_or_pos a with ha ha,
-  { rw [ha, zero_mul, zero_opow omega_ne_zero, zero_dvd],
-    exact eq_comm },
-  refine ⟨λ hab, _, λ h, _⟩,
-  { rw dvd_iff_mod_eq_zero,
-    rw [←div_add_mod b (a ^ omega), mul_add, ←mul_assoc, ←opow_one_add, one_add_omega,
-      add_left_cancel] at hab,
-    cases eq_zero_or_opow_omega_le_of_mul_eq_right hab with hab hab,
-    { exact hab },
-    refine (not_lt_of_le hab (mod_lt b (opow_ne_zero omega _))).elim,
-    rwa ←ordinal.pos_iff_ne_zero },
-  cases h with c hc,
-  rw [hc, ←mul_assoc, ←opow_one_add, one_add_omega]
-end
-
-theorem mul_le_right_iff_opow_omega_dvd {a b : ordinal} (ha : 0 < a) : a * b ≤ b ↔ a ^ omega ∣ b :=
-by { rw ←mul_eq_right_iff_opow_omega_dvd, exact (mul_is_normal ha).le_iff_eq }
-
-theorem nfp_mul_opow_omega_add {a c : ordinal} (b) (ha : 0 < a) (hc : 0 < c) (hca : c ≤ a ^ omega) :
-  nfp ((*) a) (a ^ omega * b + c) = a ^ omega.{u} * b.succ :=
-begin
-  apply le_antisymm,
-  { apply is_normal.nfp_le_fp (mul_is_normal ha),
-    { rw mul_succ,
-      apply add_le_add_left hca },
-    { rw [←mul_assoc, ←opow_one_add, one_add_omega] } },
-  { cases mul_eq_right_iff_opow_omega_dvd.1 ((mul_is_normal ha).nfp_fp (a ^ omega * b + c))
-      with d hd,
-    rw hd,
-    apply mul_le_mul_left',
-    have := le_nfp_self (has_mul.mul a) (a ^ omega * b + c),
-    rw hd at this,
-    have := (add_lt_add_left hc (a ^ omega * b)).trans_le this,
-    rw [add_zero, mul_lt_mul_iff_left (opow_pos omega ha)] at this,
-    rwa succ_le }
-end
-
-theorem deriv_mul_eq_opow_omega_mul {a : ordinal.{u}} (ha : 0 < a) (b) :
-  deriv ((*) a) b = a ^ omega * b :=
-begin
-  revert b,
-  rw [←funext_iff,
-    is_normal.eq_iff_zero_and_succ (deriv_is_normal _) (mul_is_normal (opow_pos omega ha))],
-  refine ⟨_, λ c h, _⟩,
-  { rw [deriv_zero, nfp_mul_zero, mul_zero] },
-  { rw [deriv_succ, h],
-    exact nfp_mul_opow_omega_add c ha zero_lt_one (one_le_iff_pos.2 (opow_pos _ ha)) },
-end
-
->>>>>>> c09b9373
 end ordinal