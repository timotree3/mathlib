/-
Copyright (c) 2019 Mario Carneiro. All rights reserved.
Released under Apache 2.0 license as described in the file LICENSE.
Authors: Reid Barton, Mario Carneiro, Isabel Longbottom, Scott Morrison, Apurva Nakade
-/
import set_theory.game.pgame
import tactic.abel

/-!
# Combinatorial games.

In this file we define the quotient of pre-games by the equivalence relation `p ≈ q ↔ p ≤ q ∧ q ≤
p`, and construct an instance `add_comm_group game`, as well as an instance `partial_order game`
(although note carefully the warning that the `<` field in this instance is not the usual relation
on combinatorial games).

## Multiplication on pre-games

We define the operations of multiplication and inverse on pre-games, and prove a few basic theorems
about them. Multiplication is not well-behaved under equivalence of pre-games i.e. `x.equiv y` does
not imply `(x*z).equiv (y*z)`. Hence, multiplication is not a well-defined operation on games.
Nevertheless, the abelian group structure on games allows us to simplify many proofs for pre-games.
-/

open function

universes u

local infix ` ≈ ` := pgame.equiv

instance pgame.setoid : setoid pgame :=
⟨λ x y, x ≈ y,
 λ x, pgame.equiv_refl _,
 λ x y, pgame.equiv_symm,
 λ x y z, pgame.equiv_trans⟩

/-- The type of combinatorial games. In ZFC, a combinatorial game is constructed from
  two sets of combinatorial games that have been constructed at an earlier
  stage. To do this in type theory, we say that a combinatorial pre-game is built
  inductively from two families of combinatorial games indexed over any type
  in Type u. The resulting type `pgame.{u}` lives in `Type (u+1)`,
  reflecting that it is a proper class in ZFC.
  A combinatorial game is then constructed by quotienting by the equivalence
  `x ≈ y ↔ x ≤ y ∧ y ≤ x`. -/
abbreviation game := quotient pgame.setoid

open pgame

namespace game

instance : has_le game :=
⟨quotient.lift₂ (λ x y, x ≤ y) (λ x₁ y₁ x₂ y₂ hx hy, propext (le_congr hx hy))⟩

-- Adding `@[refl]` and `@[trans]` attributes here would override the ones on
-- `preorder.le_refl` and `preorder.le_trans`, which breaks all non-`game` uses of `≤`!
theorem le_rfl : ∀ {x : game}, x ≤ x :=
by { rintro ⟨x⟩, exact pgame.le_rfl }
theorem le_refl (x : game) : x ≤ x :=
le_rfl
theorem le_trans : ∀ x y z : game, x ≤ y → y ≤ z → x ≤ z :=
by { rintro ⟨x⟩ ⟨y⟩ ⟨z⟩, apply pgame.le_trans }
theorem le_antisymm : ∀ x y : game, x ≤ y → y ≤ x → x = y :=
by { rintro ⟨x⟩ ⟨y⟩ h₁ h₂, apply quot.sound, exact ⟨h₁, h₂⟩ }

/-- This instance is incompatible with that provided by `game.partial_order`, which is why it's made
into a `def` instead. -/
instance : has_lt game :=
⟨quotient.lift₂ (λ x y, x < y) (λ x₁ y₁ x₂ y₂ hx hy, propext (lt_congr hx hy))⟩

@[simp] theorem not_le : ∀ {x y : game}, ¬ x ≤ y ↔ y < x :=
by { rintro ⟨x⟩ ⟨y⟩, exact not_le }

@[simp] theorem not_lt : ∀ {x y : game}, ¬ x < y ↔ y ≤ x :=
by { rintro ⟨x⟩ ⟨y⟩, exact not_lt }

instance : has_zero game := ⟨⟦0⟧⟩
instance : inhabited game := ⟨0⟩
instance : has_one game := ⟨⟦1⟧⟩

/-- The negation of `{L | R}` is `{-R | -L}`. -/
instance : has_neg game :=
⟨quot.lift (λ x, ⟦-x⟧) (λ x y h, quot.sound (@neg_congr x y h))⟩

/-- The sum of `x = {xL | xR}` and `y = {yL | yR}` is `{xL + y, x + yL | xR + y, x + yR}`. -/
instance : has_add game :=
⟨quotient.lift₂ (λ x y : pgame, ⟦x + y⟧) (λ x₁ y₁ x₂ y₂ hx hy, quot.sound (pgame.add_congr hx hy))⟩

instance : add_semigroup game.{u} :=
{ add_assoc := by { rintros ⟨x⟩ ⟨y⟩ ⟨z⟩, exact quot.sound add_assoc_equiv },
  ..game.has_add }

instance : add_monoid game :=
{ add_zero := by { rintro ⟨x⟩, exact quot.sound (add_zero_equiv x) },
  zero_add := by { rintro ⟨x⟩, exact quot.sound (zero_add_equiv x) },
  ..game.has_zero,
  ..game.add_semigroup }

instance : add_group game :=
{ add_left_neg := by { rintro ⟨x⟩, exact quot.sound (add_left_neg_equiv x) },
  ..game.has_neg,
  ..game.add_monoid }

instance : add_comm_semigroup game :=
{ add_comm := by { rintros ⟨x⟩ ⟨y⟩, exact quot.sound add_comm_equiv },
  ..game.add_semigroup }

instance : add_comm_group game :=
{ ..game.add_comm_semigroup,
  ..game.add_group }

instance covariant_class_add_le : covariant_class game game (+) (≤) :=
⟨by { rintro ⟨a⟩ ⟨b⟩ ⟨c⟩ h, exact @add_le_add_left _ _ _ _ b c h a }⟩

instance covariant_class_swap_add_le : covariant_class game game (swap (+)) (≤) :=
⟨by { rintro ⟨a⟩ ⟨b⟩ ⟨c⟩ h, exact @add_le_add_right _ _ _ _ b c h a }⟩

instance covariant_class_add_lt : covariant_class game game (+) (<) :=
⟨by { rintro ⟨a⟩ ⟨b⟩ ⟨c⟩ h, exact @add_lt_add_left _ _ _ _ b c h a }⟩

instance covariant_class_swap_add_lt : covariant_class game game (swap (+)) (<) :=
⟨by { rintro ⟨a⟩ ⟨b⟩ ⟨c⟩ h, exact @add_lt_add_right _ _ _ _ b c h a }⟩

-- While it is very tempting to define a `partial_order` on games, and prove
-- that games form an `ordered_add_comm_group`, it is a bit dangerous.

-- The relations `≤` and `<` on games do not satisfy
-- `lt_iff_le_not_le : ∀ a b : α, a < b ↔ (a ≤ b ∧ ¬ b ≤ a)`
-- (Consider `a = 0`, `b = star`.)
-- (`lt_iff_le_not_le` is satisfied by surreal numbers, however.)
-- Thus we can not use `<` when defining a `partial_order`.

-- Because of this issue, we define the `partial_order` and `ordered_add_comm_group` instances,
-- but do not actually mark them as instances, for safety.

/-- The `<` operation provided by this partial order is not the usual `<` on games! -/
def partial_order : partial_order game :=
{ le_refl := le_refl,
  le_trans := le_trans,
  le_antisymm := le_antisymm,
  ..game.has_le }

/-- The `<` operation provided by this `ordered_add_comm_group` is not the usual `<` on games! -/
def ordered_add_comm_group : ordered_add_comm_group game :=
{ add_le_add_left := @add_le_add_left _ _ _ game.covariant_class_add_le,
  ..game.add_comm_group,
  ..game.partial_order }

end game

namespace pgame

@[simp] lemma quot_neg (a : pgame) : ⟦-a⟧ = -⟦a⟧ := rfl

@[simp] lemma quot_add (a b : pgame) : ⟦a + b⟧ = ⟦a⟧ + ⟦b⟧ := rfl

@[simp] lemma quot_sub (a b : pgame) : ⟦a - b⟧ = ⟦a⟧ - ⟦b⟧ := rfl

theorem quot_eq_of_mk_quot_eq {x y : pgame}
  (L : x.left_moves ≃ y.left_moves) (R : x.right_moves ≃ y.right_moves)
  (hl : ∀ (i : x.left_moves), ⟦x.move_left i⟧ = ⟦y.move_left (L i)⟧)
  (hr : ∀ (j : y.right_moves), ⟦x.move_right (R.symm j)⟧ = ⟦y.move_right j⟧) :
  ⟦x⟧ = ⟦y⟧ :=
begin
  simp only [quotient.eq] at hl hr,
  apply quotient.sound,
  apply equiv_of_mk_equiv L R hl hr,
end

/-! Multiplicative operations can be defined at the level of pre-games,
but to prove their properties we need to use the abelian group structure of games.
Hence we define them here. -/

/-- The product of `x = {xL | xR}` and `y = {yL | yR}` is
`{xL*y + x*yL - xL*yL, xR*y + x*yR - xR*yR | xL*y + x*yR - xL*yR, x*yL + xR*y - xR*yL }`. -/
instance : has_mul pgame.{u} :=
⟨λ x y, begin
  induction x with xl xr xL xR IHxl IHxr generalizing y,
  induction y with yl yr yL yR IHyl IHyr,
  have y := mk yl yr yL yR,
  refine ⟨xl × yl ⊕ xr × yr, xl × yr ⊕ xr × yl, _, _⟩; rintro (⟨i, j⟩ | ⟨i, j⟩),
  { exact IHxl i y + IHyl j - IHxl i (yL j) },
  { exact IHxr i y + IHyr j - IHxr i (yR j) },
  { exact IHxl i y + IHyr j - IHxl i (yR j) },
  { exact IHxr i y + IHyl j - IHxr i (yL j) }
end⟩

/-- An explicit description of the moves for Left in `x * y`. -/
def left_moves_mul (x y : pgame) : (x * y).left_moves
  ≃ x.left_moves × y.left_moves ⊕ x.right_moves × y.right_moves :=
by { cases x, cases y, refl, }

/-- An explicit description of the moves for Right in `x * y`. -/
def right_moves_mul (x y : pgame) : (x * y).right_moves
  ≃ x.left_moves × y.right_moves ⊕ x.right_moves × y.left_moves :=
by { cases x, cases y, refl, }

@[simp] lemma mk_mul_move_left_inl {xl xr yl yr} {xL xR yL yR} {i j} :
  (mk xl xr xL xR * mk yl yr yL yR).move_left (sum.inl (i, j))
  = xL i * (mk yl yr yL yR) + (mk xl xr xL xR) * yL j - xL i * yL j :=
rfl

@[simp] lemma mul_move_left_inl {x y : pgame} {i j} :
   (x * y).move_left ((left_moves_mul x y).symm (sum.inl (i, j)))
   = x.move_left i * y + x * y.move_left j - x.move_left i * y.move_left j :=
by {cases x, cases y, refl}

@[simp] lemma mk_mul_move_left_inr {xl xr yl yr} {xL xR yL yR} {i j} :
  (mk xl xr xL xR * mk yl yr yL yR).move_left (sum.inr (i, j))
  = xR i * (mk yl yr yL yR) + (mk xl xr xL xR) * yR j - xR i * yR j :=
rfl

@[simp] lemma mul_move_left_inr {x y : pgame} {i j} :
   (x * y).move_left ((left_moves_mul x y).symm (sum.inr (i, j)))
   = x.move_right i * y + x * y.move_right j - x.move_right i * y.move_right j :=
by {cases x, cases y, refl}

@[simp] lemma mk_mul_move_right_inl {xl xr yl yr} {xL xR yL yR} {i j} :
  (mk xl xr xL xR * mk yl yr yL yR).move_right (sum.inl (i, j))
  = xL i * (mk yl yr yL yR) + (mk xl xr xL xR) * yR j - xL i * yR j :=
rfl

@[simp] lemma mul_move_right_inl {x y : pgame} {i j} :
   (x * y).move_right ((right_moves_mul x y).symm (sum.inl (i, j)))
   = x.move_left i * y + x * y.move_right j - x.move_left i * y.move_right j :=
by {cases x, cases y, refl}

@[simp] lemma mk_mul_move_right_inr {xl xr yl yr} {xL xR yL yR} {i j} :
  (mk xl xr xL xR * mk yl yr yL yR).move_right (sum.inr (i,j))
  = xR i * (mk yl yr yL yR) + (mk xl xr xL xR) * yL j - xR i * yL j :=
rfl

@[simp] lemma mul_move_right_inr {x y : pgame} {i j} :
   (x * y).move_right ((right_moves_mul x y).symm (sum.inr (i, j)))
   = x.move_right i * y + x * y.move_left j - x.move_right i * y.move_left j :=
by {cases x, cases y, refl}

theorem quot_mul_comm : Π (x y : pgame.{u}), ⟦x * y⟧ = ⟦y * x⟧
| (mk xl xr xL xR) (mk yl yr yL yR) :=
begin
  refine quot_eq_of_mk_quot_eq
    (equiv.sum_congr (equiv.prod_comm _ _) (equiv.prod_comm _ _))
    ((equiv.sum_comm _ _).trans (equiv.sum_congr (equiv.prod_comm _ _) (equiv.prod_comm _ _))) _ _,
  all_goals { rintro (⟨i, j⟩ | ⟨i, j⟩); dsimp; rw [quot_mul_comm, quot_mul_comm (mk xl xr xL xR)] },
  { rw [quot_mul_comm (xL i), add_comm] },
  { rw [quot_mul_comm (xR i), add_comm] },
  { rw [quot_mul_comm (xR j), add_comm] },
  { rw [quot_mul_comm (xL j), add_comm] }
end
using_well_founded { dec_tac := pgame_wf_tac }

/-- `x * y` is equivalent to `y * x`. -/
theorem mul_comm_equiv (x y : pgame) : x * y ≈ y * x :=
quotient.exact $ quot_mul_comm _ _

/-- `x * 0` has exactly the same moves as `0`. -/
def mul_zero_relabelling : Π (x : pgame), relabelling (x * 0) 0
| (mk xl xr xL xR) :=
⟨by fsplit; rintro (⟨_,⟨⟩⟩ | ⟨_,⟨⟩⟩),
 by fsplit; rintro (⟨_,⟨⟩⟩ | ⟨_,⟨⟩⟩),
 by rintro (⟨_,⟨⟩⟩ | ⟨_,⟨⟩⟩),
 by rintro ⟨⟩⟩

/-- `x * 0` is equivalent to `0`. -/
theorem mul_zero_equiv (x : pgame) : x * 0 ≈ 0 :=
(mul_zero_relabelling x).equiv

@[simp] theorem quot_mul_zero (x : pgame) : ⟦x * 0⟧ = ⟦0⟧ :=
@quotient.sound _ _ (x * 0) _ x.mul_zero_equiv

/-- `0 * x` has exactly the same moves as `0`. -/
def zero_mul_relabelling : Π (x : pgame), relabelling (0 * x) 0
| (mk xl xr xL xR) :=
⟨by fsplit; rintro (⟨⟨⟩,_⟩ | ⟨⟨⟩,_⟩),
 by fsplit; rintro (⟨⟨⟩,_⟩ | ⟨⟨⟩,_⟩),
 by rintro (⟨⟨⟩,_⟩ | ⟨⟨⟩,_⟩),
 by rintro ⟨⟩⟩

/-- `0 * x` is equivalent to `0`. -/
theorem zero_mul_equiv (x : pgame) : 0 * x ≈ 0 :=
(zero_mul_relabelling x).equiv

@[simp] theorem quot_zero_mul (x : pgame) : ⟦0 * x⟧ = ⟦0⟧ :=
@quotient.sound _ _ (0 * x) _ x.zero_mul_equiv

@[simp] theorem quot_neg_mul : Π (x y : pgame), ⟦-x * y⟧ = -⟦x * y⟧
| (mk xl xr xL xR) (mk yl yr yL yR) :=
begin
  let x := mk xl xr xL xR,
  let y := mk yl yr yL yR,
  refine quot_eq_of_mk_quot_eq _ _ _ _,
  { fsplit; rintro (⟨_, _⟩ | ⟨_, _⟩);
    solve_by_elim [sum.inl, sum.inr, prod.mk] { max_depth := 4 } },
  { fsplit; rintro (⟨_, _⟩ | ⟨_, _⟩);
    solve_by_elim [sum.inl, sum.inr, prod.mk] { max_depth := 4 } },
  { rintro (⟨i, j⟩ | ⟨i, j⟩),
    { change ⟦-xR i * y + (-x) * yL j - (-xR i) * yL j⟧ = ⟦-(xR i * y + x * yL j - xR i * yL j)⟧,
      simp only [quot_add, quot_sub, quot_neg_mul],
      simp, abel },
    { change ⟦-xL i * y + (-x) * yR j - (-xL i) * yR j⟧ = ⟦-(xL i * y + x * yR j - xL i * yR j)⟧,
      simp only [quot_add, quot_sub, quot_neg_mul],
      simp, abel } },
  { rintro (⟨i, j⟩ | ⟨i, j⟩),
    { change ⟦-xL i * y + (-x) * yL j - (-xL i) * yL j⟧ = ⟦-(xL i * y + x * yL j - xL i * yL j)⟧,
      simp only [quot_add, quot_sub, quot_neg_mul],
      simp, abel },
    { change ⟦-xR i * y + (-x) * yR j - (-xR i) * yR j⟧ = ⟦-(xR i * y + x * yR j - xR i * yR j)⟧,
      simp only [quot_add, quot_sub, quot_neg_mul],
      simp, abel } },
end
using_well_founded { dec_tac := pgame_wf_tac }

@[simp] theorem quot_mul_neg (x y : pgame) : ⟦x * -y⟧ = -⟦x * y⟧ :=
by rw [quot_mul_comm, quot_neg_mul, quot_mul_comm]

@[simp] theorem quot_left_distrib : Π (x y z : pgame), ⟦x * (y + z)⟧ = ⟦x * y⟧ + ⟦x * z⟧
| (mk xl xr xL xR) (mk yl yr yL yR) (mk zl zr zL zR) :=
begin
  let x := mk xl xr xL xR,
  let y := mk yl yr yL yR,
  let z := mk zl zr zL zR,
  refine quot_eq_of_mk_quot_eq _ _ _ _,
  { fsplit,
    { rintro (⟨_, _ | _⟩ | ⟨_, _ | _⟩);
      solve_by_elim [sum.inl, sum.inr, prod.mk] { max_depth := 5 } },
    { rintro (⟨⟨_, _⟩ | ⟨_, _⟩⟩ | ⟨_, _⟩ | ⟨_, _⟩);
      solve_by_elim [sum.inl, sum.inr, prod.mk] { max_depth := 5 } },
    { rintro (⟨_, _ | _⟩ | ⟨_, _ | _⟩); refl },
    { rintro (⟨⟨_, _⟩ | ⟨_, _⟩⟩ | ⟨_, _⟩ | ⟨_, _⟩); refl } },
  { fsplit,
    { rintro (⟨_, _ | _⟩ | ⟨_, _ | _⟩);
      solve_by_elim [sum.inl, sum.inr, prod.mk] { max_depth := 5 } },
    { rintro (⟨⟨_, _⟩ | ⟨_, _⟩⟩ | ⟨_, _⟩ | ⟨_, _⟩);
      solve_by_elim [sum.inl, sum.inr, prod.mk] { max_depth := 5 } },
    { rintro (⟨_, _ | _⟩ | ⟨_, _ | _⟩); refl },
    { rintro (⟨⟨_, _⟩ | ⟨_, _⟩⟩ | ⟨_, _⟩ | ⟨_, _⟩); refl } },
  { rintro (⟨i, j | k⟩ | ⟨i, j | k⟩),
    { change ⟦xL i * (y + z) + x * (yL j + z) - xL i * (yL j + z)⟧
             = ⟦xL i * y + x * yL j - xL i * yL j + x * z⟧,
      simp [quot_left_distrib], abel },
    { change ⟦xL i * (y + z) + x * (y + zL k) - xL i * (y + zL k)⟧
             = ⟦x * y + (xL i * z + x * zL k - xL i * zL k)⟧,
      simp [quot_left_distrib], abel },
    { change ⟦xR i * (y + z) + x * (yR j + z) - xR i * (yR j + z)⟧
             = ⟦xR i * y + x * yR j - xR i * yR j + x * z⟧,
      simp [quot_left_distrib], abel },
    { change ⟦xR i * (y + z) + x * (y + zR k) - xR i * (y + zR k)⟧
             = ⟦x * y + (xR i * z + x * zR k - xR i * zR k)⟧,
      simp [quot_left_distrib], abel } },
  { rintro (⟨⟨i, j⟩ | ⟨i, j⟩⟩ | ⟨i, k⟩ | ⟨i, k⟩),
    { change ⟦xL i * (y + z) + x * (yR j + z) - xL i * (yR j + z)⟧
             = ⟦xL i * y + x * yR j - xL i * yR j + x * z⟧,
      simp [quot_left_distrib], abel },
    { change ⟦xR i * (y + z) + x * (yL j + z) - xR i * (yL j + z)⟧
             = ⟦xR i * y + x * yL j - xR i * yL j + x * z⟧,
      simp [quot_left_distrib], abel },
    { change ⟦xL i * (y + z) + x * (y + zR k) - xL i * (y + zR k)⟧
             = ⟦x * y + (xL i * z + x * zR k - xL i * zR k)⟧,
      simp [quot_left_distrib], abel },
    { change ⟦xR i * (y + z) + x * (y + zL k) - xR i * (y + zL k)⟧
             = ⟦x * y + (xR i * z + x * zL k - xR i * zL k)⟧,
      simp [quot_left_distrib], abel } }
end
using_well_founded { dec_tac := pgame_wf_tac }

/-- `x * (y + z)` is equivalent to `x * y + x * z.`-/
theorem left_distrib_equiv (x y z : pgame) : x * (y + z) ≈ x * y + x * z :=
quotient.exact $ quot_left_distrib _ _ _

@[simp] theorem quot_left_distrib_sub (x y z : pgame) : ⟦x * (y - z)⟧ = ⟦x * y⟧ - ⟦x * z⟧ :=
by { change  ⟦x * (y + -z)⟧ = ⟦x * y⟧ + -⟦x * z⟧, rw [quot_left_distrib, quot_mul_neg] }

@[simp] theorem quot_right_distrib (x y z : pgame) : ⟦(x + y) * z⟧ = ⟦x * z⟧ + ⟦y * z⟧ :=
by simp only [quot_mul_comm, quot_left_distrib]

/-- `(x + y) * z` is equivalent to `x * z + y * z.`-/
theorem right_distrib_equiv (x y z : pgame) : (x + y) * z ≈ x * z + y * z :=
quotient.exact $ quot_right_distrib _ _ _

@[simp] theorem quot_right_distrib_sub (x y z : pgame) : ⟦(y - z) * x⟧ = ⟦y * x⟧ - ⟦z * x⟧ :=
by { change ⟦(y + -z) * x⟧ = ⟦y * x⟧ + -⟦z * x⟧, rw [quot_right_distrib, quot_neg_mul] }

@[simp] theorem quot_mul_one : Π (x : pgame), ⟦x * 1⟧ = ⟦x⟧
| (mk xl xr xL xR) :=
begin
  let x := mk xl xr xL xR,
  refine quot_eq_of_mk_quot_eq _ _ _ _,
  { fsplit,
    { rintro (⟨_, ⟨ ⟩⟩ | ⟨_, ⟨ ⟩⟩), assumption },
    { rintro i,  exact sum.inl(i, punit.star) },
    { rintro (⟨_, ⟨ ⟩⟩ | ⟨_, ⟨ ⟩⟩), refl },
    { rintro i, refl } },
  { fsplit,
    { rintro (⟨_, ⟨ ⟩⟩ | ⟨_, ⟨ ⟩⟩), assumption },
    { rintro i,  exact sum.inr(i, punit.star) },
    { rintro (⟨_, ⟨ ⟩⟩ | ⟨_, ⟨ ⟩⟩), refl },
    { rintro i, refl } },
  { rintro (⟨i, ⟨ ⟩⟩ | ⟨i, ⟨ ⟩⟩),
    change ⟦xL i * 1 + x * 0 - xL i * 0⟧ = ⟦xL i⟧,
    simp [quot_mul_one] },
  { rintro i,
    change ⟦xR i * 1 + x * 0 - xR i * 0⟧ = ⟦xR i⟧,
    simp [quot_mul_one] }
end

/-- `x * 1` is equivalent to `x`. -/
theorem mul_one_equiv (x : pgame) : x * 1 ≈ x := quotient.exact $ quot_mul_one _

@[simp] theorem quot_one_mul (x : pgame) : ⟦1 * x⟧ = ⟦x⟧ :=
by rw [quot_mul_comm, quot_mul_one x]

/-- `1 * x` is equivalent to `x`. -/
theorem one_mul_equiv (x : pgame) : 1 * x ≈ x := quotient.exact $ quot_one_mul _

theorem quot_mul_assoc : Π (x y z : pgame), ⟦x * y * z⟧ = ⟦x * (y * z)⟧
| (mk xl xr xL xR) (mk yl yr yL yR) (mk zl zr zL zR) :=
begin
  let x := mk xl xr xL xR,
  let y := mk yl yr yL yR,
  let z := mk zl zr zL zR,
  refine quot_eq_of_mk_quot_eq _ _ _ _,
  { fsplit,
    { rintro (⟨⟨_, _⟩ | ⟨_, _⟩, _⟩ | ⟨⟨_, _⟩ | ⟨_, _⟩, _⟩);
      solve_by_elim [sum.inl, sum.inr, prod.mk] { max_depth := 7 } },
    { rintro (⟨_, ⟨_, _⟩ | ⟨_, _⟩⟩ | ⟨_,⟨_, _⟩ | ⟨_, _⟩⟩);
      solve_by_elim [sum.inl, sum.inr, prod.mk] { max_depth := 7 } },
    { rintro (⟨⟨_, _⟩ | ⟨_, _⟩, _⟩ | ⟨⟨_,_⟩ | ⟨_, _⟩,_⟩); refl },
    { rintro (⟨_, ⟨_, _⟩ | ⟨_, _⟩⟩ | ⟨_,⟨_, _⟩ | ⟨_, _⟩⟩); refl } },
  { fsplit,
    { rintro (⟨⟨_, _⟩ | ⟨_, _⟩, _⟩ | ⟨⟨_, _⟩ | ⟨_, _⟩,_⟩);
      solve_by_elim [sum.inl, sum.inr, prod.mk] { max_depth := 7 } },
    { rintro (⟨_, ⟨_, _⟩ | ⟨_, _⟩⟩ | ⟨_, ⟨_, _⟩ | ⟨_, _⟩⟩);
      solve_by_elim [sum.inl, sum.inr, prod.mk] { max_depth := 7 } },
    { rintro (⟨⟨_, _⟩ | ⟨_, _⟩, _⟩ | ⟨⟨_, _⟩ | ⟨_, _⟩,_⟩); refl },
    { rintro (⟨_, ⟨_, _⟩ | ⟨_, _⟩⟩ | ⟨_, ⟨_, _⟩ | ⟨_, _⟩⟩); refl } },
  { rintro (⟨⟨i, j⟩ | ⟨i, j⟩, k⟩ | ⟨⟨i, j⟩ | ⟨i, j⟩, k⟩),
    { change ⟦(xL i * y + x * yL j - xL i * yL j) * z + (x * y) * zL k
               - (xL i * y + x * yL j - xL i * yL j) * zL k⟧
             = ⟦xL i * (y * z) + x * (yL j * z + y * zL k - yL j * zL k)
               - xL i * (yL j * z + y * zL k - yL j * zL k)⟧,
      simp [quot_mul_assoc], abel },
    { change ⟦(xR i * y + x * yR j - xR i * yR j) * z + (x * y) * zL k
               - (xR i * y + x * yR j - xR i * yR j) * zL k⟧
             = ⟦xR i * (y * z) + x * (yR j * z + y * zL k - yR j * zL k)
               - xR i * (yR j * z + y * zL k - yR j * zL k)⟧,
      simp [quot_mul_assoc], abel },
    { change ⟦(xL i * y + x * yR j - xL i * yR j) * z + (x * y) * zR k
               - (xL i * y + x * yR j - xL i * yR j) * zR k⟧
             = ⟦xL i * (y * z) + x * (yR j * z + y * zR k - yR j * zR k)
               - xL i * (yR j * z + y * zR k - yR j * zR k)⟧,
      simp [quot_mul_assoc], abel },
    { change ⟦(xR i * y + x * yL j - xR i * yL j) * z + (x * y) * zR k
               - (xR i * y + x * yL j - xR i * yL j) * zR k⟧
             = ⟦xR i * (y * z) + x * (yL j * z + y * zR k - yL j * zR k)
               - xR i * (yL j * z + y * zR k - yL j * zR k)⟧,
      simp [quot_mul_assoc], abel } },
  { rintro (⟨i, ⟨j, k⟩ | ⟨j, k⟩⟩ | ⟨i, ⟨j, k⟩ | ⟨j, k⟩⟩),
    { change ⟦(xL i * y + x * yL j - xL i * yL j) * z + (x * y) * zR k
               - (xL i * y + x * yL j - xL i * yL j) * zR k⟧
             = ⟦xL i * (y * z) + x * (yL j * z + y * zR k - yL j * zR k)
               - xL i * (yL j * z + y * zR k - yL j * zR k)⟧,
      simp [quot_mul_assoc], abel },
    { change ⟦(xL i * y + x * yR j - xL i * yR j) * z + (x * y) * zL k
               - (xL i * y + x * yR j - xL i * yR j) * zL k⟧
             = ⟦xL i * (y * z) + x * (yR j * z + y * zL k - yR j * zL k)
               - xL i * (yR j * z + y * zL k - yR j * zL k)⟧,
      simp [quot_mul_assoc], abel },
    { change ⟦(xR i * y + x * yL j - xR i * yL j) * z + (x * y) * zL k
               - (xR i * y + x * yL j - xR i * yL j) * zL k⟧
             = ⟦xR i * (y * z) + x * (yL j * z + y * zL k - yL j * zL k)
               - xR i * (yL j * z + y * zL k - yL j * zL k)⟧,
      simp [quot_mul_assoc], abel },
    { change ⟦(xR i * y + x * yR j - xR i * yR j) * z + (x * y) * zR k
               - (xR i * y + x * yR j - xR i * yR j) * zR k⟧
             = ⟦xR i * (y * z) + x * (yR j * z + y * zR k - yR j * zR k)
               - xR i * (yR j * z + y * zR k - yR j * zR k)⟧,
      simp [quot_mul_assoc], abel } }
end
using_well_founded { dec_tac := pgame_wf_tac }

/-- `x * y * z` is equivalent to `x * (y * z).`-/
theorem mul_assoc_equiv (x y z : pgame) : x * y * z ≈ x * (y * z) :=
quotient.exact $ quot_mul_assoc _ _ _

/-- Because the two halves of the definition of `inv` produce more elements
on each side, we have to define the two families inductively.
This is the indexing set for the function, and `inv_val` is the function part. -/
inductive inv_ty (l r : Type u) : bool → Type u
| zero : inv_ty ff
| left₁ : r → inv_ty ff → inv_ty ff
| left₂ : l → inv_ty tt → inv_ty ff
| right₁ : l → inv_ty ff → inv_ty tt
| right₂ : r → inv_ty tt → inv_ty tt

instance (l r : Type u) [is_empty l] [is_empty r] : is_empty (inv_ty l r tt) :=
⟨λ h, by { cases h with _ _ _ _ a _ a _; exact is_empty_elim a }⟩

instance (l r : Type u) : inhabited (inv_ty l r ff) := ⟨inv_ty.zero⟩

@[simp] theorem default_inv_ty_eq_zero (l r : Type u) : (default : inv_ty l r ff) = inv_ty.zero :=
rfl

instance unique_inv_ty (l r : Type u) [is_empty l] [is_empty r] : unique (inv_ty l r ff) :=
{ uniq := by { rintro (a | a | a), refl, all_goals { exact is_empty_elim a } },
  ..inv_ty.inhabited l r }

/-- Because the two halves of the definition of `inv` produce more elements
of each side, we have to define the two families inductively.
This is the function part, defined by recursion on `inv_ty`. -/
def inv_val {l r} (L : l → pgame) (R : r → pgame)
  (IHl : l → pgame) (IHr : r → pgame) : ∀ {b}, inv_ty l r b → pgame
| _ inv_ty.zero := 0
| _ (inv_ty.left₁ i j) := (1 + (R i - mk l r L R) * inv_val j) * IHr i
| _ (inv_ty.left₂ i j) := (1 + (L i - mk l r L R) * inv_val j) * IHl i
| _ (inv_ty.right₁ i j) := (1 + (L i - mk l r L R) * inv_val j) * IHl i
| _ (inv_ty.right₂ i j) := (1 + (R i - mk l r L R) * inv_val j) * IHr i

@[simp] theorem inv_val_is_empty {l r : Type u} {b} (L R IHl IHr) (i : inv_ty l r b)
  [is_empty l] [is_empty r] : inv_val L R IHl IHr i = 0 :=
begin
  cases i with a _ a _ a _ a,
  { refl },
  all_goals { exact is_empty_elim a }
end

/-- The inverse of a positive surreal number `x = {L | R}` is
given by `x⁻¹ = {0,
  (1 + (R - x) * x⁻¹L) * R, (1 + (L - x) * x⁻¹R) * L |
  (1 + (L - x) * x⁻¹L) * L, (1 + (R - x) * x⁻¹R) * R}`.
Because the two halves `x⁻¹L, x⁻¹R` of `x⁻¹` are used in their own
definition, the sets and elements are inductively generated. -/
def inv' : pgame → pgame
| ⟨l, r, L, R⟩ :=
  let l' := {i // 0 < L i},
      L' : l' → pgame := λ i, L i.1,
      IHl' : l' → pgame := λ i, inv' (L i.1),
      IHr := λ i, inv' (R i) in
  ⟨inv_ty l' r ff, inv_ty l' r tt,
    inv_val L' R IHl' IHr, inv_val L' R IHl' IHr⟩

<<<<<<< HEAD
theorem inv'_pos : ∀ {x : pgame}, 0 < inv' x
| ⟨xl, xr, xL, xR⟩ := by { convert lt_mk inv_ty.zero, refl }

/-- `inv' 0` has exactly the same moves as `1`. -/
def inv'_zero : relabelling (inv' 0) 1 :=
begin
  change relabelling (inv' (mk _ _ _ _)) 1,
  rw inv',
  refine ⟨_, _, λ i, _, is_empty_elim⟩,
  { dsimp, apply equiv_punit_of_unique },
  { dsimp, apply equiv.equiv_pempty },
  { simp }
end

theorem inv'_zero_equiv : inv' 0 ≈ 1 := inv'_zero.equiv

/-- `inv' 1` has exactly the same moves as `1`. -/
def inv'_one : relabelling (inv' 1) 1 :=
begin
  change relabelling (inv' (mk _ _ _ _)) 1,
  rw inv',
  haveI H : is_empty {i : punit // (0 : pgame) < 0} := ⟨λ ⟨_, h⟩, pgame.lt_irrefl 0 h⟩,
  refine ⟨_, _, λ i, _, is_empty_elim⟩,
  { simp, apply @equiv_punit_of_unique _ (pgame.unique_inv_ty _ _),
    { exact H },
    { apply_instance } },
  { dsimp, apply equiv.equiv_pempty },
  { simp }
end

theorem inv'_one_equiv : inv' 1 ≈ 1 := inv'_one.equiv

/-- The inverse of a pre-game in terms of the inverse on positive pre-games. -/
noncomputable def inv (x : pgame) : pgame :=
by { classical, exact if x ≈ 0 then 0 else if 0 < x then inv' x else inv' (-x) }
=======
/-- The inverse of a surreal number in terms of the inverse on positive surreals. -/
noncomputable instance : has_inv pgame :=
⟨by { classical, exact λ x, if x = 0 then 0 else if 0 < x then inv' x else inv' (-x) }⟩
>>>>>>> 7d287537

noncomputable instance : has_div pgame := ⟨λ x y, x * y⁻¹⟩

theorem inv_eq_of_equiv_zero {x : pgame} (h : x ≈ 0) : x⁻¹ = 0 :=
by { apply if_pos, exact h }

@[simp] theorem inv_zero : (0 : pgame)⁻¹ = 0 :=
inv_eq_of_equiv_zero (equiv_refl _)

theorem inv_eq_of_pos {x : pgame} (h : 0 < x) : x⁻¹ = inv' x :=
begin
  convert if_neg _,
  { apply eq.symm (if_pos _), exact h },
  { exact λ h', not_lt.2 h'.1 h }
end

theorem inv_eq_of_not_pos {x : pgame} (h₁ : x ≤ 0) (h₂ : x < 0) : x⁻¹ = inv' (-x) :=
begin
  convert if_neg _,
  { apply eq.symm (if_neg _), exact not_lt.2 h₁ },
  { exact λ h', not_lt.2 h'.2 h₂ }
end

/-- `1⁻¹` has exactly the same moves as `1`. -/
def inv_one : relabelling (1 : pgame)⁻¹ 1 :=
by { rw inv_eq_of_pos zero_lt_one, exact inv'_one }

theorem inv_one_equiv : (1 : pgame)⁻¹ ≈ 1 := inv_one.equiv

end pgame<|MERGE_RESOLUTION|>--- conflicted
+++ resolved
@@ -537,7 +537,6 @@
   ⟨inv_ty l' r ff, inv_ty l' r tt,
     inv_val L' R IHl' IHr, inv_val L' R IHl' IHr⟩
 
-<<<<<<< HEAD
 theorem inv'_pos : ∀ {x : pgame}, 0 < inv' x
 | ⟨xl, xr, xL, xR⟩ := by { convert lt_mk inv_ty.zero, refl }
 
@@ -571,13 +570,8 @@
 theorem inv'_one_equiv : inv' 1 ≈ 1 := inv'_one.equiv
 
 /-- The inverse of a pre-game in terms of the inverse on positive pre-games. -/
-noncomputable def inv (x : pgame) : pgame :=
-by { classical, exact if x ≈ 0 then 0 else if 0 < x then inv' x else inv' (-x) }
-=======
-/-- The inverse of a surreal number in terms of the inverse on positive surreals. -/
 noncomputable instance : has_inv pgame :=
-⟨by { classical, exact λ x, if x = 0 then 0 else if 0 < x then inv' x else inv' (-x) }⟩
->>>>>>> 7d287537
+⟨by { classical, exact λ x, if x ≈ 0 then 0 else if 0 < x then inv' x else inv' (-x) }⟩
 
 noncomputable instance : has_div pgame := ⟨λ x y, x * y⁻¹⟩
 
