--- conflicted
+++ resolved
@@ -5,11 +5,7 @@
 -/
 import data.fin.basic
 import data.list.basic
-<<<<<<< HEAD
 import order.antisymmetrization
-=======
-import logic.relation
->>>>>>> f8206717
 
 /-!
 # Combinatorial (pre-)games.
@@ -513,18 +509,10 @@
 
 local infix ` ≈ ` := pgame.equiv
 
-<<<<<<< HEAD
 @[refl, simp] theorem equiv_rfl : ∀ {x}, x ≈ x := antisymm_rel_refl _
 theorem equiv_refl (x) : x ≈ x := equiv_rfl
 @[symm] theorem equiv_symm {x y} : x ≈ y → y ≈ x := antisymm_rel.symm
 @[trans] theorem equiv_trans {x y z} : x ≈ y → y ≈ z → x ≈ z := antisymm_rel.trans
-=======
-@[refl, simp] theorem equiv_rfl {x} : x ≈ x := ⟨pgame.le_rfl, pgame.le_rfl⟩
-theorem equiv_refl (x) : x ≈ x := equiv_rfl
-@[symm] theorem equiv_symm {x y} : x ≈ y → y ≈ x | ⟨xy, yx⟩ := ⟨yx, xy⟩
-@[trans] theorem equiv_trans {x y z} : x ≈ y → y ≈ z → x ≈ z
-| ⟨xy, yx⟩ ⟨yz, zy⟩ := ⟨le_trans xy yz, le_trans zy yx⟩
->>>>>>> f8206717
 
 @[trans]
 theorem lt_of_lt_of_equiv {x y z} (h₁ : x < y) (h₂ : y ≈ z) : x < z := lt_of_lt_of_le h₁ h₂.1
