/-
Copyright (c) 2017 Mario Carneiro. All rights reserved.
Released under Apache 2.0 license as described in the file LICENSE.
Authors: Mario Carneiro, Floris van Doorn
-/

import set_theory.cardinal_ordinal

/-!
# Cofinality

This file contains the definition of cofinality of a ordinal number and regular cardinals

## Main Definitions

* `ordinal.cof o` is the cofinality of the ordinal `o`.
  If `o` is the order type of the relation `<` on `α`, then `o.cof` is the smallest cardinality of a
  subset `s` of α that is *cofinal* in `α`, i.e. `∀ x : α, ∃ y ∈ s, ¬ y < x`.
* `cardinal.is_limit c` means that `c` is a (weak) limit cardinal: `c ≠ 0 ∧ ∀ x < c, succ x < c`.
* `cardinal.is_strong_limit c` means that `c` is a strong limit cardinal:
  `c ≠ 0 ∧ ∀ x < c, 2 ^ x < c`.
* `cardinal.is_regular c` means that `c` is a regular cardinal: `ω ≤ c ∧ c.ord.cof = c`.
* `cardinal.is_inaccessible c` means that `c` is strongly inaccessible:
  `ω < c ∧ is_regular c ∧ is_strong_limit c`.

## Main Statements

* `ordinal.infinite_pigeonhole_card`: the infinite pigeonhole principle
* `cardinal.lt_power_cof`: A consequence of König's theorem stating that `c < c ^ c.ord.cof` for
  `c ≥ ω`
* `cardinal.univ_inaccessible`: The type of ordinals in `Type u` form an inaccessible cardinal
  (in `Type v` with `v > u`). This shows (externally) that in `Type u` there are at least `u`
  inaccessible cardinals.

## Implementation Notes

* The cofinality is defined for ordinals.
  If `c` is a cardinal number, its cofinality is `c.ord.cof`.

## Tags

cofinality, regular cardinals, limits cardinals, inaccessible cardinals,
infinite pigeonhole principle
-/

noncomputable theory

open function cardinal set
open_locale classical cardinal

universes u v w
variables {α : Type*} {r : α → α → Prop}

/-! ### Cofinality of orders -/

namespace order

/-- Cofinality of a reflexive order `≼`. This is the smallest cardinality
  of a subset `S : set α` such that `∀ a, ∃ b ∈ S, a ≼ b`. -/
def cof (r : α → α → Prop) : cardinal :=
Inf {c | ∃ S : set α, (∀ a, ∃ b ∈ S, r a b) ∧ #S = c}

/-- The set in the definition of `order.cof` is nonempty. -/
theorem cof_nonempty (r : α → α → Prop) [is_refl α r] :
  {c | ∃ S : set α, (∀ a, ∃ b ∈ S, r a b) ∧ #S = c}.nonempty :=
⟨_, set.univ, λ a, ⟨a, ⟨⟩, refl _⟩, rfl⟩

lemma cof_le (r : α → α → Prop) {S : set α} (h : ∀ a, ∃ b ∈ S, r a b) :
  order.cof r ≤ #S :=
cInf_le' ⟨S, h, rfl⟩

lemma le_cof {r : α → α → Prop} [is_refl α r] (c : cardinal) :
  c ≤ order.cof r ↔ ∀ {S : set α}, (∀ a, ∃ b ∈ S, r a b) → c ≤ #S :=
begin
  rw [order.cof, le_cInf_iff'' (cof_nonempty r)],
  use λ H S h, H _ ⟨S, h, rfl⟩,
  rintro H d ⟨S, h, rfl⟩,
  exact H h
end

end order

theorem rel_iso.cof_le_lift {α : Type u} {β : Type v} {r : α → α → Prop} {s}
  [is_refl β s] (f : r ≃r s) :
  cardinal.lift.{(max u v)} (order.cof r) ≤ cardinal.lift.{(max u v)} (order.cof s) :=
begin
  rw [order.cof, order.cof, lift_Inf, lift_Inf,
    le_cInf_iff'' (nonempty_image_iff.2 (order.cof_nonempty s))],
  rintros - ⟨-, ⟨u, H, rfl⟩, rfl⟩,
  apply cInf_le',
  refine ⟨_, ⟨f.symm '' u, λ a, _, rfl⟩,
    lift_mk_eq.{u v (max u v)}.2 ⟨((f.symm).to_equiv.image u).symm⟩⟩,
  rcases H (f a) with ⟨b, hb, hb'⟩,
  refine ⟨f.symm b,  mem_image_of_mem _ hb, f.map_rel_iff.1 _⟩,
  rwa [rel_iso.apply_symm_apply]
end

theorem rel_iso.cof_eq_lift {α : Type u} {β : Type v} {r s}
  [is_refl α r] [is_refl β s] (f : r ≃r s) :
  cardinal.lift.{(max u v)} (order.cof r) = cardinal.lift.{(max u v)} (order.cof s) :=
le_antisymm (rel_iso.cof_le_lift f) (rel_iso.cof_le_lift f.symm)

theorem rel_iso.cof_le {α β : Type u} {r : α → α → Prop} {s} [is_refl β s] (f : r ≃r s) :
  order.cof r ≤ order.cof s :=
lift_le.1 (rel_iso.cof_le_lift f)

theorem rel_iso.cof_eq {α β : Type u} {r s} [is_refl α r] [is_refl β s] (f : r ≃r s) :
  order.cof r = order.cof s :=
lift_inj.1 (rel_iso.cof_eq_lift f)

<<<<<<< HEAD
def strict_order.cof (r : α → α → Prop) : cardinal :=
order.cof (λ x y, ¬ r y x)

/-- The set in the definition of `strict_order.cof` is nonempty. -/
theorem strict_order.cof_nonempty (r : α → α → Prop) [h : is_irrefl α r] :
  {c | ∃ S : set α, (∀ a, ∃ b ∈ S, ¬ r b a) ∧ #S = c}.nonempty :=
by { apply @order.cof_nonempty α _ _, exact ⟨h.1⟩ }
=======
/-- Cofinality of a strict order `≺`. This is the smallest cardinality of a set `S : set α` such
that `∀ a, ∃ b ∈ S, ¬ b ≺ a`. -/
def strict_order.cof (r : α → α → Prop) [h : is_irrefl α r] : cardinal :=
@order.cof α (λ x y, ¬ r y x) ⟨h.1⟩
>>>>>>> ac7a356a

/-! ### Cofinality of ordinals -/

namespace ordinal

/-- Cofinality of an ordinal. This is the smallest cardinal of a
  subset `S` of the ordinal which is unbounded, in the sense
  `∀ a, ∃ b ∈ S, a ≤ b`. It is defined for all ordinals, but
  `cof 0 = 0` and `cof (succ o) = 1`, so it is only really
  interesting on limit ordinals (when it is an infinite cardinal). -/
def cof (o : ordinal.{u}) : cardinal.{u} :=
quot.lift_on o (λ a, strict_order.cof a.r)
begin
  rintros ⟨α, r, wo₁⟩ ⟨β, s, wo₂⟩ ⟨⟨f, hf⟩⟩,
  haveI := wo₁, haveI := wo₂,
  apply @rel_iso.cof_eq _ _ _ _ _ _ ,
  { split, exact λ a b, not_iff_not.2 hf },
  { exact ⟨(is_well_order.is_irrefl r).1⟩ },
  { exact ⟨(is_well_order.is_irrefl s).1⟩ },
end

lemma cof_type (r : α → α → Prop) [is_well_order α r] : (type r).cof = strict_order.cof r := rfl

theorem le_cof_type [is_well_order α r] {c} : c ≤ cof (type r) ↔
  ∀ S : set α, (∀ a, ∃ b ∈ S, ¬ r b a) → c ≤ #S :=
(le_cInf_iff'' (strict_order.cof_nonempty r)).trans ⟨λ H S h, H _ ⟨S, h, rfl⟩, begin
  rintros H d ⟨S, h, rfl⟩,
  exact H _ h
end⟩

theorem cof_type_le [is_well_order α r] (S : set α) (h : ∀ a, ∃ b ∈ S, ¬ r b a) :
  cof (type r) ≤ #S :=
le_cof_type.1 le_rfl S h

theorem lt_cof_type [is_well_order α r] (S : set α) (hl : #S < cof (type r)) :
  ∃ a, ∀ b ∈ S, r b a :=
not_forall_not.1 $ λ h, not_le_of_lt hl $ cof_type_le S (λ a, not_ball.1 (h a))

theorem cof_eq (r : α → α → Prop) [is_well_order α r] :
  ∃ S : set α, (∀ a, ∃ b ∈ S, ¬ r b a) ∧ #S = cof (type r) :=
Inf_mem (strict_order.cof_nonempty r)

theorem ord_cof_eq (r : α → α → Prop) [is_well_order α r] :
  ∃ S : set α, (∀ a, ∃ b ∈ S, ¬ r b a) ∧ type (subrel r S) = (cof (type r)).ord :=
let ⟨S, hS, e⟩ := cof_eq r, ⟨s, _, e'⟩ := cardinal.ord_eq S,
    T : set α := {a | ∃ aS : a ∈ S, ∀ b : S, s b ⟨_, aS⟩ → r b a} in
begin
  resetI, suffices,
  { refine ⟨T, this,
      le_antisymm _ (cardinal.ord_le.2 $ cof_type_le T this)⟩,
    rw [← e, e'],
    refine type_le'.2 ⟨rel_embedding.of_monotone
      (λ a, ⟨a, let ⟨aS, _⟩ := a.2 in aS⟩) (λ a b h, _)⟩,
    rcases a with ⟨a, aS, ha⟩, rcases b with ⟨b, bS, hb⟩,
    change s ⟨a, _⟩ ⟨b, _⟩,
    refine ((trichotomous_of s _ _).resolve_left (λ hn, _)).resolve_left _,
    { exact asymm h (ha _ hn) },
    { intro e, injection e with e, subst b,
      exact irrefl _ h } },
  { intro a,
    have : {b : S | ¬ r b a}.nonempty := let ⟨b, bS, ba⟩ := hS a in ⟨⟨b, bS⟩, ba⟩,
    let b := (is_well_order.wf).min _ this,
    have ba : ¬r b a := (is_well_order.wf).min_mem _ this,
    refine ⟨b, ⟨b.2, λ c, not_imp_not.1 $ λ h, _⟩, ba⟩,
    rw [show ∀b:S, (⟨b, b.2⟩:S) = b, by intro b; cases b; refl],
    exact (is_well_order.wf).not_lt_min _ this
      (is_order_connected.neg_trans h ba) }
end

/-! ### Cofinality of suprema and least strict upper bounds -/

private theorem card_mem_cof {o} : ∃ {ι} (f : ι → ordinal), lsub.{u u} f = o ∧ #ι = o.card :=
⟨_, _, lsub_typein o, mk_ordinal_out o⟩

/-- The set in the `lsub` characterization of `cof` is nonempty. -/
theorem cof_lsub_def_nonempty (o) :
  {a : cardinal | ∃ {ι} (f : ι → ordinal), lsub.{u u} f = o ∧ #ι = a}.nonempty :=
⟨_, card_mem_cof⟩

theorem cof_eq_Inf_lsub (o : ordinal.{u}) :
  cof o = Inf {a : cardinal | ∃ {ι : Type u} (f : ι → ordinal), lsub.{u u} f = o ∧ #ι = a} :=
begin
  refine le_antisymm (le_cInf (cof_lsub_def_nonempty o) _) (cInf_le' _),
  { rintros a ⟨ι, f, hf, rfl⟩,
    rw ←type_lt o,
    refine (cof_type_le _ (λ a, _)).trans (@mk_le_of_injective _ _
      (λ s : (typein ((<) : o.out.α → o.out.α → Prop))⁻¹' (set.range f), classical.some s.prop)
      (λ s t hst, let H := congr_arg f hst in by rwa [classical.some_spec s.prop,
        classical.some_spec t.prop, typein_inj, subtype.coe_inj] at H)),
    have := typein_lt_self a,
    simp_rw [←hf, lt_lsub_iff] at this,
    cases this with i hi,
    refine ⟨enum (<) (f i) _, _, _⟩,
    { rw [type_lt, ←hf], apply lt_lsub },
    { rw [mem_preimage, typein_enum], exact mem_range_self i },
    { rwa [←typein_le_typein, typein_enum] } },
  { rcases cof_eq (<) with ⟨S, hS, hS'⟩,
    let f : S → ordinal := λ s, typein (<) s.val,
    refine ⟨S, f, le_antisymm (lsub_le (λ i, typein_lt_self i)) (le_of_forall_lt (λ a ha, _)),
      by rwa type_lt o at hS'⟩,
    rw ←type_lt o at ha,
    rcases hS (enum (<) a ha) with ⟨b, hb, hb'⟩,
    rw [←typein_le_typein, typein_enum] at hb',
    exact hb'.trans_lt (lt_lsub.{u u} f ⟨b, hb⟩) }
end

theorem lift_cof (o) : (cof o).lift = cof o.lift :=
induction_on o $ begin introsI α r _,
  cases lift_type r with _ e, rw e,
  apply le_antisymm,
  { unfreezingI { refine le_cof_type.2 (λ S H, _) },
    have : (#(ulift.up ⁻¹' S)).lift ≤ #S :=
     ⟨⟨λ ⟨⟨x, h⟩⟩, ⟨⟨x⟩, h⟩,
       λ ⟨⟨x, h₁⟩⟩ ⟨⟨y, h₂⟩⟩ e, by simp at e; congr; injection e⟩⟩,
    refine le_trans (cardinal.lift_le.2 $ cof_type_le _ _) this,
    exact λ a, let ⟨⟨b⟩, bs, br⟩ := H ⟨a⟩ in ⟨b, bs, br⟩ },
  { rcases cof_eq r with ⟨S, H, e'⟩,
    have : #(ulift.down ⁻¹' S) ≤ (#S).lift :=
     ⟨⟨λ ⟨⟨x⟩, h⟩, ⟨⟨x, h⟩⟩,
       λ ⟨⟨x⟩, h₁⟩ ⟨⟨y⟩, h₂⟩ e, by simp at e; congr; injections⟩⟩,
    rw e' at this,
    unfreezingI { refine le_trans (cof_type_le _ _) this },
    exact λ ⟨a⟩, let ⟨b, bs, br⟩ := H a in ⟨⟨b⟩, bs, br⟩ }
end

theorem cof_le_card (o) : cof o ≤ card o :=
by { rw cof_eq_Inf_lsub, exact cInf_le' card_mem_cof }

theorem cof_ord_le (c : cardinal) : cof c.ord ≤ c :=
by simpa using cof_le_card c.ord

theorem ord_cof_le (o : ordinal.{u}) : o.cof.ord ≤ o :=
(ord_le_ord.2 (cof_le_card o)).trans (ord_card_le o)

theorem exists_lsub_cof (o : ordinal) : ∃ {ι} (f : ι → ordinal), lsub.{u u} f = o ∧ #ι = cof o :=
by { rw cof_eq_Inf_lsub, exact Inf_mem (cof_lsub_def_nonempty o) }

theorem cof_lsub_le {ι} (f : ι → ordinal) : cof (lsub.{u u} f) ≤ #ι :=
by { rw cof_eq_Inf_lsub, exact cInf_le' ⟨ι, f, rfl, rfl⟩ }

theorem cof_lsub_le_lift {ι} (f : ι → ordinal) : cof (lsub f) ≤ cardinal.lift.{v u} (#ι) :=
begin
  rw ←mk_ulift,
  convert cof_lsub_le (λ i : ulift ι, f i.down),
  exact lsub_eq_of_range_eq.{u (max u v) max u v}
    (set.ext (λ x, ⟨λ ⟨i, hi⟩, ⟨ulift.up i, hi⟩, λ ⟨i, hi⟩, ⟨_, hi⟩⟩))
end

theorem le_cof_iff_lsub {o : ordinal} {a : cardinal} :
  a ≤ cof o ↔ ∀ {ι} (f : ι → ordinal), lsub.{u u} f = o → a ≤ #ι :=
begin
  rw cof_eq_Inf_lsub,
  exact (le_cInf_iff'' (cof_lsub_def_nonempty o)).trans ⟨λ H ι f hf, H _ ⟨ι, f, hf, rfl⟩,
    λ H b ⟨ι, f, hf, hb⟩, ( by { rw ←hb, exact H _ hf} )⟩
end

theorem lsub_lt_ord_lift {ι} {f : ι → ordinal} {c : ordinal} (hι : cardinal.lift (#ι) < c.cof)
  (hf : ∀ i, f i < c) : lsub.{u v} f < c :=
lt_of_le_of_ne (lsub_le hf) (λ h, by { subst h, exact (cof_lsub_le_lift f).not_lt hι })

theorem lsub_lt_ord {ι} {f : ι → ordinal} {c : ordinal} (hι : #ι < c.cof) :
  (∀ i, f i < c) → lsub.{u u} f < c :=
lsub_lt_ord_lift (by rwa (#ι).lift_id)

theorem cof_sup_le_lift {ι} {f : ι → ordinal} (H : ∀ i, f i < sup f) : cof (sup f) ≤ (#ι).lift :=
by { rw ←sup_eq_lsub_iff_lt_sup at H, rw H, exact cof_lsub_le_lift f }

theorem cof_sup_le {ι} {f : ι → ordinal} (H : ∀ i, f i < sup.{u u} f) : cof (sup.{u u} f) ≤ #ι :=
by { rw ←(#ι).lift_id, exact cof_sup_le_lift H }

theorem sup_lt_ord_lift {ι} {f : ι → ordinal} {c : ordinal} (hι : cardinal.lift (#ι) < c.cof)
  (hf : ∀ i, f i < c) : sup.{u v} f < c :=
(sup_le_lsub.{u v} f).trans_lt (lsub_lt_ord_lift hι hf)

theorem sup_lt_ord {ι} {f : ι → ordinal} {c : ordinal} (hι : #ι < c.cof) :
  (∀ i, f i < c) → sup.{u u} f < c :=
sup_lt_ord_lift (by rwa (#ι).lift_id)

theorem sup_lt_lift {ι} {f : ι → cardinal} {c : cardinal} (hι : cardinal.lift (#ι) < c.ord.cof)
  (hf : ∀ i, f i < c) : cardinal.sup.{u v} f < c :=
by { rw [←ord_lt_ord, ←sup_ord], refine sup_lt_ord_lift hι (λ i, _), rw ord_lt_ord, apply hf }

theorem sup_lt {ι} {f : ι → cardinal} {c : cardinal} (hι : #ι < c.ord.cof) :
  (∀ i, f i < c) → cardinal.sup.{u u} f < c :=
sup_lt_lift (by rwa (#ι).lift_id)

theorem exists_blsub_cof (o : ordinal) : ∃ (f : Π a < (cof o).ord, ordinal), blsub.{u u} _ f = o :=
begin
  rcases exists_lsub_cof o with ⟨ι, f, hf, hι⟩,
  rcases cardinal.ord_eq ι with ⟨r, hr, hι'⟩,
  rw ←@blsub_eq_lsub' ι r hr at hf,
  rw [←hι, hι'],
  exact ⟨_, hf⟩
end

theorem le_cof_iff_blsub {b : ordinal} {a : cardinal} :
  a ≤ cof b ↔ ∀ {o} (f : Π a < o, ordinal), blsub.{u u} o f = b → a ≤ o.card :=
le_cof_iff_lsub.trans ⟨λ H o f hf, by simpa using H _ hf, λ H ι f hf, begin
  rcases cardinal.ord_eq ι with ⟨r, hr, hι'⟩,
  rw ←@blsub_eq_lsub' ι r hr at hf,
  simpa using H _ hf
end⟩

theorem cof_blsub_le_lift {o} (f : Π a < o, ordinal) :
  cof (blsub o f) ≤ cardinal.lift.{v u} (o.card) :=
by { convert cof_lsub_le_lift _, exact (mk_ordinal_out o).symm }

theorem cof_blsub_le {o} (f : Π a < o, ordinal) : cof (blsub.{u u} o f) ≤ o.card :=
by { rw ←(o.card).lift_id, exact cof_blsub_le_lift f }

theorem blsub_lt_ord_lift {o : ordinal} {f : Π a < o, ordinal} {c : ordinal}
  (ho : o.card.lift < c.cof) (hf : ∀ i hi, f i hi < c) : blsub.{u v} o f < c :=
lt_of_le_of_ne (blsub_le hf) (λ h, not_le_of_lt ho
  (by simpa [sup_ord, hf, h] using cof_blsub_le_lift.{u} f))

theorem blsub_lt_ord {o : ordinal} {f : Π a < o, ordinal} {c : ordinal} (ho : o.card < c.cof)
  (hf : ∀ i hi, f i hi < c) : blsub.{u u} o f < c :=
blsub_lt_ord_lift (by rwa (o.card).lift_id) hf

theorem cof_bsup_le_lift {o : ordinal} {f : Π a < o, ordinal} (H : ∀ i h, f i h < bsup o f) :
  cof (bsup o f) ≤ o.card.lift :=
by { rw ←bsup_eq_blsub_iff_lt_bsup at H, rw H, exact cof_blsub_le_lift f }

theorem cof_bsup_le {o : ordinal} {f : Π a < o, ordinal} :
  (∀ i h, f i h < bsup.{u u} o f) → cof (bsup.{u u} o f) ≤ o.card :=
by { rw ←(o.card).lift_id, exact cof_bsup_le_lift }

theorem bsup_lt_ord_lift {o : ordinal} {f : Π a < o, ordinal} {c : ordinal}
  (ho : o.card.lift < c.cof) (hf : ∀ i hi, f i hi < c) : bsup.{u v} o f < c :=
(bsup_le_blsub f).trans_lt (blsub_lt_ord_lift ho hf)

theorem bsup_lt_ord {o : ordinal} {f : Π a < o, ordinal} {c : ordinal} (ho : o.card < c.cof) :
  (∀ i hi, f i hi < c) → bsup.{u u} o f < c :=
bsup_lt_ord_lift (by rwa (o.card).lift_id)

/-! ### Basic results -/

@[simp] theorem cof_zero : cof 0 = 0 :=
(cof_le_card 0).antisymm (cardinal.zero_le _)

@[simp] theorem cof_eq_zero {o} : cof o = 0 ↔ o = 0 :=
⟨induction_on o $ λ α r _ z, by exactI
  let ⟨S, hl, e⟩ := cof_eq r in type_eq_zero_iff_is_empty.2 $
  ⟨λ a, let ⟨b, h, _⟩ := hl a in
    (mk_eq_zero_iff.1 (e.trans z)).elim' ⟨_, h⟩⟩,
λ e, by simp [e]⟩

@[simp] theorem cof_succ (o) : cof (succ o) = 1 :=
begin
  apply le_antisymm,
  { refine induction_on o (λ α r _, _),
    change cof (type _) ≤ _,
    rw [← (_ : #_ = 1)], apply cof_type_le,
    { refine λ a, ⟨sum.inr punit.star, set.mem_singleton _, _⟩,
      rcases a with a|⟨⟨⟨⟩⟩⟩; simp [empty_relation] },
    { rw [cardinal.mk_fintype, set.card_singleton], simp } },
  { rw [← cardinal.succ_zero, cardinal.succ_le],
    simpa [lt_iff_le_and_ne, cardinal.zero_le] using
      λ h, succ_ne_zero o (cof_eq_zero.1 (eq.symm h)) }
end

@[simp] theorem cof_eq_one_iff_is_succ {o} : cof.{u} o = 1 ↔ ∃ a, o = succ a :=
⟨induction_on o $ λ α r _ z, begin
  resetI,
  rcases cof_eq r with ⟨S, hl, e⟩, rw z at e,
  cases mk_ne_zero_iff.1 (by rw e; exact one_ne_zero) with a,
  refine ⟨typein r a, eq.symm $ quotient.sound
    ⟨rel_iso.of_surjective (rel_embedding.of_monotone _
      (λ x y, _)) (λ x, _)⟩⟩,
  { apply sum.rec; [exact subtype.val, exact λ _, a] },
  { rcases x with x|⟨⟨⟨⟩⟩⟩; rcases y with y|⟨⟨⟨⟩⟩⟩;
      simp [subrel, order.preimage, empty_relation],
    exact x.2 },
  { suffices : r x a ∨ ∃ (b : punit), ↑a = x, {simpa},
    rcases trichotomous_of r x a with h|h|h,
    { exact or.inl h },
    { exact or.inr ⟨punit.star, h.symm⟩ },
    { rcases hl x with ⟨a', aS, hn⟩,
      rw (_ : ↑a = a') at h, {exact absurd h hn},
      refine congr_arg subtype.val (_ : a = ⟨a', aS⟩),
      haveI := le_one_iff_subsingleton.1 (le_of_eq e),
      apply subsingleton.elim } }
end, λ ⟨a, e⟩, by simp [e]⟩

@[simp] theorem cof_add (a b : ordinal) : b ≠ 0 → cof (a + b) = cof b :=
induction_on a $ λ α r _, induction_on b $ λ β s _ b0, begin
  resetI,
  change cof (type _) = _,
  refine eq_of_forall_le_iff (λ c, _),
  rw [le_cof_type, le_cof_type],
  split; intros H S hS,
  { refine le_trans (H {a | sum.rec_on a (∅:set α) S} (λ a, _)) ⟨⟨_, _⟩⟩,
    { cases a with a b,
      { cases type_ne_zero_iff_nonempty.1 b0 with b,
        rcases hS b with ⟨b', bs, _⟩,
        exact ⟨sum.inr b', bs, by simp⟩ },
      { rcases hS b with ⟨b', bs, h⟩,
        exact ⟨sum.inr b', bs, by simp [h]⟩ } },
    { exact λ a, match a with ⟨sum.inr b, h⟩ := ⟨b, h⟩ end },
    { exact λ a b, match a, b with
        ⟨sum.inr a, h₁⟩, ⟨sum.inr b, h₂⟩, h := by congr; injection h
      end } },
  { refine le_trans (H (sum.inr ⁻¹' S) (λ a, _)) ⟨⟨_, _⟩⟩,
    { rcases hS (sum.inr a) with ⟨a'|b', bs, h⟩; simp at h,
      { cases h }, { exact ⟨b', bs, h⟩ } },
    { exact λ ⟨a, h⟩, ⟨_, h⟩ },
    { exact λ ⟨a, h₁⟩ ⟨b, h₂⟩ h,
        by injection h with h; congr; injection h } }
end

/-- A fundamental sequence for `a` is an increasing sequence of length `o = cof a` that converges at
    `a`. We provide `o` explicitly in order to avoid type rewrites. -/
def is_fundamental_sequence (a o : ordinal.{u}) (f : Π b < o, ordinal.{u}) : Prop :=
o ≤ a.cof.ord ∧ (∀ {i j} (hi hj), i < j → f i hi < f j hj) ∧ blsub.{u u} o f = a

section fundamental_sequence
variables {a o : ordinal.{u}} {f : Π b < o, ordinal.{u}} (hf : is_fundamental_sequence a o f)

theorem is_fundamental_sequence.cof_eq : a.cof.ord = o :=
hf.1.antisymm' (by { rw ←hf.2.2, exact (ord_le_ord.2 (cof_blsub_le f)).trans (ord_card_le o) })

theorem is_fundamental_sequence.strict_mono :
  ∀ {i j : ordinal} (hi : i < o) (hj : j < o), i < j → f i hi < f j hj :=
hf.2.1

theorem is_fundamental_sequence.blsub_eq : blsub.{u u} o f = a :=
hf.2.2

include hf
theorem is_fundamental_sequence.monotone {i j : ordinal} (hi : i < o) (hj : j < o) (hij : i ≤ j) :
  f i hi ≤ f j hj :=
begin
  rcases lt_or_eq_of_le hij with hij | rfl,
  { exact le_of_lt (hf.2.1 hi hj hij) },
  { refl }
end

end fundamental_sequence

theorem is_fundamental_sequence.trans {a o o' : ordinal.{u}} {f : Π b < o, ordinal.{u}}
  (hf : is_fundamental_sequence a o f) {g : Π b < o', ordinal.{u}}
  (hg : is_fundamental_sequence o o' g) :
  is_fundamental_sequence a o' (λ i hi, f (g i hi) (by { rw ←hg.2.2, apply lt_blsub })) :=
begin
  refine ⟨_, λ i j _ _ h, hf.2.1 _ _ (hg.2.1 _ _ h), _⟩,
  { rw hf.cof_eq,
    exact hg.1.trans (ord_cof_le o) },
  { rw @blsub_comp.{u u u} o _ f (@is_fundamental_sequence.monotone _ _ f hf),
    exact hf.2.2 }
end

/-- Every ordinal has a fundamental sequence. -/
theorem exists_fundamental_sequence (a : ordinal.{u}) :
  ∃ f, is_fundamental_sequence a a.cof.ord f :=
begin
  suffices : ∃ o f, is_fundamental_sequence a o f,
  { rcases this with ⟨o, f, hf⟩,
    convert exists.intro f hf;
    rw hf.cof_eq },
  rcases exists_lsub_cof a with ⟨ι, f, hf, hι⟩,
  rcases ord_eq ι with ⟨r, wo, hr⟩,
  haveI := wo,
  let r' := subrel r {i | ∀ j, r j i → f j < f i},
  let hrr' : r' ↪r r := subrel.rel_embedding _ _,
  haveI := hrr'.is_well_order,
  refine ⟨_, _, (type_le'.2 ⟨hrr'⟩).trans _, λ i j _ h _, (enum r' j h).prop _ _,
    le_antisymm (blsub_le (λ i hi, lsub_le_iff.1 hf.le _)) _⟩,
  { rw [←hι, hr] },
  { change r (hrr'.1 _ ) (hrr'.1 _ ),
    rwa [hrr'.2, @enum_lt_enum _ r'] },
  { rw [←hf, lsub_le_iff],
    intro i,
    suffices : ∃ i' hi', f i ≤ bfamily_of_family' r' (λ i, f i) i' hi',
    { rcases this with ⟨i', hi', hfg⟩,
      exact hfg.trans_lt (lt_blsub _ _ _) },
    by_cases h : ∀ j, r j i → f j < f i,
    { refine ⟨typein r' ⟨i, h⟩, typein_lt_type _ _, _⟩,
      rw bfamily_of_family'_typein,
      refl },
    { push_neg at h,
      cases wo.wf.min_mem _ h with hji hij,
      refine ⟨typein r' ⟨_, λ k hkj, lt_of_lt_of_le _ hij⟩, typein_lt_type _ _, _⟩,
      { by_contra' H,
        exact (wo.wf.not_lt_min _ h ⟨is_trans.trans _ _ _ hkj hji, H⟩) hkj },
      { rwa bfamily_of_family'_typein } } }
end

@[simp] theorem cof_cof (a : ordinal.{u}) : cof (cof a).ord = cof a :=
begin
  cases exists_fundamental_sequence a with f hf,
  cases exists_fundamental_sequence a.cof.ord with g hg,
  exact ord_injective ((hf.trans hg).cof_eq.symm)
end

theorem omega_le_cof {o} : ω ≤ cof o ↔ is_limit o :=
begin
  rcases zero_or_succ_or_limit o with rfl|⟨o,rfl⟩|l,
  { simp [not_zero_is_limit, cardinal.omega_ne_zero] },
  { simp [not_succ_is_limit, cardinal.one_lt_omega] },
  { simp [l], refine le_of_not_lt (λ h, _),
    cases cardinal.lt_omega.1 h with n e,
    have := cof_cof o,
    rw [e, ord_nat] at this,
    cases n,
    { simp at e, simpa [e, not_zero_is_limit] using l },
    { rw [← nat_cast_succ, cof_succ] at this,
      rw [← this, cof_eq_one_iff_is_succ] at e,
      rcases e with ⟨a, rfl⟩,
      exact not_succ_is_limit _ l } }
end

@[simp] theorem cof_omega : cof omega = ω :=
le_antisymm
  (by rw ← card_omega; apply cof_le_card)
  (omega_le_cof.2 omega_is_limit)

theorem cof_eq' (r : α → α → Prop) [is_well_order α r] (h : is_limit (type r)) :
  ∃ S : set α, (∀ a, ∃ b ∈ S, r a b) ∧ #S = cof (type r) :=
let ⟨S, H, e⟩ := cof_eq r in
⟨S, λ a,
  let a' := enum r _ (h.2 _ (typein_lt_type r a)) in
  let ⟨b, h, ab⟩ := H a' in
  ⟨b, h, (is_order_connected.conn a b a' $ (typein_lt_typein r).1
    (by rw typein_enum; apply ordinal.lt_succ_self)).resolve_right ab⟩,
e⟩

@[simp] theorem cof_univ : cof univ.{u v} = cardinal.univ :=
le_antisymm (cof_le_card _) begin
  refine le_of_forall_lt (λ c h, _),
  rcases lt_univ'.1 h with ⟨c, rfl⟩,
  rcases @cof_eq ordinal.{u} (<) _ with ⟨S, H, Se⟩,
  rw [univ, ← lift_cof, ← cardinal.lift_lift, cardinal.lift_lt, ← Se],
  refine lt_of_not_ge (λ h, _),
  cases cardinal.lift_down h with a e,
  refine quotient.induction_on a (λ α e, _) e,
  cases quotient.exact e with f,
  have f := equiv.ulift.symm.trans f,
  let g := λ a, (f a).1,
  let o := succ (sup.{u u} g),
  rcases H o with ⟨b, h, l⟩,
  refine l (lt_succ.2 _),
  rw ← show g (f.symm ⟨b, h⟩) = b, by dsimp [g]; simp,
  apply le_sup
end

/-! ### Infinite pigeonhole principle -/

/-- If the union of s is unbounded and s is smaller than the cofinality,
  then s has an unbounded member -/
theorem unbounded_of_unbounded_sUnion (r : α → α → Prop) [wo : is_well_order α r] {s : set (set α)}
  (h₁ : unbounded r $ ⋃₀ s) (h₂ : #s < strict_order.cof r) : ∃(x ∈ s), unbounded r x :=
begin
  by_contra h, simp only [not_exists, exists_prop, not_and, not_unbounded_iff] at h,
  let f : s → α := λ x : s, wo.wf.sup x (h x.1 x.2),
  refine h₂.not_le (le_trans (cInf_le' ⟨range f, λ x, _, rfl⟩) mk_range_le),
  rcases h₁ x with ⟨y, ⟨c, hc, hy⟩, hxy⟩,
  exact ⟨f ⟨c, hc⟩, mem_range_self _, λ hxz, hxy (trans (wo.wf.lt_sup _ hy) hxz)⟩
end

/-- If the union of s is unbounded and s is smaller than the cofinality,
  then s has an unbounded member -/
theorem unbounded_of_unbounded_Union {α β : Type u} (r : α → α → Prop) [wo : is_well_order α r]
  (s : β → set α)
  (h₁ : unbounded r $ ⋃x, s x) (h₂ : #β < strict_order.cof r) : ∃x : β, unbounded r (s x) :=
begin
  rw [← sUnion_range] at h₁,
  have : #(range (λ (i : β), s i)) < strict_order.cof r := lt_of_le_of_lt mk_range_le h₂,
  rcases unbounded_of_unbounded_sUnion r h₁ this with ⟨_, ⟨x, rfl⟩, u⟩, exact ⟨x, u⟩
end

/-- The infinite pigeonhole principle -/
theorem infinite_pigeonhole {β α : Type u} (f : β → α) (h₁ : ω ≤ #β)
  (h₂ : #α < (#β).ord.cof) : ∃a : α, #(f ⁻¹' {a}) = #β :=
begin
  have : ¬∀a, #(f ⁻¹' {a}) < #β,
  { intro h,
    apply not_lt_of_ge (ge_of_eq $ mk_univ),
    rw [←@preimage_univ _ _ f, ←Union_of_singleton, preimage_Union],
    exact mk_Union_le_sum_mk.trans_lt ((sum_le_sup _).trans_lt $ mul_lt_of_lt h₁
      (h₂.trans_le $ cof_ord_le _) (sup_lt h₂ h)) },
  rw [not_forall] at this, cases this with x h,
  use x, apply le_antisymm _ (le_of_not_gt h),
  rw [le_mk_iff_exists_set], exact ⟨_, rfl⟩
end

/-- pigeonhole principle for a cardinality below the cardinality of the domain -/
theorem infinite_pigeonhole_card {β α : Type u} (f : β → α) (θ : cardinal) (hθ : θ ≤ #β)
  (h₁ : ω ≤ θ) (h₂ : #α < θ.ord.cof) : ∃a : α, θ ≤ #(f ⁻¹' {a}) :=
begin
  rcases le_mk_iff_exists_set.1 hθ with ⟨s, rfl⟩,
  cases infinite_pigeonhole (f ∘ subtype.val : s → α) h₁ h₂ with a ha,
  use a, rw [←ha, @preimage_comp _ _ _ subtype.val f],
  apply mk_preimage_of_injective _ _ subtype.val_injective
end

theorem infinite_pigeonhole_set {β α : Type u} {s : set β} (f : s → α) (θ : cardinal)
  (hθ : θ ≤ #s) (h₁ : ω ≤ θ) (h₂ : #α < θ.ord.cof) :
    ∃(a : α) (t : set β) (h : t ⊆ s), θ ≤ #t ∧ ∀{{x}} (hx : x ∈ t), f ⟨x, h hx⟩ = a :=
begin
  cases infinite_pigeonhole_card f θ hθ h₁ h₂ with a ha,
  refine ⟨a, {x | ∃(h : x ∈ s), f ⟨x, h⟩ = a}, _, _, _⟩,
  { rintro x ⟨hx, hx'⟩, exact hx },
  { refine le_trans ha _, apply ge_of_eq, apply quotient.sound, constructor,
    refine equiv.trans _ (equiv.subtype_subtype_equiv_subtype_exists _ _).symm,
    simp only [set_coe_eq_subtype, mem_singleton_iff, mem_preimage, mem_set_of_eq] },
  rintro x ⟨hx, hx'⟩, exact hx'
end

end ordinal

/-! ### Regular and inaccessible cardinals -/

namespace cardinal
open ordinal

local infixr ^ := @pow cardinal.{u} cardinal cardinal.has_pow

/-- A cardinal is a limit if it is not zero or a successor
  cardinal. Note that `ω` is a limit cardinal by this definition. -/
def is_limit (c : cardinal) : Prop :=
c ≠ 0 ∧ ∀ x < c, succ x < c

/-- A cardinal is a strong limit if it is not zero and it is
  closed under powersets. Note that `ω` is a strong limit by this definition. -/
def is_strong_limit (c : cardinal) : Prop :=
c ≠ 0 ∧ ∀ x < c, 2 ^ x < c

theorem is_strong_limit.is_limit {c} (H : is_strong_limit c) : is_limit c :=
⟨H.1, λ x h, lt_of_le_of_lt (succ_le.2 $ cantor _) (H.2 _ h)⟩

/-- A cardinal is regular if it is infinite and it equals its own cofinality. -/
def is_regular (c : cardinal) : Prop :=
ω ≤ c ∧ c.ord.cof = c

lemma is_regular.omega_le {c : cardinal} (H : c.is_regular) : ω ≤ c :=
H.1

lemma is_regular.cof_eq {c : cardinal} (H : c.is_regular) : c.ord.cof = c :=
H.2

lemma is_regular.pos {c : cardinal} (H : c.is_regular) : 0 < c :=
omega_pos.trans_le H.1

lemma is_regular.ord_pos {c : cardinal} (H : c.is_regular) : 0 < c.ord :=
by { rw cardinal.lt_ord, exact H.pos }

theorem cof_is_regular {o : ordinal} (h : o.is_limit) : is_regular o.cof :=
⟨omega_le_cof.2 h, cof_cof _⟩

theorem omega_is_regular : is_regular ω :=
⟨le_rfl, by simp⟩

theorem succ_is_regular {c : cardinal.{u}} (h : ω ≤ c) : is_regular (succ c) :=
⟨le_trans h (le_of_lt $ lt_succ_self _), begin
  refine le_antisymm (cof_ord_le _) (succ_le.2 _),
  cases quotient.exists_rep (succ c) with α αe, simp at αe,
  rcases ord_eq α with ⟨r, wo, re⟩, resetI,
  have := ord_is_limit (le_trans h $ le_of_lt $ lt_succ_self _),
  rw [← αe, re] at this ⊢,
  rcases cof_eq' r this with ⟨S, H, Se⟩,
  rw [← Se],
  apply lt_imp_lt_of_le_imp_le
    (λ (h : #S ≤ c), mul_le_mul_right' h c),
  rw [mul_eq_self h, ← succ_le, ← αe, ← sum_const'],
  refine le_trans _ (sum_le_sum (λ x:S, card (typein r x)) _ _),
  { simp only [← card_typein, ← mk_sigma],
    refine ⟨embedding.of_surjective _ _⟩,
    { exact λ x, x.2.1 },
    { exact λ a, let ⟨b, h, ab⟩ := H a in ⟨⟨⟨_, h⟩, _, ab⟩, rfl⟩ } },
  { intro i,
    rw [← lt_succ, ← lt_ord, ← αe, re],
    apply typein_lt_type }
end⟩

theorem is_regular_aleph_one : is_regular (aleph 1) :=
by { rw ← succ_omega, exact succ_is_regular le_rfl }

theorem aleph'_succ_is_regular {o : ordinal} (h : ordinal.omega ≤ o) : is_regular (aleph' o.succ) :=
by { rw aleph'_succ, exact succ_is_regular (omega_le_aleph'.2 h) }

theorem aleph_succ_is_regular {o : ordinal} : is_regular (aleph o.succ) :=
by { rw aleph_succ, exact succ_is_regular (omega_le_aleph o) }

/--
A function whose codomain's cardinality is infinite but strictly smaller than its domain's
has a fiber with cardinality strictly great than the codomain.
-/
theorem infinite_pigeonhole_card_lt {β α : Type u} (f : β → α)
  (w : #α < #β) (w' : ω ≤ #α) :
  ∃ a : α, #α < #(f ⁻¹' {a}) :=
begin
  simp_rw [← succ_le],
  exact ordinal.infinite_pigeonhole_card f (#α).succ (succ_le.mpr w)
    (w'.trans (lt_succ_self _).le)
    ((lt_succ_self _).trans_le (succ_is_regular w').2.ge),
end

/--
A function whose codomain's cardinality is infinite but strictly smaller than its domain's
has an infinite fiber.
-/
theorem exists_infinite_fiber {β α : Type*} (f : β → α)
  (w : #α < #β) (w' : _root_.infinite α) :
  ∃ a : α, _root_.infinite (f ⁻¹' {a}) :=
begin
  simp_rw [cardinal.infinite_iff] at ⊢ w',
  cases infinite_pigeonhole_card_lt f w w' with a ha,
  exact ⟨a, w'.trans ha.le⟩,
end

/--
If an infinite type `β` can be expressed as a union of finite sets,
then the cardinality of the collection of those finite sets
must be at least the cardinality of `β`.
-/
lemma le_range_of_union_finset_eq_top
  {α β : Type*} [infinite β] (f : α → finset β) (w : (⋃ a, (f a : set β)) = ⊤) :
  #β ≤ #(range f) :=
begin
  have k : _root_.infinite (range f),
  { rw infinite_coe_iff,
    apply mt (union_finset_finite_of_range_finite f),
    rw w,
    exact infinite_univ, },
  by_contradiction h,
  simp only [not_le] at h,
  let u : Π b, ∃ a, b ∈ f a := λ b, by simpa using (w.ge : _) (set.mem_univ b),
  let u' : β → range f := λ b, ⟨f (u b).some, by simp⟩,
  have v' : ∀ a, u' ⁻¹' {⟨f a, by simp⟩} ≤ f a, begin rintros a p m,
    simp at m,
    rw ←m,
    apply (λ b, (u b).some_spec),
  end,
  obtain ⟨⟨-, ⟨a, rfl⟩⟩, p⟩ := exists_infinite_fiber u' h k,
  exact (@infinite.of_injective _ _ p (inclusion (v' a)) (inclusion_injective _)).false,
end

theorem lsub_lt_ord_lift_of_is_regular {ι} {f : ι → ordinal} {c} (hc : is_regular c)
  (hι : cardinal.lift (#ι) < c) : (∀ i, f i < c.ord) → ordinal.lsub f < c.ord :=
lsub_lt_ord_lift (by rwa hc.2)

theorem lsub_lt_ord_of_is_regular {ι} {f : ι → ordinal} {c} (hc : is_regular c) (hι : #ι < c) :
  (∀ i, f i < c.ord) → ordinal.lsub f < c.ord :=
lsub_lt_ord (by rwa hc.2)

theorem sup_lt_ord_lift_of_is_regular {ι} {f : ι → ordinal} {c} (hc : is_regular c)
  (hι : cardinal.lift (#ι) < c) : (∀ i, f i < c.ord) → ordinal.sup f < c.ord :=
sup_lt_ord_lift (by rwa hc.2)

theorem sup_lt_ord_of_is_regular {ι} {f : ι → ordinal} {c} (hc : is_regular c) (hι : #ι < c) :
  (∀ i, f i < c.ord) → ordinal.sup f < c.ord :=
sup_lt_ord (by rwa hc.2)

theorem blsub_lt_ord_lift_of_is_regular {o : ordinal} {f : Π a < o, ordinal} {c} (hc : is_regular c)
  (ho : cardinal.lift o.card < c) : (∀ i hi, f i hi < c.ord) → ordinal.blsub o f < c.ord :=
blsub_lt_ord_lift (by rwa hc.2)

theorem blsub_lt_ord_of_is_regular {o : ordinal} {f : Π a < o, ordinal} {c} (hc : is_regular c)
  (ho : o.card < c) : (∀ i hi, f i hi < c.ord) → ordinal.blsub o f < c.ord :=
blsub_lt_ord (by rwa hc.2)

theorem bsup_lt_ord_lift_of_is_regular {o : ordinal} {f : Π a < o, ordinal} {c} (hc : is_regular c)
  (hι : cardinal.lift o.card < c) : (∀ i hi, f i hi < c.ord) → ordinal.bsup o f < c.ord :=
bsup_lt_ord_lift (by rwa hc.2)

theorem bsup_lt_ord_of_is_regular {o : ordinal} {f : Π a < o, ordinal} {c} (hc : is_regular c)
  (hι : o.card < c) : (∀ i hi, f i hi < c.ord) → ordinal.bsup o f < c.ord :=
bsup_lt_ord (by rwa hc.2)

theorem sup_lt_lift_of_is_regular {ι} {f : ι → cardinal} {c} (hc : is_regular c)
  (hι : cardinal.lift (#ι) < c) : (∀ i, f i < c) → sup.{u v} f < c :=
sup_lt_lift (by rwa hc.2)

theorem sup_lt_of_is_regular {ι} {f : ι → cardinal} {c} (hc : is_regular c) (hι : #ι < c) :
  (∀ i, f i < c) → sup.{u u} f < c :=
sup_lt (by rwa hc.2)

theorem sum_lt_lift_of_is_regular {ι : Type u} {f : ι → cardinal} {c : cardinal} (hc : is_regular c)
  (hι : cardinal.lift.{v u} (#ι) < c) (hf : ∀ i, f i < c) : sum f < c :=
(sum_le_sup_lift _).trans_lt $ mul_lt_of_lt hc.1 hι (sup_lt_lift_of_is_regular hc hι hf)

theorem sum_lt_of_is_regular {ι : Type u} {f : ι → cardinal} {c : cardinal} (hc : is_regular c)
  (hι : #ι < c) : (∀ i, f i < c) → sum f < c :=
sum_lt_lift_of_is_regular.{u u} hc (by rwa lift_id)

/-- A cardinal is inaccessible if it is an uncountable regular strong limit cardinal. -/
def is_inaccessible (c : cardinal) :=
ω < c ∧ is_regular c ∧ is_strong_limit c

theorem is_inaccessible.mk {c}
 (h₁ : ω < c) (h₂ : c ≤ c.ord.cof) (h₃ : ∀ x < c, 2 ^ x < c) :
 is_inaccessible c :=
⟨h₁, ⟨le_of_lt h₁, le_antisymm (cof_ord_le _) h₂⟩,
  ne_of_gt (lt_trans omega_pos h₁), h₃⟩

/- Lean's foundations prove the existence of ω many inaccessible cardinals -/
theorem univ_inaccessible : is_inaccessible (univ.{u v}) :=
is_inaccessible.mk
  (by simpa using lift_lt_univ' ω)
  (by simp)
  (λ c h, begin
    rcases lt_univ'.1 h with ⟨c, rfl⟩,
    rw ← lift_two_power.{u (max (u+1) v)},
    apply lift_lt_univ'
  end)

theorem lt_power_cof {c : cardinal.{u}} : ω ≤ c → c < c ^ cof c.ord :=
quotient.induction_on c $ λ α h, begin
  rcases ord_eq α with ⟨r, wo, re⟩, resetI,
  have := ord_is_limit h,
  rw [mk_def, re] at this ⊢,
  rcases cof_eq' r this with ⟨S, H, Se⟩,
  have := sum_lt_prod (λ a:S, #{x // r x a}) (λ _, #α) (λ i, _),
  { simp only [cardinal.prod_const, cardinal.lift_id, ← Se, ← mk_sigma, power_def] at this ⊢,
    refine lt_of_le_of_lt _ this,
    refine ⟨embedding.of_surjective _ _⟩,
    { exact λ x, x.2.1 },
    { exact λ a, let ⟨b, h, ab⟩ := H a in ⟨⟨⟨_, h⟩, _, ab⟩, rfl⟩ } },
  { have := typein_lt_type r i,
    rwa [← re, lt_ord] at this }
end

theorem lt_cof_power {a b : cardinal} (ha : ω ≤ a) (b1 : 1 < b) :
  a < cof (b ^ a).ord :=
begin
  have b0 : b ≠ 0 := ne_of_gt (lt_trans zero_lt_one b1),
  apply lt_imp_lt_of_le_imp_le (power_le_power_left $ power_ne_zero a b0),
  rw [← power_mul, mul_eq_self ha],
  exact lt_power_cof (le_trans ha $ le_of_lt $ cantor' _ b1),
end

end cardinal<|MERGE_RESOLUTION|>--- conflicted
+++ resolved
@@ -108,7 +108,8 @@
   order.cof r = order.cof s :=
 lift_inj.1 (rel_iso.cof_eq_lift f)
 
-<<<<<<< HEAD
+/-- Cofinality of a strict order `≺`. This is the smallest cardinality of a set `S : set α` such
+that `∀ a, ∃ b ∈ S, ¬ b ≺ a`. -/
 def strict_order.cof (r : α → α → Prop) : cardinal :=
 order.cof (λ x y, ¬ r y x)
 
@@ -116,12 +117,6 @@
 theorem strict_order.cof_nonempty (r : α → α → Prop) [h : is_irrefl α r] :
   {c | ∃ S : set α, (∀ a, ∃ b ∈ S, ¬ r b a) ∧ #S = c}.nonempty :=
 by { apply @order.cof_nonempty α _ _, exact ⟨h.1⟩ }
-=======
-/-- Cofinality of a strict order `≺`. This is the smallest cardinality of a set `S : set α` such
-that `∀ a, ∃ b ∈ S, ¬ b ≺ a`. -/
-def strict_order.cof (r : α → α → Prop) [h : is_irrefl α r] : cardinal :=
-@order.cof α (λ x y, ¬ r y x) ⟨h.1⟩
->>>>>>> ac7a356a
 
 /-! ### Cofinality of ordinals -/
 
