--- conflicted
+++ resolved
@@ -261,12 +261,7 @@
 ((tendsto_div_pow_mul_exp_add_at_top a b n ha.symm).comp tendsto_log_at_top).congr'
   (by filter_upwards [eventually_gt_at_top (0 : ℝ)] with x hx using by simp [exp_log hx])
 
-<<<<<<< HEAD
-lemma is_o_pow_log_id_at_top {n : ℕ} :
-  (λ x, log x ^ n) =o[at_top] id :=
-=======
-lemma is_o_pow_log_id_at_top {n : ℕ} : asymptotics.is_o (λ x, log x ^ n) id at_top :=
->>>>>>> 55cd1047
+lemma is_o_pow_log_id_at_top {n : ℕ} : (λ x, log x ^ n) =o[at_top] id :=
 begin
   rw asymptotics.is_o_iff_tendsto',
   { simpa using tendsto_pow_log_div_mul_add_at_top 1 0 n one_ne_zero },
