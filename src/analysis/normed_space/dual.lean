/-
Copyright (c) 2020 Heather Macbeth. All rights reserved.
Released under Apache 2.0 license as described in the file LICENSE.
Authors: Heather Macbeth, Frédéric Dupuis
-/
import analysis.normed_space.hahn_banach
<<<<<<< HEAD
import analysis.normed_space.banach
import analysis.normed_space.inner_product
import analysis.normed_space.operator_norm
=======
import analysis.normed_space.inner_product
>>>>>>> 137163a8

/-!
# The topological dual of a normed space

In this file we define the topological dual of a normed space, and the bounded linear map from
a normed space into its double dual.

<<<<<<< HEAD
We also prove that, for base field such as the real or the complex numbers, this map is an isometry.
More generically, this is proved for any field in the class `has_exists_extension_norm_eq`, i.e.,
satisfying the Hahn-Banach theorem.

In the case of inner product spaces, we define `to_dual` which maps an element x of the space
to `λ y, ⟪x, y⟫`. We also give the Fréchet-Riesz representation, which states that every element
of the dual of a Hilbert space `E` has the form `λ u, ⟪x, u⟫` for some `x : E`, and define
`to_primal` which gives the corresponding primal vector of an element of the dual. We also prove
that the dual of a Hilbert space is itself a Hilbert space.
=======
We also prove that, for base field `𝕜` with `[is_R_or_C 𝕜]`, this map is an isometry.

We then consider inner product spaces, with base field over `ℝ` (the corresponding results for `ℂ`
will require the definition of conjugate-linear maps). We define `to_dual_map`, a continuous linear
map from `E` to its dual, which maps an element `x` of the space to `λ y, ⟪x, y⟫`. We check
(`to_dual_map_isometry`) that this map is an isometry onto its image, and particular is injective.
We also define `to_dual'` as the function taking taking a vector to its dual for a base field `𝕜`
with `[is_R_or_C 𝕜]`; this is a function and not a linear map.

Finally, under the hypothesis of completeness (i.e., for Hilbert spaces), we prove the Fréchet-Riesz
representation (`to_dual_map_eq_top`), which states the surjectivity: every element of the dual
of a Hilbert space `E` has the form `λ u, ⟪x, u⟫` for some `x : E`.  This permits the map
`to_dual_map` to be upgraded to an (isometric) continuous linear equivalence, `to_dual`, between a
Hilbert space and its dual.
>>>>>>> 137163a8

## References

* [M. Einsiedler and T. Ward, *Functional Analysis, Spectral Theory, and Applications*]
  [EinsiedlerWard2017]

## Tags

dual, Fréchet-Riesz
-/

noncomputable theory
open_locale classical
universes u v

namespace normed_space

section general
variables (𝕜 : Type*) [nondiscrete_normed_field 𝕜]
variables (E : Type*) [normed_group E] [normed_space 𝕜 E]

/-- The topological dual of a normed space `E`. -/
@[derive [has_coe_to_fun, normed_group, normed_space 𝕜]] def dual := E →L[𝕜] 𝕜

instance : inhabited (dual 𝕜 E) := ⟨0⟩

/-- The inclusion of a normed space in its double (topological) dual. -/
def inclusion_in_double_dual' (x : E) : (dual 𝕜 (dual 𝕜 E)) :=
linear_map.mk_continuous
  { to_fun := λ f, f x,
    map_add'    := by simp,
    map_smul'   := by simp }
  ∥x∥
  (λ f, by { rw mul_comm, exact f.le_op_norm x } )

@[simp] lemma dual_def (x : E) (f : dual 𝕜 E) :
  ((inclusion_in_double_dual' 𝕜 E) x) f = f x := rfl

lemma double_dual_bound (x : E) : ∥(inclusion_in_double_dual' 𝕜 E) x∥ ≤ ∥x∥ :=
begin
  apply continuous_linear_map.op_norm_le_bound,
  { simp },
  { intros f, rw mul_comm, exact f.le_op_norm x, }
end

/-- The inclusion of a normed space in its double (topological) dual, considered
   as a bounded linear map. -/
def inclusion_in_double_dual : E →L[𝕜] (dual 𝕜 (dual 𝕜 E)) :=
linear_map.mk_continuous
  { to_fun := λ (x : E), (inclusion_in_double_dual' 𝕜 E) x,
    map_add'    := λ x y, by { ext, simp },
    map_smul'   := λ (c : 𝕜) x, by { ext, simp } }
  1
  (λ x, by { convert double_dual_bound _ _ _, simp } )

end general

section bidual_isometry

variables {𝕜 : Type v} [is_R_or_C 𝕜]
{E : Type u} [normed_group E] [normed_space 𝕜 E]

/-- If one controls the norm of every `f x`, then one controls the norm of `x`.
    Compare `continuous_linear_map.op_norm_le_bound`. -/
lemma norm_le_dual_bound (x : E) {M : ℝ} (hMp: 0 ≤ M) (hM : ∀ (f : dual 𝕜 E), ∥f x∥ ≤ M * ∥f∥) :
  ∥x∥ ≤ M :=
begin
  classical,
  by_cases h : x = 0,
  { simp only [h, hMp, norm_zero] },
  { obtain ⟨f, hf⟩ : ∃ g : E →L[𝕜] 𝕜, _ := exists_dual_vector x h,
    calc ∥x∥ = ∥norm' 𝕜 x∥ : (norm_norm' _ _ _).symm
    ... = ∥f x∥ : by rw hf.2
    ... ≤ M * ∥f∥ : hM f
    ... = M : by rw [hf.1, mul_one] }
end

/-- The inclusion of a normed space in its double dual is an isometry onto its image.-/
lemma inclusion_in_double_dual_isometry (x : E) : ∥inclusion_in_double_dual 𝕜 E x∥ = ∥x∥ :=
begin
  apply le_antisymm,
  { exact double_dual_bound 𝕜 E x },
  { rw continuous_linear_map.norm_def,
    apply real.lb_le_Inf _ continuous_linear_map.bounds_nonempty,
    rintros c ⟨hc1, hc2⟩,
    exact norm_le_dual_bound x hc1 hc2 },
end

end bidual_isometry

end normed_space

namespace inner_product_space
open is_R_or_C continuous_linear_map

<<<<<<< HEAD
variables (𝕜 : Type*)
variables {E : Type*} [is_R_or_C 𝕜] [inner_product_space 𝕜 E]
variables {F : Type*} [inner_product_space ℝ F]
=======
section is_R_or_C

variables (𝕜 : Type*)
variables {E : Type*} [is_R_or_C 𝕜] [inner_product_space 𝕜 E]
>>>>>>> 137163a8
local notation `⟪`x`, `y`⟫` := @inner 𝕜 E _ x y
local postfix `†`:90 := @is_R_or_C.conj 𝕜 _

/--
<<<<<<< HEAD
Given some x in an inner product space, we can define its dual as the continuous linear map
λ y, ⟪x, y⟫.
-/
def to_dual : E →+ normed_space.dual 𝕜 E :=
{ to_fun := λ x, linear_map.mk_continuous
            { to_fun := λ y, ⟪x, y⟫,
              map_add' := λ _ _, inner_add_right,
              map_smul' := λ _ _, inner_smul_right }
            ∥x∥
            (λ y, by { rw [is_R_or_C.norm_eq_abs], exact abs_inner_le_norm _ _ }),
  map_zero' := by simpa only [inner_zero_left],
  map_add' := λ x y, by simpa [inner_add_left] }

@[simp] lemma to_dual_def {x y : E} : to_dual 𝕜 x y = ⟪x, y⟫ := rfl

@[simp] lemma to_dual_eq_iff_eq {x y : E} : to_dual 𝕜 x = to_dual 𝕜 y ↔ x = y :=
begin
  classical,
  refine ⟨_, by {rintro rfl, refl}⟩,
  intro h,
  rw [continuous_linear_map.ext_iff] at h,
  change ∀ z, ⟪x, z⟫ = ⟪y, z⟫ at h,
  have h₁ : ∀ z, ⟪x - y, z⟫ = 0 := λ z, by { rw [inner_sub_left, h z], exact sub_self ⟪y, z⟫ },
  by_contradiction,
  exact (sub_ne_zero.mpr a) (inner_self_eq_zero.mp (h₁ (x - y)))
end

variables {𝕜}

/-- The inner product can be written as an application of the dual of the first argument. -/
lemma inner_eq_to_dual_apply {x y : E} : ⟪x, y⟫ = (to_dual 𝕜 x) y :=
by simp only [to_dual_def]

lemma to_dual_smul {r : 𝕜} {x : E} : to_dual 𝕜 (r • x) = r† • (to_dual 𝕜 x) :=
by { ext z, simp [inner_smul_left] }


variables [complete_space E] [complete_space F]

/--
Fréchet-Riesz representation: any ℓ in the dual of a Hilbert space E is of the form
λ u, ⟪y, u⟫ for some y in E.
-/
lemma exists_elem_of_mem_dual (ℓ : normed_space.dual 𝕜 E) :
  ∃ y : E, ℓ = to_dual 𝕜 y :=
begin
=======
Given some `x` in an inner product space, we can define its dual as the continuous linear map
`λ y, ⟪x, y⟫`. Consider using `to_dual` or `to_dual_map` instead in the real case.
-/
def to_dual' : E →+ normed_space.dual 𝕜 E :=
{ to_fun := λ x, linear_map.mk_continuous
  { to_fun := λ y, ⟪x, y⟫,
    map_add' := λ _ _, inner_add_right,
    map_smul' := λ _ _, inner_smul_right }
  ∥x∥
  (λ y, by { rw [is_R_or_C.norm_eq_abs], exact abs_inner_le_norm _ _ }),
  map_zero' := by { ext z, simp },
  map_add' := λ x y, by { ext z, simp [inner_add_left] } }

@[simp] lemma to_dual'_apply {x y : E} : to_dual' 𝕜 x y = ⟪x, y⟫ := rfl

/-- In an inner product space, the norm of the dual of a vector `x` is `∥x∥` -/
@[simp] lemma norm_to_dual'_apply (x : E) : ∥to_dual' 𝕜 x∥ = ∥x∥ :=
begin
  refine le_antisymm _ _,
  { exact linear_map.mk_continuous_norm_le _ (norm_nonneg _) _ },
  { cases eq_or_lt_of_le (norm_nonneg x) with h h,
    { have : x = 0 := norm_eq_zero.mp (eq.symm h),
      simp [this] },
    { refine (mul_le_mul_right h).mp _,
      calc ∥x∥ * ∥x∥ = ∥x∥ ^ 2 : by ring
      ... = re ⟪x, x⟫ : norm_sq_eq_inner _
      ... ≤ abs ⟪x, x⟫ : re_le_abs _
      ... = ∥to_dual' 𝕜 x x∥ : by simp [norm_eq_abs]
      ... ≤ ∥to_dual' 𝕜 x∥ * ∥x∥ : le_op_norm (to_dual' 𝕜 x) x } }
end

variables (E)

lemma to_dual'_isometry : isometry (@to_dual' 𝕜 E _ _) :=
add_monoid_hom.isometry_of_norm _ (norm_to_dual'_apply 𝕜)

/--
Fréchet-Riesz representation: any `ℓ` in the dual of a Hilbert space `E` is of the form
`λ u, ⟪y, u⟫` for some `y : E`, i.e. `to_dual'` is surjective.
-/
lemma to_dual'_surjective [complete_space E] : function.surjective (@to_dual' 𝕜 E _ _) :=
begin
  intros ℓ,
>>>>>>> 137163a8
  set Y := ker ℓ with hY,
  by_cases htriv : Y = ⊤,
  { have hℓ : ℓ = 0,
    { have h' := linear_map.ker_eq_top.mp htriv,
      rw [←coe_zero] at h',
      apply coe_injective,
      exact h' },
    exact ⟨0, by simp [hℓ]⟩ },
  { have Ycomplete := is_complete_ker ℓ,
    rw [submodule.eq_top_iff_orthogonal_eq_bot Ycomplete, ←hY] at htriv,
    change Y.orthogonal ≠ ⊥ at htriv,
    rw [submodule.ne_bot_iff] at htriv,
    obtain ⟨z : E, hz : z ∈ Y.orthogonal, z_ne_0 : z ≠ 0⟩ := htriv,
    refine ⟨((ℓ z)† / ⟪z, z⟫) • z, _⟩,
    ext x,
    have h₁ : (ℓ z) • x - (ℓ x) • z ∈ Y,
    { rw [mem_ker, map_sub, map_smul, map_smul, algebra.id.smul_eq_mul, algebra.id.smul_eq_mul,
          mul_comm],
      exact sub_self (ℓ x * ℓ z) },
    have h₂ : (ℓ z) * ⟪z, x⟫ = (ℓ x) * ⟪z, z⟫,
    { have h₃ := calc
        0    = ⟪z, (ℓ z) • x - (ℓ x) • z⟫       : by { rw [(Y.mem_orthogonal' z).mp hz], exact h₁ }
         ... = ⟪z, (ℓ z) • x⟫ - ⟪z, (ℓ x) • z⟫  : by rw [inner_sub_right]
         ... = (ℓ z) * ⟪z, x⟫ - (ℓ x) * ⟪z, z⟫  : by simp [inner_smul_right],
      exact sub_eq_zero.mp (eq.symm h₃) },
    have h₄ := calc
      ⟪((ℓ z)† / ⟪z, z⟫) • z, x⟫ = (ℓ z) / ⟪z, z⟫ * ⟪z, x⟫
            : by simp [inner_smul_left, conj_div, conj_conj]
                            ... = (ℓ z) * ⟪z, x⟫ / ⟪z, z⟫
            : by rw [←div_mul_eq_mul_div]
                            ... = (ℓ x) * ⟪z, z⟫ / ⟪z, z⟫
            : by rw [h₂]
                            ... = ℓ x
            : begin
                have : ⟪z, z⟫ ≠ 0,
                { change z = 0 → false at z_ne_0,
                  rwa ←inner_self_eq_zero at z_ne_0 },
                field_simp [this]
              end,
<<<<<<< HEAD
    exact h₄.symm }
end

/-- Maps a dual vector to its corresponding primal vector. -/
def to_primal : normed_space.dual 𝕜 E →+ E :=
{ to_fun := λ x, classical.some (exists_elem_of_mem_dual x),
  map_zero' :=
  begin
    refine classical.some_spec2 (λ z : E, z = 0) _,
    intros z hz,
    have h' : to_dual 𝕜 (0 : E) = 0 := by simp,
    rw [←h', to_dual_eq_iff_eq] at hz,
    exact hz.symm,
  end,
  map_add' := λ x y,
  begin
    rw [←to_dual_eq_iff_eq 𝕜],
    have hx := (classical.some_spec (exists_elem_of_mem_dual x)).symm,
    have hy := (classical.some_spec (exists_elem_of_mem_dual y)).symm,
    have hxy := (classical.some_spec (exists_elem_of_mem_dual (x + y))).symm,
    rw [add_monoid_hom.map_add, hxy, hx, hy],
  end }

lemma to_primal_eq_iff_eq {x y : normed_space.dual 𝕜 E} :
  to_primal x = to_primal y ↔ x = y :=
begin
  refine ⟨_, by { rintro rfl, refl }⟩,
  intro h,
  have hx := classical.some_spec (exists_elem_of_mem_dual x),
  have hy := classical.some_spec (exists_elem_of_mem_dual y),
  rw [hx, hy],
  simpa [to_primal, function.right_inverse, function.left_inverse] using h,
end

lemma primal_dual {x : E} : to_primal (to_dual 𝕜 x) = x :=
begin
  have h := (classical.some_spec (exists_elem_of_mem_dual (to_dual 𝕜 x))).symm,
  rwa [to_dual_eq_iff_eq] at h,
end

lemma dual_primal {ℓ : normed_space.dual 𝕜 E} : to_dual 𝕜 (to_primal ℓ) = ℓ :=
begin
  let x := classical.some (exists_elem_of_mem_dual ℓ),
  have hx := classical.some_spec (exists_elem_of_mem_dual ℓ),
  rw [hx],
  apply (to_dual_eq_iff_eq 𝕜).mpr,
  exact primal_dual,
end

lemma dual_apply {ℓ : normed_space.dual 𝕜 E} {x : E} : ℓ x = ⟪to_primal ℓ, x⟫ :=
begin
  obtain ⟨ℓ', hℓ⟩ := exists_elem_of_mem_dual ℓ,
  rw [hℓ, primal_dual, to_dual],
  simp,
end

lemma to_primal_smul {r : 𝕜} {ℓ : normed_space.dual 𝕜 E} :
  to_primal (r • ℓ) = r† • to_primal ℓ :=
begin
  rw [←to_dual_eq_iff_eq 𝕜, dual_primal],
  ext,
  simp only [algebra.id.smul_eq_mul, smul_apply, to_dual_def, inner_smul_left, conj_conj,
            ←dual_apply],
end

/-- In a Hilbert space, the norm of a vector in the dual space is the norm of its corresponding
primal vector. -/
lemma dual_norm_eq_primal_norm {ℓ : normed_space.dual 𝕜 E} :
  ∥ℓ∥ = ∥to_primal ℓ∥ :=
begin
  have h₁ : ∀ x, ∥ℓ x∥ ≤ ∥to_primal ℓ∥ * ∥x∥,
  { intro x,
    simp [dual_apply, norm_eq_abs, abs_inner_le_norm] },
  apply le_antisymm (cInf_le bounds_bdd_below ⟨norm_nonneg _, h₁⟩),
  have h₂ : ∥to_primal ℓ∥ ∈ {c : ℝ | 0 ≤ c ∧ ∀ (x : E), ∥ℓ x∥ ≤ c * ∥x∥} := ⟨norm_nonneg _, h₁⟩,
  refine le_cInf (set.nonempty_of_mem h₂) _,
  rintro b ⟨hb0, hb⟩,
  have hb' := hb (to_primal ℓ),
  rw [dual_apply, norm_eq_abs, ←inner_self_re_abs, inner_self_eq_norm_square] at hb',
  by_cases hℓ : ℓ = 0,
  { rw [hℓ, add_monoid_hom.map_zero],
    convert hb0,
    exact norm_zero },
  { change ℓ ≠ 0 at hℓ,
    have hℓ0 : 0 < ∥to_primal ℓ∥,
    { have : to_primal ℓ ≠ 0,
      { have h'' : to_primal (0 : normed_space.dual 𝕜 E) = 0 := by simp,
        rw [←h''],
        intro H,
        rw [to_primal_eq_iff_eq] at H,
        exact hℓ H },
      exact norm_pos_iff.mpr this },
    exact (mul_le_mul_right hℓ0).mp hb' }
end

/-- In a Hilbert space, the norm of the dual of a vector x is `∥x∥` -/
lemma to_dual_norm_eq_primal_norm {x : E} : ∥to_dual 𝕜 x∥ = ∥x∥ :=
by rw [dual_norm_eq_primal_norm, primal_dual]

/-- The inner product on the dual of a Hilbert space is given by the inner product of the
corresponding primal vectors. -/
instance : has_inner 𝕜 (normed_space.dual 𝕜 E) :=
{ inner := λ x y, ⟪to_primal y, to_primal x⟫ }

/-- The dual of a Hilbert space is itself a Hilbert space. -/
instance : inner_product_space 𝕜 (normed_space.dual 𝕜 E) :=
{ norm_sq_eq_inner := assume ℓ,
  begin
    change ∥ℓ∥ ^ 2 = re ⟪to_primal ℓ, to_primal ℓ⟫,
    rw [dual_norm_eq_primal_norm, inner_self_eq_norm_square, pow_two],
  end,
  conj_sym := λ x y, inner_conj_sym _ _,
  nonneg_im := λ x, inner_self_im_zero,
  add_left := assume x y z,
  begin
    change ⟪to_primal z, to_primal (x + y)⟫
      = ⟪to_primal z, to_primal x⟫ + ⟪to_primal z, to_primal y⟫,
    simp [inner_add_right],
  end,
  smul_left := assume x y r,
  begin
    change ⟪to_primal y, to_primal (r • x)⟫ = conj r * ⟪to_primal y, to_primal x⟫,
    rw [to_primal_smul, inner_smul_right],
  end }

lemma to_dual_continuous : continuous (@to_dual 𝕜 E _ _) :=
add_monoid_hom.continuous_of_bound _ 1 (λ x, by rw [to_dual_norm_eq_primal_norm, one_mul])

lemma to_primal_continuous : continuous (@to_primal 𝕜 E _ _ _) :=
add_monoid_hom.continuous_of_bound _ 1 (λ x, by rw [←dual_norm_eq_primal_norm, one_mul])

/-- If `F` is a real Hilbert space, the function that takes a vector to its dual is a
continuous linear equivalence.  -/
def to_dual_real_equiv : F ≃L[ℝ] (normed_space.dual ℝ F) :=
linear_equiv.to_continuous_linear_equiv_of_bounds
({ to_fun := λ x, to_dual ℝ x,
  map_add' := (to_dual ℝ).map_add,
  map_smul' := λ c x, by { ext z, simp [inner_smul_left] },
  inv_fun := λ ℓ, to_primal ℓ,
  left_inv := assume z,
  begin
    have h₁ := (classical.some_spec (exists_elem_of_mem_dual (to_dual ℝ z))).symm,
    rwa [to_dual_eq_iff_eq] at h₁
  end,
  right_inv := assume z,
  begin
    obtain ⟨y, hy⟩ := exists_elem_of_mem_dual z,
    conv_rhs { rw [hy] },
    have h := (classical.some_spec (exists_elem_of_mem_dual z)).symm,
    simpa [to_primal, function.right_inverse, function.left_inverse, h],
  end } : F ≃ₗ[ℝ] (normed_space.dual ℝ F) )
1 1
(λ x, by simp [to_dual_norm_eq_primal_norm])
(λ ℓ, by simp [←linear_equiv.inv_fun_apply, dual_norm_eq_primal_norm])

lemma to_dual_eq_to_dual_real_equiv_apply {x : F} : to_dual ℝ x = to_dual_real_equiv x := rfl
=======
    exact h₄ }
end

end is_R_or_C

section real

variables {F : Type*} [inner_product_space ℝ F]

/-- In a real inner product space `F`, the function that takes a vector `x` in `F` to its dual
`λ y, ⟪x, y⟫` is a continuous linear map. If the space is complete (i.e. is a Hilbert space),
consider using `to_dual` instead. -/
-- TODO extend to `is_R_or_C` (requires a definition of conjugate linear maps)
def to_dual_map : F →L[ℝ] (normed_space.dual ℝ F) :=
linear_map.mk_continuous
  { to_fun := to_dual' ℝ,
    map_add' := λ x y, by { ext, simp [inner_add_left] },
    map_smul' := λ c x, by { ext, simp [inner_smul_left] } }
  1
  (λ x, by simp only [norm_to_dual'_apply, one_mul, linear_map.coe_mk])

@[simp] lemma to_dual_map_apply {x y : F} : to_dual_map x y = ⟪x, y⟫_ℝ := rfl

/-- In an inner product space, the norm of the dual of a vector `x` is `∥x∥` -/
@[simp] lemma norm_to_dual_map_apply (x : F) : ∥to_dual_map x∥ = ∥x∥ := norm_to_dual'_apply _ _

lemma to_dual_map_isometry : isometry (@to_dual_map F _) :=
add_monoid_hom.isometry_of_norm _ norm_to_dual_map_apply

lemma to_dual_map_injective : function.injective (@to_dual_map F _) :=
to_dual_map_isometry.injective

@[simp] lemma ker_to_dual_map : (@to_dual_map F _).ker = ⊥ :=
linear_map.ker_eq_bot.mpr to_dual_map_injective

@[simp] lemma to_dual_map_eq_iff_eq {x y : F} : to_dual_map x = to_dual_map y ↔ x = y :=
((linear_map.ker_eq_bot).mp (@ker_to_dual_map F _)).eq_iff

variables [complete_space F]

/--
Fréchet-Riesz representation: any `ℓ` in the dual of a real Hilbert space `F` is of the form
`λ u, ⟪y, u⟫` for some `y` in `F`.  See `inner_product_space.to_dual` for the continuous linear
equivalence thus induced.
-/
-- TODO extend to `is_R_or_C` (requires a definition of conjugate linear maps)
lemma range_to_dual_map : (@to_dual_map F _).range = ⊤ :=
linear_map.range_eq_top.mpr (to_dual'_surjective ℝ F)

/--
Fréchet-Riesz representation: If `F` is a Hilbert space, the function that takes a vector in `F` to
its dual is a continuous linear equivalence.  -/
def to_dual : F ≃L[ℝ] (normed_space.dual ℝ F) :=
continuous_linear_equiv.of_isometry to_dual_map.to_linear_map to_dual_map_isometry range_to_dual_map

/--
Fréchet-Riesz representation: If `F` is a Hilbert space, the function that takes a vector in `F` to
its dual is an isometry.  -/
def isometric.to_dual : F ≃ᵢ normed_space.dual ℝ F :=
{ to_equiv := to_dual.to_linear_equiv.to_equiv,
  isometry_to_fun := to_dual'_isometry ℝ F}

@[simp] lemma to_dual_apply {x y : F} : to_dual x y = ⟪x, y⟫_ℝ := rfl

@[simp] lemma to_dual_eq_iff_eq {x y : F} : to_dual x = to_dual y ↔ x = y :=
(@to_dual F _ _).injective.eq_iff

lemma to_dual_eq_iff_eq' {x x' : F} : (∀ y : F, ⟪x, y⟫_ℝ = ⟪x', y⟫_ℝ) ↔ x = x' :=
begin
  split,
  { intros h,
    have : to_dual x = to_dual x' → x = x' := to_dual_eq_iff_eq.mp,
    apply this,
    simp_rw [←to_dual_apply] at h,
    ext z,
    exact h z },
  { rintros rfl y,
    refl }
end

@[simp] lemma norm_to_dual_apply (x : F) : ∥to_dual x∥ = ∥x∥ := norm_to_dual_map_apply x

/-- In a Hilbert space, the norm of a vector in the dual space is the norm of its corresponding
primal vector. -/
lemma norm_to_dual_symm_apply (ℓ : normed_space.dual ℝ F) : ∥to_dual.symm ℓ∥ = ∥ℓ∥ :=
begin
  have : ℓ = to_dual (to_dual.symm ℓ) := by simp only [continuous_linear_equiv.apply_symm_apply],
  conv_rhs { rw [this] },
  refine eq.symm (norm_to_dual_apply _),
end

end real
>>>>>>> 137163a8

end inner_product_space<|MERGE_RESOLUTION|>--- conflicted
+++ resolved
@@ -4,13 +4,7 @@
 Authors: Heather Macbeth, Frédéric Dupuis
 -/
 import analysis.normed_space.hahn_banach
-<<<<<<< HEAD
-import analysis.normed_space.banach
 import analysis.normed_space.inner_product
-import analysis.normed_space.operator_norm
-=======
-import analysis.normed_space.inner_product
->>>>>>> 137163a8
 
 /-!
 # The topological dual of a normed space
@@ -18,17 +12,6 @@
 In this file we define the topological dual of a normed space, and the bounded linear map from
 a normed space into its double dual.
 
-<<<<<<< HEAD
-We also prove that, for base field such as the real or the complex numbers, this map is an isometry.
-More generically, this is proved for any field in the class `has_exists_extension_norm_eq`, i.e.,
-satisfying the Hahn-Banach theorem.
-
-In the case of inner product spaces, we define `to_dual` which maps an element x of the space
-to `λ y, ⟪x, y⟫`. We also give the Fréchet-Riesz representation, which states that every element
-of the dual of a Hilbert space `E` has the form `λ u, ⟪x, u⟫` for some `x : E`, and define
-`to_primal` which gives the corresponding primal vector of an element of the dual. We also prove
-that the dual of a Hilbert space is itself a Hilbert space.
-=======
 We also prove that, for base field `𝕜` with `[is_R_or_C 𝕜]`, this map is an isometry.
 
 We then consider inner product spaces, with base field over `ℝ` (the corresponding results for `ℂ`
@@ -43,7 +26,6 @@
 of a Hilbert space `E` has the form `λ u, ⟪x, u⟫` for some `x : E`.  This permits the map
 `to_dual_map` to be upgraded to an (isometric) continuous linear equivalence, `to_dual`, between a
 Hilbert space and its dual.
->>>>>>> 137163a8
 
 ## References
 
@@ -139,68 +121,14 @@
 namespace inner_product_space
 open is_R_or_C continuous_linear_map
 
-<<<<<<< HEAD
+section is_R_or_C
+
 variables (𝕜 : Type*)
 variables {E : Type*} [is_R_or_C 𝕜] [inner_product_space 𝕜 E]
-variables {F : Type*} [inner_product_space ℝ F]
-=======
-section is_R_or_C
-
-variables (𝕜 : Type*)
-variables {E : Type*} [is_R_or_C 𝕜] [inner_product_space 𝕜 E]
->>>>>>> 137163a8
 local notation `⟪`x`, `y`⟫` := @inner 𝕜 E _ x y
 local postfix `†`:90 := @is_R_or_C.conj 𝕜 _
 
 /--
-<<<<<<< HEAD
-Given some x in an inner product space, we can define its dual as the continuous linear map
-λ y, ⟪x, y⟫.
--/
-def to_dual : E →+ normed_space.dual 𝕜 E :=
-{ to_fun := λ x, linear_map.mk_continuous
-            { to_fun := λ y, ⟪x, y⟫,
-              map_add' := λ _ _, inner_add_right,
-              map_smul' := λ _ _, inner_smul_right }
-            ∥x∥
-            (λ y, by { rw [is_R_or_C.norm_eq_abs], exact abs_inner_le_norm _ _ }),
-  map_zero' := by simpa only [inner_zero_left],
-  map_add' := λ x y, by simpa [inner_add_left] }
-
-@[simp] lemma to_dual_def {x y : E} : to_dual 𝕜 x y = ⟪x, y⟫ := rfl
-
-@[simp] lemma to_dual_eq_iff_eq {x y : E} : to_dual 𝕜 x = to_dual 𝕜 y ↔ x = y :=
-begin
-  classical,
-  refine ⟨_, by {rintro rfl, refl}⟩,
-  intro h,
-  rw [continuous_linear_map.ext_iff] at h,
-  change ∀ z, ⟪x, z⟫ = ⟪y, z⟫ at h,
-  have h₁ : ∀ z, ⟪x - y, z⟫ = 0 := λ z, by { rw [inner_sub_left, h z], exact sub_self ⟪y, z⟫ },
-  by_contradiction,
-  exact (sub_ne_zero.mpr a) (inner_self_eq_zero.mp (h₁ (x - y)))
-end
-
-variables {𝕜}
-
-/-- The inner product can be written as an application of the dual of the first argument. -/
-lemma inner_eq_to_dual_apply {x y : E} : ⟪x, y⟫ = (to_dual 𝕜 x) y :=
-by simp only [to_dual_def]
-
-lemma to_dual_smul {r : 𝕜} {x : E} : to_dual 𝕜 (r • x) = r† • (to_dual 𝕜 x) :=
-by { ext z, simp [inner_smul_left] }
-
-
-variables [complete_space E] [complete_space F]
-
-/--
-Fréchet-Riesz representation: any ℓ in the dual of a Hilbert space E is of the form
-λ u, ⟪y, u⟫ for some y in E.
--/
-lemma exists_elem_of_mem_dual (ℓ : normed_space.dual 𝕜 E) :
-  ∃ y : E, ℓ = to_dual 𝕜 y :=
-begin
-=======
 Given some `x` in an inner product space, we can define its dual as the continuous linear map
 `λ y, ⟪x, y⟫`. Consider using `to_dual` or `to_dual_map` instead in the real case.
 -/
@@ -244,7 +172,6 @@
 lemma to_dual'_surjective [complete_space E] : function.surjective (@to_dual' 𝕜 E _ _) :=
 begin
   intros ℓ,
->>>>>>> 137163a8
   set Y := ker ℓ with hY,
   by_cases htriv : Y = ⊤,
   { have hℓ : ℓ = 0,
@@ -284,164 +211,6 @@
                   rwa ←inner_self_eq_zero at z_ne_0 },
                 field_simp [this]
               end,
-<<<<<<< HEAD
-    exact h₄.symm }
-end
-
-/-- Maps a dual vector to its corresponding primal vector. -/
-def to_primal : normed_space.dual 𝕜 E →+ E :=
-{ to_fun := λ x, classical.some (exists_elem_of_mem_dual x),
-  map_zero' :=
-  begin
-    refine classical.some_spec2 (λ z : E, z = 0) _,
-    intros z hz,
-    have h' : to_dual 𝕜 (0 : E) = 0 := by simp,
-    rw [←h', to_dual_eq_iff_eq] at hz,
-    exact hz.symm,
-  end,
-  map_add' := λ x y,
-  begin
-    rw [←to_dual_eq_iff_eq 𝕜],
-    have hx := (classical.some_spec (exists_elem_of_mem_dual x)).symm,
-    have hy := (classical.some_spec (exists_elem_of_mem_dual y)).symm,
-    have hxy := (classical.some_spec (exists_elem_of_mem_dual (x + y))).symm,
-    rw [add_monoid_hom.map_add, hxy, hx, hy],
-  end }
-
-lemma to_primal_eq_iff_eq {x y : normed_space.dual 𝕜 E} :
-  to_primal x = to_primal y ↔ x = y :=
-begin
-  refine ⟨_, by { rintro rfl, refl }⟩,
-  intro h,
-  have hx := classical.some_spec (exists_elem_of_mem_dual x),
-  have hy := classical.some_spec (exists_elem_of_mem_dual y),
-  rw [hx, hy],
-  simpa [to_primal, function.right_inverse, function.left_inverse] using h,
-end
-
-lemma primal_dual {x : E} : to_primal (to_dual 𝕜 x) = x :=
-begin
-  have h := (classical.some_spec (exists_elem_of_mem_dual (to_dual 𝕜 x))).symm,
-  rwa [to_dual_eq_iff_eq] at h,
-end
-
-lemma dual_primal {ℓ : normed_space.dual 𝕜 E} : to_dual 𝕜 (to_primal ℓ) = ℓ :=
-begin
-  let x := classical.some (exists_elem_of_mem_dual ℓ),
-  have hx := classical.some_spec (exists_elem_of_mem_dual ℓ),
-  rw [hx],
-  apply (to_dual_eq_iff_eq 𝕜).mpr,
-  exact primal_dual,
-end
-
-lemma dual_apply {ℓ : normed_space.dual 𝕜 E} {x : E} : ℓ x = ⟪to_primal ℓ, x⟫ :=
-begin
-  obtain ⟨ℓ', hℓ⟩ := exists_elem_of_mem_dual ℓ,
-  rw [hℓ, primal_dual, to_dual],
-  simp,
-end
-
-lemma to_primal_smul {r : 𝕜} {ℓ : normed_space.dual 𝕜 E} :
-  to_primal (r • ℓ) = r† • to_primal ℓ :=
-begin
-  rw [←to_dual_eq_iff_eq 𝕜, dual_primal],
-  ext,
-  simp only [algebra.id.smul_eq_mul, smul_apply, to_dual_def, inner_smul_left, conj_conj,
-            ←dual_apply],
-end
-
-/-- In a Hilbert space, the norm of a vector in the dual space is the norm of its corresponding
-primal vector. -/
-lemma dual_norm_eq_primal_norm {ℓ : normed_space.dual 𝕜 E} :
-  ∥ℓ∥ = ∥to_primal ℓ∥ :=
-begin
-  have h₁ : ∀ x, ∥ℓ x∥ ≤ ∥to_primal ℓ∥ * ∥x∥,
-  { intro x,
-    simp [dual_apply, norm_eq_abs, abs_inner_le_norm] },
-  apply le_antisymm (cInf_le bounds_bdd_below ⟨norm_nonneg _, h₁⟩),
-  have h₂ : ∥to_primal ℓ∥ ∈ {c : ℝ | 0 ≤ c ∧ ∀ (x : E), ∥ℓ x∥ ≤ c * ∥x∥} := ⟨norm_nonneg _, h₁⟩,
-  refine le_cInf (set.nonempty_of_mem h₂) _,
-  rintro b ⟨hb0, hb⟩,
-  have hb' := hb (to_primal ℓ),
-  rw [dual_apply, norm_eq_abs, ←inner_self_re_abs, inner_self_eq_norm_square] at hb',
-  by_cases hℓ : ℓ = 0,
-  { rw [hℓ, add_monoid_hom.map_zero],
-    convert hb0,
-    exact norm_zero },
-  { change ℓ ≠ 0 at hℓ,
-    have hℓ0 : 0 < ∥to_primal ℓ∥,
-    { have : to_primal ℓ ≠ 0,
-      { have h'' : to_primal (0 : normed_space.dual 𝕜 E) = 0 := by simp,
-        rw [←h''],
-        intro H,
-        rw [to_primal_eq_iff_eq] at H,
-        exact hℓ H },
-      exact norm_pos_iff.mpr this },
-    exact (mul_le_mul_right hℓ0).mp hb' }
-end
-
-/-- In a Hilbert space, the norm of the dual of a vector x is `∥x∥` -/
-lemma to_dual_norm_eq_primal_norm {x : E} : ∥to_dual 𝕜 x∥ = ∥x∥ :=
-by rw [dual_norm_eq_primal_norm, primal_dual]
-
-/-- The inner product on the dual of a Hilbert space is given by the inner product of the
-corresponding primal vectors. -/
-instance : has_inner 𝕜 (normed_space.dual 𝕜 E) :=
-{ inner := λ x y, ⟪to_primal y, to_primal x⟫ }
-
-/-- The dual of a Hilbert space is itself a Hilbert space. -/
-instance : inner_product_space 𝕜 (normed_space.dual 𝕜 E) :=
-{ norm_sq_eq_inner := assume ℓ,
-  begin
-    change ∥ℓ∥ ^ 2 = re ⟪to_primal ℓ, to_primal ℓ⟫,
-    rw [dual_norm_eq_primal_norm, inner_self_eq_norm_square, pow_two],
-  end,
-  conj_sym := λ x y, inner_conj_sym _ _,
-  nonneg_im := λ x, inner_self_im_zero,
-  add_left := assume x y z,
-  begin
-    change ⟪to_primal z, to_primal (x + y)⟫
-      = ⟪to_primal z, to_primal x⟫ + ⟪to_primal z, to_primal y⟫,
-    simp [inner_add_right],
-  end,
-  smul_left := assume x y r,
-  begin
-    change ⟪to_primal y, to_primal (r • x)⟫ = conj r * ⟪to_primal y, to_primal x⟫,
-    rw [to_primal_smul, inner_smul_right],
-  end }
-
-lemma to_dual_continuous : continuous (@to_dual 𝕜 E _ _) :=
-add_monoid_hom.continuous_of_bound _ 1 (λ x, by rw [to_dual_norm_eq_primal_norm, one_mul])
-
-lemma to_primal_continuous : continuous (@to_primal 𝕜 E _ _ _) :=
-add_monoid_hom.continuous_of_bound _ 1 (λ x, by rw [←dual_norm_eq_primal_norm, one_mul])
-
-/-- If `F` is a real Hilbert space, the function that takes a vector to its dual is a
-continuous linear equivalence.  -/
-def to_dual_real_equiv : F ≃L[ℝ] (normed_space.dual ℝ F) :=
-linear_equiv.to_continuous_linear_equiv_of_bounds
-({ to_fun := λ x, to_dual ℝ x,
-  map_add' := (to_dual ℝ).map_add,
-  map_smul' := λ c x, by { ext z, simp [inner_smul_left] },
-  inv_fun := λ ℓ, to_primal ℓ,
-  left_inv := assume z,
-  begin
-    have h₁ := (classical.some_spec (exists_elem_of_mem_dual (to_dual ℝ z))).symm,
-    rwa [to_dual_eq_iff_eq] at h₁
-  end,
-  right_inv := assume z,
-  begin
-    obtain ⟨y, hy⟩ := exists_elem_of_mem_dual z,
-    conv_rhs { rw [hy] },
-    have h := (classical.some_spec (exists_elem_of_mem_dual z)).symm,
-    simpa [to_primal, function.right_inverse, function.left_inverse, h],
-  end } : F ≃ₗ[ℝ] (normed_space.dual ℝ F) )
-1 1
-(λ x, by simp [to_dual_norm_eq_primal_norm])
-(λ ℓ, by simp [←linear_equiv.inv_fun_apply, dual_norm_eq_primal_norm])
-
-lemma to_dual_eq_to_dual_real_equiv_apply {x : F} : to_dual ℝ x = to_dual_real_equiv x := rfl
-=======
     exact h₄ }
 end
 
@@ -534,6 +303,5 @@
 end
 
 end real
->>>>>>> 137163a8
 
 end inner_product_space