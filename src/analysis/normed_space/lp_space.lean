/-
Copyright (c) 2021 Heather Macbeth. All rights reserved.
Released under Apache 2.0 license as described in the file LICENSE.
Authors: Heather Macbeth
-/
import analysis.normed.group.pointwise
import analysis.mean_inequalities
import analysis.mean_inequalities_pow
import topology.algebra.ordered.liminf_limsup

/-!
# ℓp space

This file describes properties of elements `f` of a pi-type `Π i, E i` with finite "norm",
defined for `p:ℝ≥0∞` as the size of the support of `f` if `p=0`, `(∑' a, ∥f a∥^p) ^ (1/p)` for
`0 < p < ∞` and `⨆ a, ∥f a∥` for `p=∞`.

The Prop-valued `mem_ℓp f p` states that a function `f : Π i, E i` has finite norm according
to the above definition; that is, `f` has finite support if `p = 0`, `summable (λ a, ∥f a∥^p)` if
`0 < p < ∞`, and `bdd_above (norm '' (set.range f))` if `p = ∞`.

The space `lp E p` is the subtype of elements of `Π i : α, E i` which satisfy `mem_ℓp f p`. For
`1 ≤ p`, the "norm" is genuinely a norm and `lp` is a complete metric space.

## Main definitions

* `mem_ℓp f p` : property that the function `f` satisfies, as appropriate, `f` finitely supported
  if `p = 0`, `summable (λ a, ∥f a∥^p)` if `0 < p < ∞`, and `bdd_above (norm '' (set.range f))` if
  `p = ∞`
* `lp E p` : elements of `Π i : α, E i` such that `mem_ℓp f p`. Defined as an `add_subgroup` of
  a type synonym `pre_lp` for `Π i : α, E i`, and equipped with a `normed_group` structure; also
  equipped with `normed_space 𝕜` and `complete_space` instances under appropriate conditions

## Main results

* `mem_ℓp.of_exponent_ge`: For `q ≤ p`, a function which is `mem_ℓp` for `q` is also `mem_ℓp` for
  `p`
* `lp.mem_ℓp_of_tendsto`, `lp.norm_le_of_tendsto`: A pointwise limit of functions in `lp`, all with
  `lp` norm `≤ C`, is itself in `lp` and has `lp` norm `≤ C`.

## Implementation

Since `lp` is defined as an `add_subgroup`, dot notation does not work. Use `lp.norm_neg f` to
say that `∥-f∥ = ∥f∥`, instead of the non-working `f.norm_neg`.

## TODO

* Hölder's inequality
* Equivalence with `pi_Lp`, for `α` finite
* Equivalence with `measure_theory.Lp`, for `f : α → E` (i.e., functions rather than pi-types) and
  the counting measure on `α`
* Equivalence with `bounded_continuous_function`, for `f : α → E` (i.e., functions rather than
  pi-types) and `p = ∞`, and the discrete topology on `α`

-/

noncomputable theory
open_locale nnreal ennreal big_operators

variables {α : Type*} {E : α → Type*} {p q : ℝ≥0∞} [Π i, normed_group (E i)]

/-!
### `mem_ℓp` predicate

-/

/-- The property that `f : Π i : α, E i`
* is finitely supported, if `p = 0`, or
* admits an upper bound for `set.range (λ i, ∥f i∥)`, if `p = ∞`, or
* has the series `∑' i, ∥f i∥ ^ p` be summable, if `0 < p < ∞`. -/
def mem_ℓp (f : Π i, E i) (p : ℝ≥0∞) : Prop :=
if p = 0 then (set.finite {i | f i ≠ 0}) else
  (if p = ∞ then bdd_above (set.range (λ i, ∥f i∥)) else summable (λ i, ∥f i∥ ^ p.to_real))

lemma mem_ℓp_zero_iff {f : Π i, E i} : mem_ℓp f 0 ↔ set.finite {i | f i ≠ 0} :=
by dsimp [mem_ℓp]; rw [if_pos rfl]

lemma mem_ℓp_zero {f : Π i, E i} (hf : set.finite {i | f i ≠ 0}) : mem_ℓp f 0 :=
mem_ℓp_zero_iff.2 hf

lemma mem_ℓp_infty_iff {f : Π i, E i} : mem_ℓp f ∞ ↔ bdd_above (set.range (λ i, ∥f i∥)) :=
by dsimp [mem_ℓp]; rw [if_neg ennreal.top_ne_zero, if_pos rfl]

lemma mem_ℓp_infty {f : Π i, E i} (hf : bdd_above (set.range (λ i, ∥f i∥))) : mem_ℓp f ∞ :=
mem_ℓp_infty_iff.2 hf

lemma mem_ℓp_gen_iff (hp : 0 < p.to_real) {f : Π i, E i} :
  mem_ℓp f p ↔ summable (λ i, ∥f i∥ ^ p.to_real) :=
begin
  rw ennreal.to_real_pos_iff at hp,
  dsimp [mem_ℓp],
  rw [if_neg hp.1.ne', if_neg hp.2.ne],
end

lemma mem_ℓp_gen {f : Π i, E i} (hf : summable (λ i, ∥f i∥ ^ p.to_real)) :
  mem_ℓp f p :=
begin
  rcases p.trichotomy with rfl | rfl | hp,
  { apply mem_ℓp_zero,
    have H : summable (λ i : α, (1:ℝ)) := by simpa using hf,
    exact (finite_of_summable_const (by norm_num) H).subset (set.subset_univ _) },
  { apply mem_ℓp_infty,
    have H : summable (λ i : α, (1:ℝ)) := by simpa using hf,
    simpa using ((finite_of_summable_const (by norm_num) H).image (λ i, ∥f i∥)).bdd_above },
  exact (mem_ℓp_gen_iff hp).2 hf
end

lemma mem_ℓp_gen' {C : ℝ} {f : Π i, E i} (hf : ∀ s : finset α, ∑ i in s, ∥f i∥ ^ p.to_real ≤ C) :
  mem_ℓp f p :=
begin
  apply mem_ℓp_gen,
  use ⨆ s : finset α, ∑ i in s, ∥f i∥ ^ p.to_real,
  apply has_sum_of_is_lub_of_nonneg,
  { intros b,
    exact real.rpow_nonneg_of_nonneg (norm_nonneg _) _ },
  apply is_lub_csupr,
  use C,
  rintros - ⟨s, rfl⟩,
  exact hf s
end

lemma zero_mem_ℓp : mem_ℓp (0 : Π i, E i) p :=
begin
  rcases p.trichotomy with rfl | rfl | hp,
  { apply mem_ℓp_zero,
    simp },
  { apply mem_ℓp_infty,
    simp only [norm_zero, pi.zero_apply],
    exact bdd_above_singleton.mono set.range_const_subset, },
  { apply mem_ℓp_gen,
    simp [real.zero_rpow hp.ne', summable_zero], }
end

lemma zero_mem_ℓp' : mem_ℓp (λ i : α, (0 : E i)) p := zero_mem_ℓp

namespace mem_ℓp

lemma finite_dsupport {f : Π i, E i} (hf : mem_ℓp f 0) : set.finite {i | f i ≠ 0} :=
mem_ℓp_zero_iff.1 hf

lemma bdd_above {f : Π i, E i} (hf : mem_ℓp f ∞) : bdd_above (set.range (λ i, ∥f i∥)) :=
mem_ℓp_infty_iff.1 hf

lemma summable (hp : 0 < p.to_real) {f : Π i, E i} (hf : mem_ℓp f p) :
  summable (λ i, ∥f i∥ ^ p.to_real) :=
(mem_ℓp_gen_iff hp).1 hf

lemma neg {f : Π i, E i} (hf : mem_ℓp f p) : mem_ℓp (-f) p :=
begin
  rcases p.trichotomy with rfl | rfl | hp,
  { apply mem_ℓp_zero,
    simp [hf.finite_dsupport] },
  { apply mem_ℓp_infty,
    simpa using hf.bdd_above },
  { apply mem_ℓp_gen,
    simpa using hf.summable hp },
end

@[simp] lemma neg_iff {f : Π i, E i} : mem_ℓp (-f) p ↔ mem_ℓp f p :=
⟨λ h, neg_neg f ▸ h.neg, mem_ℓp.neg⟩

lemma of_exponent_ge {p q : ℝ≥0∞} {f : Π i, E i}
  (hfq : mem_ℓp f q) (hpq : q ≤ p) :
  mem_ℓp f p :=
begin
  rcases ennreal.trichotomy₂ hpq with ⟨rfl, rfl⟩ | ⟨rfl, rfl⟩ | ⟨rfl, hp⟩ | ⟨rfl, rfl⟩ | ⟨hq, rfl⟩
    | ⟨hq, hp, hpq'⟩,
  { exact hfq },
  { apply mem_ℓp_infty,
    obtain ⟨C, hC⟩ := (hfq.finite_dsupport.image (λ i, ∥f i∥)).bdd_above,
    use max 0 C,
    rintros x ⟨i, rfl⟩,
    by_cases hi : f i = 0,
    { simp [hi] },
    { exact (hC ⟨i, hi, rfl⟩).trans (le_max_right _ _) } },
  { apply mem_ℓp_gen,
    have : ∀ i ∉ hfq.finite_dsupport.to_finset, ∥f i∥ ^ p.to_real = 0,
    { intros i hi,
      have : f i = 0 := by simpa using hi,
      simp [this, real.zero_rpow hp.ne'] },
    exact summable_of_ne_finset_zero this },
  { exact hfq },
  { apply mem_ℓp_infty,
    obtain ⟨A, hA⟩ := (hfq.summable hq).tendsto_cofinite_zero.bdd_above_range_of_cofinite,
    use A ^ (q.to_real⁻¹),
    rintros x ⟨i, rfl⟩,
    have : 0 ≤ ∥f i∥ ^ q.to_real := real.rpow_nonneg_of_nonneg (norm_nonneg _) _,
    simpa [← real.rpow_mul, mul_inv_cancel hq.ne'] using
      real.rpow_le_rpow this (hA ⟨i, rfl⟩) (inv_nonneg.mpr hq.le) },
  { apply mem_ℓp_gen,
    have hf' := hfq.summable hq,
    refine summable_of_norm_bounded_eventually _ hf' (@set.finite.subset _ {i | 1 ≤ ∥f i∥} _ _ _),
    { have H : {x : α | 1 ≤ ∥f x∥ ^ q.to_real}.finite,
      { simpa using eventually_lt_of_tendsto_lt (by norm_num : (0:ℝ) < 1)
          hf'.tendsto_cofinite_zero },
      exact H.subset (λ i hi, real.one_le_rpow hi hq.le) },
    { show ∀ i, ¬ (|∥f i∥ ^ p.to_real| ≤ ∥f i∥ ^ q.to_real) → 1 ≤ ∥f i∥,
      intros i hi,
      have : 0 ≤ ∥f i∥ ^ p.to_real := real.rpow_nonneg_of_nonneg (norm_nonneg _) p.to_real,
      simp only [abs_of_nonneg, this] at hi,
      contrapose! hi,
      exact real.rpow_le_rpow_of_exponent_ge' (norm_nonneg _) hi.le hq.le hpq' } }
end

lemma _root_.mem_ℓp_single [decidable_eq α] (p) (i : α) (a : E i) :
  @mem_ℓp α E _ (λ j, if h : j = i then eq.rec a h.symm else 0) p :=
begin
  refine (mem_ℓp_zero _).of_exponent_ge (zero_le p),
  refine (set.finite_singleton i).subset _,
  intros j,
  simp only [forall_exists_index, set.mem_singleton_iff, ne.def, dite_eq_right_iff,
    set.mem_set_of_eq, not_forall],
  rintros rfl,
  simp,
end

lemma add {f g : Π i, E i} (hf : mem_ℓp f p) (hg : mem_ℓp g p) : mem_ℓp (f + g) p :=
begin
  rcases p.trichotomy with rfl | rfl | hp,
  { apply mem_ℓp_zero,
    refine (hf.finite_dsupport.union hg.finite_dsupport).subset (λ i, _),
    simp only [pi.add_apply, ne.def, set.mem_union_eq, set.mem_set_of_eq],
    contrapose!,
    rintros ⟨hf', hg'⟩,
    simp [hf', hg'] },
  { apply mem_ℓp_infty,
    obtain ⟨A, hA⟩ := hf.bdd_above,
    obtain ⟨B, hB⟩ := hg.bdd_above,
    refine ⟨A + B, _⟩,
    rintros a ⟨i, rfl⟩,
    exact le_trans (norm_add_le _ _) (add_le_add (hA ⟨i, rfl⟩) (hB ⟨i, rfl⟩)) },
  apply mem_ℓp_gen,
  let C : ℝ := if p.to_real < 1 then 1 else 2 ^ (p.to_real - 1),
  refine summable_of_nonneg_of_le _ (λ i, _) (((hf.summable hp).add (hg.summable hp)).mul_left C),
  { exact λ b, real.rpow_nonneg_of_nonneg (norm_nonneg (f b + g b)) p.to_real },
  { refine (real.rpow_le_rpow (norm_nonneg _) (norm_add_le _ _) hp.le).trans _,
    dsimp [C],
    split_ifs with h h,
    { simpa using nnreal.coe_le_coe.2 (nnreal.rpow_add_le_add_rpow (∥f i∥₊) (∥g i∥₊) hp h.le) },
    { let F : fin 2 → ℝ≥0 := ![∥f i∥₊, ∥g i∥₊],
      have : ∀ i, (0:ℝ) ≤ F i := λ i, (F i).coe_nonneg,
      simp only [not_lt] at h,
      simpa [F, fin.sum_univ_succ] using
        real.rpow_sum_le_const_mul_sum_rpow_of_nonneg (finset.univ : finset (fin 2)) h
        (λ i _, (F i).coe_nonneg) } }
end

lemma sub {f g : Π i, E i} (hf : mem_ℓp f p) (hg : mem_ℓp g p) : mem_ℓp (f - g) p :=
by { rw sub_eq_add_neg, exact hf.add hg.neg }

lemma finset_sum {ι} (s : finset ι) {f : ι → Π i, E i} (hf : ∀ i ∈ s, mem_ℓp (f i) p) :
  mem_ℓp (λ a, ∑ i in s, f i a) p :=
begin
  haveI : decidable_eq ι := classical.dec_eq _,
  revert hf,
  refine finset.induction_on s _ _,
  { simp only [zero_mem_ℓp', finset.sum_empty, implies_true_iff], },
  { intros i s his ih hf,
    simp only [his, finset.sum_insert, not_false_iff],
    exact (hf i (s.mem_insert_self i)).add (ih (λ j hj, hf j (finset.mem_insert_of_mem hj))), },
end

section normed_space

variables {𝕜 : Type*} [normed_field 𝕜] [Π i, normed_space 𝕜 (E i)]

lemma const_smul {f : Π i, E i} (hf : mem_ℓp f p) (c : 𝕜) : mem_ℓp (c • f) p :=
begin
  rcases p.trichotomy with rfl | rfl | hp,
  { apply mem_ℓp_zero,
    refine hf.finite_dsupport.subset (λ i, (_ : ¬c • f i = 0 → ¬f i = 0)),
    exact not_imp_not.mpr (λ hf', hf'.symm ▸ (smul_zero c)) },
  { obtain ⟨A, hA⟩ := hf.bdd_above,
    refine mem_ℓp_infty ⟨∥c∥ * A, _⟩,
    rintros a ⟨i, rfl⟩,
    simpa [norm_smul] using mul_le_mul_of_nonneg_left (hA ⟨i, rfl⟩) (norm_nonneg c) },
  { apply mem_ℓp_gen,
    convert (hf.summable hp).mul_left (∥c∥ ^ p.to_real),
    ext i,
    simp [norm_smul, real.mul_rpow (norm_nonneg c) (norm_nonneg (f i))] },
end

lemma const_mul {f : α → 𝕜} (hf : mem_ℓp f p) (c : 𝕜) : mem_ℓp (λ x, c * f x) p :=
@mem_ℓp.const_smul α (λ i, 𝕜) _ _ 𝕜 _ _ _ hf c

end normed_space

end mem_ℓp

/-!
### lp space

The space of elements of `Π i, E i` satisfying the predicate `mem_ℓp`.
-/

/-- We define `pre_lp E` to be a type synonym for `Π i, E i` which, importantly, does not inherit
the `pi` topology on `Π i, E i` (otherwise this topology would descend to `lp E p` and conflict
with the normed group topology we will later equip it with.)

We choose to deal with this issue by making a type synonym for `Π i, E i` rather than for the `lp`
subgroup itself, because this allows all the spaces `lp E p` (for varying `p`) to be subgroups of
the same ambient group, which permits lemma statements like `lp.monotone` (below). -/
@[derive add_comm_group, nolint unused_arguments]
def pre_lp (E : α → Type*) [Π i, normed_group (E i)] : Type* := Π i, E i

instance pre_lp.unique [is_empty α] : unique (pre_lp E) := pi.unique_of_is_empty E

/-- lp space -/
def lp (E : α → Type*) [Π i, normed_group (E i)]
  (p : ℝ≥0∞) : add_subgroup (pre_lp E) :=
{ carrier := {f | mem_ℓp f p},
  zero_mem' := zero_mem_ℓp,
  add_mem' := λ f g, mem_ℓp.add,
  neg_mem' := λ f, mem_ℓp.neg }

namespace lp

instance : has_coe (lp E p) (Π i, E i) := coe_subtype
instance : has_coe_to_fun (lp E p) (λ _, Π i, E i) := ⟨λ f, ((f : Π i, E i) : Π i, E i)⟩

@[ext] lemma ext {f g : lp E p} (h : (f : Π i, E i) = g) : f = g :=
subtype.ext h

protected lemma ext_iff {f g : lp E p} : f = g ↔ (f : Π i, E i) = g :=
subtype.ext_iff

lemma eq_zero' [is_empty α] (f : lp E p) : f = 0 := subsingleton.elim f 0

protected lemma monotone {p q : ℝ≥0∞} (hpq : q ≤ p) : lp E q ≤ lp E p :=
λ f hf, mem_ℓp.of_exponent_ge hf hpq

protected lemma mem_ℓp (f : lp E p) : mem_ℓp f p := f.prop

variables (E p)
@[simp] lemma coe_fn_zero : ⇑(0 : lp E p) = 0 := rfl
variables {E p}

@[simp] lemma coe_fn_neg (f : lp E p) : ⇑(-f) = -f := rfl

@[simp] lemma coe_fn_add (f g : lp E p) : ⇑(f + g) = f + g := rfl

@[simp] lemma coe_fn_sum {ι : Type*} (f : ι → lp E p) (s : finset ι) :
  ⇑(∑ i in s, f i) = ∑ i in s, ⇑(f i) :=
begin
  classical,
  refine finset.induction _ _ s,
  { simp },
  intros i s his,
  simp [finset.sum_insert his],
end

@[simp] lemma coe_fn_sub (f g : lp E p) : ⇑(f - g) = f - g := rfl

instance : has_norm (lp E p) :=
{ norm := λ f, if hp : p = 0 then by subst hp; exact (lp.mem_ℓp f).finite_dsupport.to_finset.card
   else (if p = ∞ then ⨆ i, ∥f i∥ else (∑' i, ∥f i∥ ^ p.to_real) ^ (1/p.to_real)) }

lemma norm_eq_card_dsupport (f : lp E 0) : ∥f∥ = (lp.mem_ℓp f).finite_dsupport.to_finset.card :=
dif_pos rfl

lemma norm_eq_csupr (f : lp E ∞) : ∥f∥ = ⨆ i, ∥f i∥ :=
begin
  dsimp [norm],
  rw [dif_neg ennreal.top_ne_zero, if_pos rfl]
end

lemma is_lub_norm [nonempty α] (f : lp E ∞) : is_lub (set.range (λ i, ∥f i∥)) ∥f∥ :=
begin
  rw lp.norm_eq_csupr,
  exact is_lub_csupr (lp.mem_ℓp f)
end

lemma norm_eq_tsum_rpow (hp : 0 < p.to_real) (f : lp E p) :
  ∥f∥ = (∑' i, ∥f i∥ ^ p.to_real) ^ (1/p.to_real) :=
begin
  dsimp [norm],
  rw ennreal.to_real_pos_iff at hp,
  rw [dif_neg hp.1.ne', if_neg hp.2.ne],
end

lemma norm_rpow_eq_tsum (hp : 0 < p.to_real) (f : lp E p) :
  ∥f∥ ^ p.to_real = ∑' i, ∥f i∥ ^ p.to_real :=
begin
  rw [norm_eq_tsum_rpow hp, ← real.rpow_mul],
  { field_simp [hp.ne'] },
  apply tsum_nonneg,
  intros i,
  calc (0:ℝ) = 0 ^ p.to_real : by rw real.zero_rpow hp.ne'
  ... ≤ _ : real.rpow_le_rpow rfl.le (norm_nonneg (f i)) hp.le
end

lemma has_sum_norm (hp : 0 < p.to_real) (f : lp E p) :
  has_sum (λ i, ∥f i∥ ^ p.to_real) (∥f∥ ^ p.to_real) :=
begin
  rw norm_rpow_eq_tsum hp,
  exact ((lp.mem_ℓp f).summable hp).has_sum
end

lemma norm_nonneg' (f : lp E p) : 0 ≤ ∥f∥ :=
begin
  rcases p.trichotomy with rfl | rfl | hp,
  { simp [lp.norm_eq_card_dsupport f] },
  { cases is_empty_or_nonempty α with _i _i; resetI,
    { rw lp.norm_eq_csupr,
      simp [real.csupr_empty] },
    inhabit α,
    exact (norm_nonneg (f default)).trans ((lp.is_lub_norm f).1 ⟨default, rfl⟩) },
  { rw lp.norm_eq_tsum_rpow hp f,
    refine real.rpow_nonneg_of_nonneg (tsum_nonneg _) _,
    exact λ i, real.rpow_nonneg_of_nonneg (norm_nonneg _) _ },
end

@[simp] lemma norm_zero : ∥(0 : lp E p)∥ = 0 :=
begin
  rcases p.trichotomy with rfl | rfl | hp,
  { simp [lp.norm_eq_card_dsupport] },
  { simp [lp.norm_eq_csupr] },
  { rw lp.norm_eq_tsum_rpow hp,
    have hp' : 1 / p.to_real ≠ 0 := one_div_ne_zero hp.ne',
    simpa [real.zero_rpow hp.ne'] using real.zero_rpow hp' }
end

lemma norm_eq_zero_iff ⦃f : lp E p⦄ : ∥f∥ = 0 ↔ f = 0 :=
begin
  classical,
  refine ⟨λ h, _, by { rintros rfl, exact norm_zero }⟩,
  rcases p.trichotomy with rfl | rfl | hp,
  { ext i,
    have : {i : α | ¬f i = 0} = ∅ := by simpa [lp.norm_eq_card_dsupport f] using h,
    have : (¬ (f i = 0)) = false := congr_fun this i,
    tauto },
  { cases is_empty_or_nonempty α with _i _i; resetI,
    { simp },
    have H : is_lub (set.range (λ i, ∥f i∥)) 0,
    { simpa [h] using lp.is_lub_norm f },
    ext i,
    have : ∥f i∥ = 0 := le_antisymm (H.1 ⟨i, rfl⟩) (norm_nonneg _),
    simpa using this },
  { have hf : has_sum (λ (i : α), ∥f i∥ ^ p.to_real) 0,
    { have := lp.has_sum_norm hp f,
      rwa [h, real.zero_rpow hp.ne'] at this },
    have : ∀ i, 0 ≤ ∥f i∥ ^ p.to_real := λ i, real.rpow_nonneg_of_nonneg (norm_nonneg _) _,
    rw has_sum_zero_iff_of_nonneg this at hf,
    ext i,
    have : f i = 0 ∧ p.to_real ≠ 0,
    { simpa [real.rpow_eq_zero_iff_of_nonneg (norm_nonneg (f i))] using congr_fun hf i },
    exact this.1 },
end

lemma eq_zero_iff_coe_fn_eq_zero {f : lp E p} : f = 0 ↔ ⇑f = 0 :=
by rw [lp.ext_iff, coe_fn_zero]

@[simp] lemma norm_neg ⦃f : lp E p⦄ : ∥-f∥ = ∥f∥ :=
begin
  rcases p.trichotomy with rfl | rfl | hp,
  { simp [lp.norm_eq_card_dsupport] },
  { cases is_empty_or_nonempty α; resetI,
    { simp [lp.eq_zero' f], },
    apply (lp.is_lub_norm (-f)).unique,
    simpa using lp.is_lub_norm f },
  { suffices : ∥-f∥ ^ p.to_real = ∥f∥ ^ p.to_real,
    { exact real.rpow_left_inj_on hp.ne' (norm_nonneg' _) (norm_nonneg' _) this },
    apply (lp.has_sum_norm hp (-f)).unique,
    simpa using lp.has_sum_norm hp f }
end

instance [hp : fact (1 ≤ p)] : normed_group (lp E p) :=
normed_group.of_core _
{ norm_eq_zero_iff := norm_eq_zero_iff,
  triangle := λ f g, begin
    tactic.unfreeze_local_instances,
    rcases p.dichotomy with rfl | hp',
    { cases is_empty_or_nonempty α; resetI,
      { simp [lp.eq_zero' f] },
      refine (lp.is_lub_norm (f + g)).2 _,
      rintros x ⟨i, rfl⟩,
      refine le_trans _ (add_mem_upper_bounds_add (lp.is_lub_norm f).1 (lp.is_lub_norm g).1
        ⟨_, _, ⟨i, rfl⟩, ⟨i, rfl⟩, rfl⟩),
      exact norm_add_le (f i) (g i) },
    { have hp'' : 0 < p.to_real := zero_lt_one.trans_le hp',
      have hf₁ : ∀ i, 0 ≤ ∥f i∥ := λ i, norm_nonneg _,
      have hg₁ : ∀ i, 0 ≤ ∥g i∥ := λ i, norm_nonneg _,
      have hf₂ := lp.has_sum_norm hp'' f,
      have hg₂ := lp.has_sum_norm hp'' g,
      -- apply Minkowski's inequality
      obtain ⟨C, hC₁, hC₂, hCfg⟩ :=
        real.Lp_add_le_has_sum_of_nonneg hp' hf₁ hg₁ (norm_nonneg' _) (norm_nonneg' _) hf₂ hg₂,
      refine le_trans _ hC₂,
      rw ← real.rpow_le_rpow_iff (norm_nonneg' (f + g)) hC₁ hp'',
      refine has_sum_le _ (lp.has_sum_norm hp'' (f + g)) hCfg,
      intros i,
      exact real.rpow_le_rpow (norm_nonneg _) (norm_add_le _ _) hp''.le },
  end,
  norm_neg := norm_neg }

section compare_pointwise

lemma norm_apply_le_norm (hp : p ≠ 0) (f : lp E p) (i : α) : ∥f i∥ ≤ ∥f∥ :=
begin
  rcases eq_or_ne p ∞ with rfl | hp',
  { haveI : nonempty α := ⟨i⟩,
    exact (is_lub_norm f).1 ⟨i, rfl⟩ },
  have hp'' : 0 < p.to_real := ennreal.to_real_pos hp hp',
  have : ∀ i, 0 ≤ ∥f i∥ ^ p.to_real,
  { exact λ i, real.rpow_nonneg_of_nonneg (norm_nonneg _) _ },
  rw ← real.rpow_le_rpow_iff (norm_nonneg _) (norm_nonneg' _) hp'',
  convert le_has_sum (has_sum_norm hp'' f) i (λ i hi, this i),
end

lemma sum_rpow_le_norm_rpow (hp : 0 < p.to_real) (f : lp E p) (s : finset α) :
  ∑ i in s, ∥f i∥ ^ p.to_real ≤ ∥f∥ ^ p.to_real :=
begin
  rw lp.norm_rpow_eq_tsum hp f,
  have : ∀ i, 0 ≤ ∥f i∥ ^ p.to_real,
  { exact λ i, real.rpow_nonneg_of_nonneg (norm_nonneg _) _ },
  refine sum_le_tsum _ (λ i hi, this i) _,
  exact (lp.mem_ℓp f).summable hp
end

lemma norm_le_of_forall_le' [nonempty α] {f : lp E ∞} (C : ℝ) (hCf : ∀ i, ∥f i∥ ≤ C) : ∥f∥ ≤ C :=
begin
  refine (is_lub_norm f).2 _,
  rintros - ⟨i, rfl⟩,
  exact hCf i,
end

lemma norm_le_of_forall_le {f : lp E ∞} {C : ℝ} (hC : 0 ≤ C) (hCf : ∀ i, ∥f i∥ ≤ C) : ∥f∥ ≤ C :=
begin
  casesI is_empty_or_nonempty α,
  { simpa [eq_zero' f] using hC, },
  { exact norm_le_of_forall_le' C hCf },
end

lemma norm_le_of_tsum_le (hp : 0 < p.to_real) {C : ℝ} (hC : 0 ≤ C) {f : lp E p}
  (hf : ∑' i, ∥f i∥ ^ p.to_real ≤ C ^ p.to_real) :
  ∥f∥ ≤ C :=
begin
  rw [← real.rpow_le_rpow_iff (norm_nonneg' _) hC hp, norm_rpow_eq_tsum hp],
  exact hf,
end

lemma norm_le_of_forall_sum_le (hp : 0 < p.to_real) {C : ℝ} (hC : 0 ≤ C) {f : lp E p}
  (hf : ∀ s : finset α, ∑ i in s, ∥f i∥ ^ p.to_real ≤ C ^ p.to_real) :
  ∥f∥ ≤ C :=
norm_le_of_tsum_le hp hC (tsum_le_of_sum_le ((lp.mem_ℓp f).summable hp) hf)

end compare_pointwise

section normed_space

variables {𝕜 : Type*} [normed_field 𝕜] [Π i, normed_space 𝕜 (E i)]

instance : module 𝕜 (pre_lp E) := pi.module α E 𝕜

lemma mem_lp_const_smul (c : 𝕜) (f : lp E p) : c • (f : pre_lp E) ∈ lp E p :=
(lp.mem_ℓp f).const_smul c

variables (E p 𝕜)

/-- The `𝕜`-submodule of elements of `Π i : α, E i` whose `lp` norm is finite.  This is `lp E p`,
with extra structure. -/
def lp_submodule : submodule 𝕜 (pre_lp E) :=
{ smul_mem' := λ c f hf, by simpa using mem_lp_const_smul c ⟨f, hf⟩,
  .. lp E p }

variables {E p 𝕜}

lemma coe_lp_submodule : (lp_submodule E p 𝕜).to_add_subgroup = lp E p := rfl

instance : module 𝕜 (lp E p) :=
{ .. (lp_submodule E p 𝕜).module }

@[simp] lemma coe_fn_smul (c : 𝕜) (f : lp E p) : ⇑(c • f) = c • f := rfl

lemma norm_const_smul (hp : p ≠ 0) {c : 𝕜} (f : lp E p) : ∥c • f∥ = ∥c∥ * ∥f∥ :=
begin
  rcases p.trichotomy with rfl | rfl | hp,
  { exact absurd rfl hp },
  { cases is_empty_or_nonempty α; resetI,
    { simp [lp.eq_zero' f], },
    apply (lp.is_lub_norm (c • f)).unique,
    convert (lp.is_lub_norm f).mul_left (norm_nonneg c),
    ext a,
    simp [coe_fn_smul, norm_smul] },
  { suffices : ∥c • f∥ ^ p.to_real = (∥c∥ * ∥f∥) ^ p.to_real,
    { refine real.rpow_left_inj_on hp.ne' _ _ this,
      { exact norm_nonneg' _ },
      { exact mul_nonneg (norm_nonneg _) (norm_nonneg' _) } },
    apply (lp.has_sum_norm hp (c • f)).unique,
    convert (lp.has_sum_norm hp f).mul_left (∥c∥ ^ p.to_real),
    { simp [coe_fn_smul, norm_smul, real.mul_rpow (norm_nonneg c) (norm_nonneg _)] },
    have hf : 0 ≤ ∥f∥ := lp.norm_nonneg' f,
    simp [coe_fn_smul, norm_smul, real.mul_rpow (norm_nonneg c) hf] }
end

instance [fact (1 ≤ p)] : normed_space 𝕜 (lp E p) :=
{ norm_smul_le := λ c f, begin
    have hp : 0 < p := ennreal.zero_lt_one.trans_le (fact.out _),
    simp [norm_const_smul hp.ne']
  end }

variables {𝕜' : Type*} [normed_field 𝕜']

instance [Π i, normed_space 𝕜' (E i)] [has_scalar 𝕜' 𝕜] [Π i, is_scalar_tower 𝕜' 𝕜 (E i)] :
  is_scalar_tower 𝕜' 𝕜 (lp E p) :=
begin
  refine ⟨λ r c f, _⟩,
  ext1,
  exact (lp.coe_fn_smul _ _).trans (smul_assoc _ _ _)
end

end normed_space

section single
variables {𝕜 : Type*} [normed_field 𝕜] [Π i, normed_space 𝕜 (E i)]
variables [decidable_eq α]

/-- The element of `lp E p` which is `a : E i` at the index `i`, and zero elsewhere. -/
protected def single (p) (i : α) (a : E i) : lp E p :=
<<<<<<< HEAD
⟨_, mem_ℓp_single p i a⟩
=======
⟨ λ j, if h : j = i then eq.rec a h.symm else 0,
  begin
    refine (mem_ℓp_zero _).of_exponent_ge (zero_le p),
    refine (set.finite_singleton i).subset _,
    intros j,
    simp only [forall_exists_index, set.mem_singleton_iff, ne.def, dite_eq_right_iff,
      set.mem_set_of_eq, not_forall],
    rintros rfl,
    simp,
  end ⟩
>>>>>>> af074c84

protected lemma single_apply (p) (i : α) (a : E i) (j : α) :
  lp.single p i a j = if h : j = i then eq.rec a h.symm else 0 :=
rfl

<<<<<<< HEAD
protected lemma single_apply_pos (p) (i : α) (a : E i) :
  lp.single p i a i = a :=
by rw [lp.single_apply, dif_pos rfl]

protected lemma single_apply_neg (p) (i : α) (a : E i) {j : α} (hij : j ≠ i) :
  lp.single p i a j = 0 :=
by rw [lp.single_apply, dif_neg hij]

@[simp] protected lemma neg_single (p) (i : α) (a : E i) :
=======
protected lemma single_apply_self (p) (i : α) (a : E i) :
  lp.single p i a i = a :=
by rw [lp.single_apply, dif_pos rfl]

protected lemma single_apply_ne (p) (i : α) (a : E i) {j : α} (hij : j ≠ i) :
  lp.single p i a j = 0 :=
by rw [lp.single_apply, dif_neg hij]

@[simp] protected lemma single_neg (p) (i : α) (a : E i) :
>>>>>>> af074c84
  lp.single p i (- a) = - lp.single p i a :=
begin
  ext j,
  by_cases hi : j = i,
  { subst hi,
<<<<<<< HEAD
    simp [lp.single_apply_pos] },
  { simp [lp.single_apply_neg p i _ hi] }
end

@[simp] protected lemma smul_single (p) (i : α) (a : E i) (c : 𝕜) :
=======
    simp [lp.single_apply_self] },
  { simp [lp.single_apply_ne p i _ hi] }
end

@[simp] protected lemma single_smul (p) (i : α) (a : E i) (c : 𝕜) :
>>>>>>> af074c84
  lp.single p i (c • a) = c • lp.single p i a :=
begin
  ext j,
  by_cases hi : j = i,
  { subst hi,
<<<<<<< HEAD
    simp [lp.single_apply_pos] },
  { simp [lp.single_apply_neg p i _ hi] }
=======
    simp [lp.single_apply_self] },
  { simp [lp.single_apply_ne p i _ hi] }
>>>>>>> af074c84
end

protected lemma norm_sum_single (hp : 0 < p.to_real) (f : Π i, E i) (s : finset α) :
  ∥∑ i in s, lp.single p i (f i)∥ ^ p.to_real = ∑ i in s, ∥f i∥ ^ p.to_real :=
begin
  refine (has_sum_norm hp (∑ i in s, lp.single p i (f i))).unique _,
  simp only [lp.single_apply, coe_fn_sum, finset.sum_apply, finset.sum_dite_eq],
  have h : ∀ i ∉ s, ∥ite (i ∈ s) (f i) 0∥ ^ p.to_real = 0,
  { intros i hi,
    simp [if_neg hi, real.zero_rpow hp.ne'], },
  have h' : ∀ i ∈ s, ∥f i∥ ^ p.to_real = ∥ite (i ∈ s) (f i) 0∥ ^ p.to_real,
  { intros i hi,
    rw if_pos hi },
  simpa [finset.sum_congr rfl h'] using has_sum_sum_of_ne_finset_zero h,
end

protected lemma norm_single (hp : 0 < p.to_real) (f : Π i, E i) (i : α) :
  ∥lp.single p i (f i)∥ = ∥f i∥ :=
begin
  refine real.rpow_left_inj_on hp.ne' (norm_nonneg' _) (norm_nonneg _) _,
  simpa using lp.norm_sum_single hp f {i},
end

protected lemma norm_sub_norm_compl_sub_single (hp : 0 < p.to_real) (f : lp E p) (s : finset α) :
  ∥f∥ ^ p.to_real - ∥f - ∑ i in s, lp.single p i (f i)∥ ^ p.to_real = ∑ i in s, ∥f i∥ ^ p.to_real :=
begin
  refine ((has_sum_norm hp f).sub (has_sum_norm hp (f - ∑ i in s, lp.single p i (f i)))).unique _,
  let F : α → ℝ := λ i, ∥f i∥ ^ p.to_real - ∥(f - ∑ i in s, lp.single p i (f i)) i∥ ^ p.to_real,
  have hF : ∀ i ∉ s, F i = 0,
  { intros i hi,
    suffices : ∥f i∥ ^ p.to_real - ∥f i - ite (i ∈ s) (f i) 0∥ ^ p.to_real = 0,
    { simpa [F, coe_fn_sum, lp.single_apply] using this, },
    simp [if_neg hi] },
  have hF' : ∀ i ∈ s, F i = ∥f i∥ ^ p.to_real,
  { intros i hi,
    simp [F, coe_fn_sum, lp.single_apply, if_pos hi, real.zero_rpow hp.ne'] },
  have : has_sum F (∑ i in s, F i) := has_sum_sum_of_ne_finset_zero hF,
  rwa [finset.sum_congr rfl hF'] at this,
end

protected lemma norm_compl_sum_single (hp : 0 < p.to_real) (f : lp E p) (s : finset α) :
  ∥f - ∑ i in s, lp.single p i (f i)∥ ^ p.to_real = ∥f∥ ^ p.to_real - ∑ i in s, ∥f i∥ ^ p.to_real :=
by linarith [lp.norm_sub_norm_compl_sub_single hp f s]

/-- The canonical finitely-supported approximations to an element `f` of `lp` converge to it, in the
`lp` topology. -/
protected lemma has_sum_single [fact (1 ≤ p)] (hp : p ≠ ⊤) (f : lp E p) :
  has_sum (λ i : α, lp.single p i (f i : E i)) f :=
begin
  have hp₀ : 0 < p := ennreal.zero_lt_one.trans_le (fact.out _),
  have hp' : 0 < p.to_real := ennreal.to_real_pos hp₀.ne' hp,
  have := lp.has_sum_norm hp' f,
  dsimp [has_sum] at this ⊢,
  rw metric.tendsto_nhds at this ⊢,
  intros ε hε,
  refine (this _ (real.rpow_pos_of_pos hε p.to_real)).mono _,
  intros s hs,
  rw ← real.rpow_lt_rpow_iff dist_nonneg (le_of_lt hε) hp',
  rw dist_comm at hs,
  simp only [dist_eq_norm, real.norm_eq_abs] at hs ⊢,
  have H : ∥∑ i in s, lp.single p i (f i : E i) - f∥ ^ p.to_real
    = ∥f∥ ^ p.to_real - ∑ i in s, ∥f i∥ ^ p.to_real,
  { simpa using lp.norm_compl_sum_single hp' (-f) s },
  rw ← H at hs,
  have : |∥∑ i in s, lp.single p i (f i : E i) - f∥ ^ p.to_real|
    = ∥∑ i in s, lp.single p i (f i : E i) - f∥ ^ p.to_real,
  { simp [real.abs_rpow_of_nonneg (norm_nonneg _)] },
  linarith
end

end single

section topology

open filter
open_locale topological_space uniformity

/-- The coercion from `lp E p` to `Π i, E i` is uniformly continuous. -/
lemma uniform_continuous_coe [_i : fact (1 ≤ p)] : uniform_continuous (coe : lp E p → Π i, E i) :=
begin
  have hp : p ≠ 0 := (ennreal.zero_lt_one.trans_le _i.elim).ne',
  rw uniform_continuous_pi,
  intros i,
  rw normed_group.uniformity_basis_dist.uniform_continuous_iff normed_group.uniformity_basis_dist,
  intros ε hε,
  refine ⟨ε, hε, _⟩,
  rintros f g (hfg : ∥f - g∥ < ε),
  have : ∥f i - g i∥ ≤ ∥f - g∥ := norm_apply_le_norm hp (f - g) i,
  exact this.trans_lt hfg,
end

variables {ι : Type*} {l : filter ι} [filter.ne_bot l]

lemma norm_apply_le_of_tendsto {C : ℝ} {F : ι → lp E ∞} (hCF : ∀ᶠ k in l, ∥F k∥ ≤ C)
  {f : Π a, E a} (hf : tendsto (id (λ i, F i) : ι → Π a, E a) l (𝓝 f)) (a : α) :
  ∥f a∥ ≤ C :=
begin
  have : tendsto (λ k, ∥F k a∥) l (𝓝 ∥f a∥) :=
    (tendsto.comp (continuous_apply a).continuous_at hf).norm,
  refine le_of_tendsto this (hCF.mono _),
  intros k hCFk,
  exact (norm_apply_le_norm ennreal.top_ne_zero (F k) a).trans hCFk,
end

variables [_i : fact (1 ≤ p)]

include _i

lemma sum_rpow_le_of_tendsto (hp : p ≠ ∞) {C : ℝ} {F : ι → lp E p} (hCF : ∀ᶠ k in l, ∥F k∥ ≤ C)
  {f : Π a, E a} (hf : tendsto (id (λ i, F i) : ι → Π a, E a) l (𝓝 f)) (s : finset α) :
  ∑ (i : α) in s, ∥f i∥ ^ p.to_real ≤ C ^ p.to_real :=
begin
  have hp' : p ≠ 0 := (ennreal.zero_lt_one.trans_le _i.elim).ne',
  have hp'' : 0 < p.to_real := ennreal.to_real_pos hp' hp,
  let G : (Π a, E a) → ℝ := λ f, ∑ a in s, ∥f a∥ ^ p.to_real,
  have hG : continuous G,
  { refine continuous_finset_sum s _,
    intros a ha,
    have : continuous (λ f : Π a, E a, f a):= continuous_apply a,
    exact this.norm.rpow_const (λ _, or.inr hp''.le) },
  refine le_of_tendsto (hG.continuous_at.tendsto.comp hf) _,
  refine hCF.mono _,
  intros k hCFk,
  refine (lp.sum_rpow_le_norm_rpow hp'' (F k) s).trans _,
  exact real.rpow_le_rpow (norm_nonneg _) hCFk hp''.le,
end

/-- "Semicontinuity of the `lp` norm": If all sufficiently large elements of a sequence in `lp E p`
 have `lp` norm `≤ C`, then the pointwise limit, if it exists, also has `lp` norm `≤ C`. -/
lemma norm_le_of_tendsto {C : ℝ} {F : ι → lp E p} (hCF : ∀ᶠ k in l, ∥F k∥ ≤ C) {f : lp E p}
  (hf : tendsto (id (λ i, F i) : ι → Π a, E a) l (𝓝 f)) :
  ∥f∥ ≤ C :=
begin
  obtain ⟨i, hi⟩ := hCF.exists,
  have hC : 0 ≤ C := (norm_nonneg _).trans hi,
  tactic.unfreeze_local_instances,
  rcases eq_top_or_lt_top p with rfl | hp,
  { apply norm_le_of_forall_le hC,
    exact norm_apply_le_of_tendsto hCF hf, },
  { have : 0 < p := ennreal.zero_lt_one.trans_le _i.elim,
    have hp' : 0 < p.to_real := ennreal.to_real_pos this.ne' hp.ne,
    apply norm_le_of_forall_sum_le hp' hC,
    exact sum_rpow_le_of_tendsto hp.ne hCF hf, }
end

/-- If `f` is the pointwise limit of a bounded sequence in `lp E p`, then `f` is in `lp E p`. -/
lemma mem_ℓp_of_tendsto {F : ι → lp E p} (hF : metric.bounded (set.range F)) {f : Π a, E a}
  (hf : tendsto (id (λ i, F i) : ι → Π a, E a) l (𝓝 f)) :
  mem_ℓp f p :=
begin
  obtain ⟨C, hC, hCF'⟩ := hF.exists_pos_norm_le,
  have hCF : ∀ k, ∥F k∥ ≤ C := λ k, hCF' _ ⟨k, rfl⟩,
  tactic.unfreeze_local_instances,
  rcases eq_top_or_lt_top p with rfl | hp,
  { apply mem_ℓp_infty,
    use C,
    rintros _ ⟨a, rfl⟩,
    refine norm_apply_le_of_tendsto (eventually_of_forall hCF) hf a, },
  { apply mem_ℓp_gen',
    exact sum_rpow_le_of_tendsto hp.ne (eventually_of_forall hCF) hf },
end

/-- If a sequence is Cauchy in the `lp E p` topology and pointwise convergent to a element `f` of
`lp E p`, then it converges to `f` in the `lp E p` topology. -/
lemma tendsto_lp_of_tendsto_pi {F : ℕ → lp E p} (hF : cauchy_seq F) {f : lp E p}
  (hf : tendsto (id (λ i, F i) : ℕ → Π a, E a) at_top (𝓝 f)) :
  tendsto F at_top (𝓝 f) :=
begin
  rw metric.nhds_basis_closed_ball.tendsto_right_iff,
  intros ε hε,
  have hε' : {p : (lp E p) × (lp E p) | ∥p.1 - p.2∥ < ε} ∈ 𝓤 (lp E p),
  { exact normed_group.uniformity_basis_dist.mem_of_mem hε },
  refine (hF.eventually_eventually hε').mono _,
  rintros n (hn : ∀ᶠ l in at_top, ∥(λ f, F n - f) (F l)∥ < ε),
  refine norm_le_of_tendsto (hn.mono (λ k hk, hk.le)) _,
  rw tendsto_pi_nhds,
  intros a,
  exact (hf.apply a).const_sub (F n a),
end

variables [Π a, complete_space (E a)]

instance : complete_space (lp E p) :=
metric.complete_of_cauchy_seq_tendsto
begin
  intros F hF,
  -- A Cauchy sequence in `lp E p` is pointwise convergent; let `f` be the pointwise limit.
  obtain ⟨f, hf⟩ := cauchy_seq_tendsto_of_complete (uniform_continuous_coe.comp_cauchy_seq hF),
  -- Since the Cauchy sequence is bounded, its pointwise limit `f` is in `lp E p`.
  have hf' : mem_ℓp f p := mem_ℓp_of_tendsto hF.bounded_range hf,
  -- And therefore `f` is its limit in the `lp E p` topology as well as pointwise.
  exact ⟨⟨f, hf'⟩, tendsto_lp_of_tendsto_pi hF hf⟩
end

end topology

end lp<|MERGE_RESOLUTION|>--- conflicted
+++ resolved
@@ -202,18 +202,6 @@
       exact real.rpow_le_rpow_of_exponent_ge' (norm_nonneg _) hi.le hq.le hpq' } }
 end
 
-lemma _root_.mem_ℓp_single [decidable_eq α] (p) (i : α) (a : E i) :
-  @mem_ℓp α E _ (λ j, if h : j = i then eq.rec a h.symm else 0) p :=
-begin
-  refine (mem_ℓp_zero _).of_exponent_ge (zero_le p),
-  refine (set.finite_singleton i).subset _,
-  intros j,
-  simp only [forall_exists_index, set.mem_singleton_iff, ne.def, dite_eq_right_iff,
-    set.mem_set_of_eq, not_forall],
-  rintros rfl,
-  simp,
-end
-
 lemma add {f g : Π i, E i} (hf : mem_ℓp f p) (hg : mem_ℓp g p) : mem_ℓp (f + g) p :=
 begin
   rcases p.trichotomy with rfl | rfl | hp,
@@ -617,9 +605,6 @@
 
 /-- The element of `lp E p` which is `a : E i` at the index `i`, and zero elsewhere. -/
 protected def single (p) (i : α) (a : E i) : lp E p :=
-<<<<<<< HEAD
-⟨_, mem_ℓp_single p i a⟩
-=======
 ⟨ λ j, if h : j = i then eq.rec a h.symm else 0,
   begin
     refine (mem_ℓp_zero _).of_exponent_ge (zero_le p),
@@ -630,23 +615,11 @@
     rintros rfl,
     simp,
   end ⟩
->>>>>>> af074c84
 
 protected lemma single_apply (p) (i : α) (a : E i) (j : α) :
   lp.single p i a j = if h : j = i then eq.rec a h.symm else 0 :=
 rfl
 
-<<<<<<< HEAD
-protected lemma single_apply_pos (p) (i : α) (a : E i) :
-  lp.single p i a i = a :=
-by rw [lp.single_apply, dif_pos rfl]
-
-protected lemma single_apply_neg (p) (i : α) (a : E i) {j : α} (hij : j ≠ i) :
-  lp.single p i a j = 0 :=
-by rw [lp.single_apply, dif_neg hij]
-
-@[simp] protected lemma neg_single (p) (i : α) (a : E i) :
-=======
 protected lemma single_apply_self (p) (i : α) (a : E i) :
   lp.single p i a i = a :=
 by rw [lp.single_apply, dif_pos rfl]
@@ -656,37 +629,23 @@
 by rw [lp.single_apply, dif_neg hij]
 
 @[simp] protected lemma single_neg (p) (i : α) (a : E i) :
->>>>>>> af074c84
   lp.single p i (- a) = - lp.single p i a :=
 begin
   ext j,
   by_cases hi : j = i,
   { subst hi,
-<<<<<<< HEAD
-    simp [lp.single_apply_pos] },
-  { simp [lp.single_apply_neg p i _ hi] }
-end
-
-@[simp] protected lemma smul_single (p) (i : α) (a : E i) (c : 𝕜) :
-=======
     simp [lp.single_apply_self] },
   { simp [lp.single_apply_ne p i _ hi] }
 end
 
 @[simp] protected lemma single_smul (p) (i : α) (a : E i) (c : 𝕜) :
->>>>>>> af074c84
   lp.single p i (c • a) = c • lp.single p i a :=
 begin
   ext j,
   by_cases hi : j = i,
   { subst hi,
-<<<<<<< HEAD
-    simp [lp.single_apply_pos] },
-  { simp [lp.single_apply_neg p i _ hi] }
-=======
     simp [lp.single_apply_self] },
   { simp [lp.single_apply_ne p i _ hi] }
->>>>>>> af074c84
 end
 
 protected lemma norm_sum_single (hp : 0 < p.to_real) (f : Π i, E i) (s : finset α) :
