/-
Copyright (c) 2019 Jeremy Avigad. All rights reserved.
Released under Apache 2.0 license as described in the file LICENSE.
Authors: Jeremy Avigad, Sébastien Gouëzel, Yury Kudryashov
-/
import analysis.calculus.tangent_cone
import analysis.normed_space.units
import analysis.asymptotics.asymptotic_equivalent
import analysis.analytic.linear

/-!
# The Fréchet derivative

Let `E` and `F` be normed spaces, `f : E → F`, and `f' : E →L[𝕜] F` a
continuous 𝕜-linear map, where `𝕜` is a non-discrete normed field. Then

  `has_fderiv_within_at f f' s x`

says that `f` has derivative `f'` at `x`, where the domain of interest
is restricted to `s`. We also have

  `has_fderiv_at f f' x := has_fderiv_within_at f f' x univ`

Finally,

  `has_strict_fderiv_at f f' x`

means that `f : E → F` has derivative `f' : E →L[𝕜] F` in the sense of strict differentiability,
i.e., `f y - f z - f'(y - z) = o(y - z)` as `y, z → x`. This notion is used in the inverse
function theorem.

## Main results

In addition to the definition and basic properties of the derivative, this file contains the
usual formulas (and existence assertions) for the derivative of
* constants
* the identity
* bounded linear maps
* bounded bilinear maps
* sum of two functions
* sum of finitely many functions
* multiplication of a function by a scalar constant
* negative of a function
* subtraction of two functions
* multiplication of a function by a scalar function
* multiplication of two scalar functions
* composition of functions (the chain rule)
* inverse function (assuming that it exists; the inverse function theorem is in `inverse.lean`)

For most binary operations we also define `const_op` and `op_const` theorems for the cases when
the first or second argument is a constant. This makes writing chains of `has_deriv_at`'s easier,
and they more frequently lead to the desired result.

One can also interpret the derivative of a function `f : 𝕜 → E` as an element of `E` (by identifying
a linear function from `𝕜` to `E` with its value at `1`). Results on the Fréchet derivative are
translated to this more elementary point of view on the derivative in the file `deriv.lean`. The
derivative of polynomials is handled there, as it is naturally one-dimensional.

The simplifier is set up to prove automatically that some functions are differentiable, or
differentiable at a point (but not differentiable on a set or within a set at a point, as checking
automatically that the good domains are mapped one to the other when using composition is not
something the simplifier can easily do). This means that one can write
`example (x : ℝ) : differentiable ℝ (λ x, sin (exp (3 + x^2)) - 5 * cos x) := by simp`.
If there are divisions, one needs to supply to the simplifier proofs that the denominators do
not vanish, as in
```lean
example (x : ℝ) (h : 1 + sin x ≠ 0) : differentiable_at ℝ (λ x, exp x / (1 + sin x)) x :=
by simp [h]
```
Of course, these examples only work once `exp`, `cos` and `sin` have been shown to be
differentiable, in `analysis.special_functions.trigonometric`.

The simplifier is not set up to compute the Fréchet derivative of maps (as these are in general
complicated multidimensional linear maps), but it will compute one-dimensional derivatives,
see `deriv.lean`.

## Implementation details

The derivative is defined in terms of the `is_o` relation, but also
characterized in terms of the `tendsto` relation.

We also introduce predicates `differentiable_within_at 𝕜 f s x` (where `𝕜` is the base field,
`f` the function to be differentiated, `x` the point at which the derivative is asserted to exist,
and `s` the set along which the derivative is defined), as well as `differentiable_at 𝕜 f x`,
`differentiable_on 𝕜 f s` and `differentiable 𝕜 f` to express the existence of a derivative.

To be able to compute with derivatives, we write `fderiv_within 𝕜 f s x` and `fderiv 𝕜 f x`
for some choice of a derivative if it exists, and the zero function otherwise. This choice only
behaves well along sets for which the derivative is unique, i.e., those for which the tangent
directions span a dense subset of the whole space. The predicates `unique_diff_within_at s x` and
`unique_diff_on s`, defined in `tangent_cone.lean` express this property. We prove that indeed
they imply the uniqueness of the derivative. This is satisfied for open subsets, and in particular
for `univ`. This uniqueness only holds when the field is non-discrete, which we request at the very
beginning: otherwise, a derivative can be defined, but it has no interesting properties whatsoever.

To make sure that the simplifier can prove automatically that functions are differentiable, we tag
many lemmas with the `simp` attribute, for instance those saying that the sum of differentiable
functions is differentiable, as well as their product, their cartesian product, and so on. A notable
exception is the chain rule: we do not mark as a simp lemma the fact that, if `f` and `g` are
differentiable, then their composition also is: `simp` would always be able to match this lemma,
by taking `f` or `g` to be the identity. Instead, for every reasonable function (say, `exp`),
we add a lemma that if `f` is differentiable then so is `(λ x, exp (f x))`. This means adding
some boilerplate lemmas, but these can also be useful in their own right.

Tests for this ability of the simplifier (with more examples) are provided in
`tests/differentiable.lean`.

## Tags

derivative, differentiable, Fréchet, calculus

-/

open filter asymptotics continuous_linear_map set metric
open_locale topological_space classical nnreal asymptotics filter ennreal

noncomputable theory


section

variables {𝕜 : Type*} [nondiscrete_normed_field 𝕜]
variables {E : Type*} [normed_group E] [normed_space 𝕜 E]
variables {F : Type*} [normed_group F] [normed_space 𝕜 F]
variables {G : Type*} [normed_group G] [normed_space 𝕜 G]
variables {G' : Type*} [normed_group G'] [normed_space 𝕜 G']

/-- A function `f` has the continuous linear map `f'` as derivative along the filter `L` if
`f x' = f x + f' (x' - x) + o (x' - x)` when `x'` converges along the filter `L`. This definition
is designed to be specialized for `L = 𝓝 x` (in `has_fderiv_at`), giving rise to the usual notion
of Fréchet derivative, and for `L = 𝓝[s] x` (in `has_fderiv_within_at`), giving rise to
the notion of Fréchet derivative along the set `s`. -/
def has_fderiv_at_filter (f : E → F) (f' : E →L[𝕜] F) (x : E) (L : filter E) :=
is_o (λ x', f x' - f x - f' (x' - x)) (λ x', x' - x) L

/-- A function `f` has the continuous linear map `f'` as derivative at `x` within a set `s` if
`f x' = f x + f' (x' - x) + o (x' - x)` when `x'` tends to `x` inside `s`. -/
def has_fderiv_within_at (f : E → F) (f' : E →L[𝕜] F) (s : set E) (x : E) :=
has_fderiv_at_filter f f' x (𝓝[s] x)

/-- A function `f` has the continuous linear map `f'` as derivative at `x` if
`f x' = f x + f' (x' - x) + o (x' - x)` when `x'` tends to `x`. -/
def has_fderiv_at (f : E → F) (f' : E →L[𝕜] F) (x : E) :=
has_fderiv_at_filter f f' x (𝓝 x)

/-- A function `f` has derivative `f'` at `a` in the sense of *strict differentiability*
if `f x - f y - f' (x - y) = o(x - y)` as `x, y → a`. This form of differentiability is required,
e.g., by the inverse function theorem. Any `C^1` function on a vector space over `ℝ` is strictly
differentiable but this definition works, e.g., for vector spaces over `p`-adic numbers. -/
def has_strict_fderiv_at (f : E → F) (f' : E →L[𝕜] F) (x : E) :=
is_o (λ p : E × E, f p.1 - f p.2 - f' (p.1 - p.2)) (λ p : E × E, p.1 - p.2) (𝓝 (x, x))

variables (𝕜)

/-- A function `f` is differentiable at a point `x` within a set `s` if it admits a derivative
there (possibly non-unique). -/
def differentiable_within_at (f : E → F) (s : set E) (x : E) :=
∃f' : E →L[𝕜] F, has_fderiv_within_at f f' s x

/-- A function `f` is differentiable at a point `x` if it admits a derivative there (possibly
non-unique). -/
def differentiable_at (f : E → F) (x : E) :=
∃f' : E →L[𝕜] F, has_fderiv_at f f' x

/-- If `f` has a derivative at `x` within `s`, then `fderiv_within 𝕜 f s x` is such a derivative.
Otherwise, it is set to `0`. -/
def fderiv_within (f : E → F) (s : set E) (x : E) : E →L[𝕜] F :=
if h : ∃f', has_fderiv_within_at f f' s x then classical.some h else 0

/-- If `f` has a derivative at `x`, then `fderiv 𝕜 f x` is such a derivative. Otherwise, it is
set to `0`. -/
def fderiv (f : E → F) (x : E) : E →L[𝕜] F :=
if h : ∃f', has_fderiv_at f f' x then classical.some h else 0

/-- `differentiable_on 𝕜 f s` means that `f` is differentiable within `s` at any point of `s`. -/
def differentiable_on (f : E → F) (s : set E) :=
∀x ∈ s, differentiable_within_at 𝕜 f s x

/-- `differentiable 𝕜 f` means that `f` is differentiable at any point. -/
def differentiable (f : E → F) :=
∀x, differentiable_at 𝕜 f x

variables {𝕜}
variables {f f₀ f₁ g : E → F}
variables {f' f₀' f₁' g' : E →L[𝕜] F}
variables (e : E →L[𝕜] F)
variables {x : E}
variables {s t : set E}
variables {L L₁ L₂ : filter E}

lemma fderiv_within_zero_of_not_differentiable_within_at
  (h : ¬ differentiable_within_at 𝕜 f s x) : fderiv_within 𝕜 f s x = 0 :=
have ¬ ∃ f', has_fderiv_within_at f f' s x, from h,
by simp [fderiv_within, this]

lemma fderiv_zero_of_not_differentiable_at (h : ¬ differentiable_at 𝕜 f x) : fderiv 𝕜 f x = 0 :=
have ¬ ∃ f', has_fderiv_at f f' x, from h,
by simp [fderiv, this]

section derivative_uniqueness
/- In this section, we discuss the uniqueness of the derivative.
We prove that the definitions `unique_diff_within_at` and `unique_diff_on` indeed imply the
uniqueness of the derivative. -/

/-- If a function f has a derivative f' at x, a rescaled version of f around x converges to f',
i.e., `n (f (x + (1/n) v) - f x)` converges to `f' v`. More generally, if `c n` tends to infinity
and `c n * d n` tends to `v`, then `c n * (f (x + d n) - f x)` tends to `f' v`. This lemma expresses
this fact, for functions having a derivative within a set. Its specific formulation is useful for
tangent cone related discussions. -/
theorem has_fderiv_within_at.lim (h : has_fderiv_within_at f f' s x) {α : Type*} (l : filter α)
  {c : α → 𝕜} {d : α → E} {v : E} (dtop : ∀ᶠ n in l, x + d n ∈ s)
  (clim : tendsto (λ n, ∥c n∥) l at_top)
  (cdlim : tendsto (λ n, c n • d n) l (𝓝 v)) :
  tendsto (λn, c n • (f (x + d n) - f x)) l (𝓝 (f' v)) :=
begin
  have tendsto_arg : tendsto (λ n, x + d n) l (𝓝[s] x),
  { conv in (𝓝[s] x) { rw ← add_zero x },
    rw [nhds_within, tendsto_inf],
    split,
    { apply tendsto_const_nhds.add (tangent_cone_at.lim_zero l clim cdlim) },
    { rwa tendsto_principal } },
  have : is_o (λ y, f y - f x - f' (y - x)) (λ y, y - x) (𝓝[s] x) := h,
  have : is_o (λ n, f (x + d n) - f x - f' ((x + d n) - x)) (λ n, (x + d n)  - x) l :=
    this.comp_tendsto tendsto_arg,
  have : is_o (λ n, f (x + d n) - f x - f' (d n)) d l := by simpa only [add_sub_cancel'],
  have : is_o (λn, c n • (f (x + d n) - f x - f' (d n))) (λn, c n • d n) l :=
    (is_O_refl c l).smul_is_o this,
  have : is_o (λn, c n • (f (x + d n) - f x - f' (d n))) (λn, (1:ℝ)) l :=
    this.trans_is_O (is_O_one_of_tendsto ℝ cdlim),
  have L1 : tendsto (λn, c n • (f (x + d n) - f x - f' (d n))) l (𝓝 0) :=
    (is_o_one_iff ℝ).1 this,
  have L2 : tendsto (λn, f' (c n • d n)) l (𝓝 (f' v)) :=
    tendsto.comp f'.cont.continuous_at cdlim,
  have L3 : tendsto (λn, (c n • (f (x + d n) - f x - f' (d n)) +  f' (c n • d n)))
            l (𝓝 (0 + f' v)) :=
    L1.add L2,
  have : (λn, (c n • (f (x + d n) - f x - f' (d n)) +  f' (c n • d n)))
          = (λn, c n • (f (x + d n) - f x)),
    by { ext n, simp [smul_add, smul_sub] },
  rwa [this, zero_add] at L3
end

/-- If `f'` and `f₁'` are two derivatives of `f` within `s` at `x`, then they are equal on the
tangent cone to `s` at `x` -/
theorem has_fderiv_within_at.unique_on (hf : has_fderiv_within_at f f' s x)
  (hg : has_fderiv_within_at f f₁' s x) :
  eq_on f' f₁' (tangent_cone_at 𝕜 s x) :=
λ y ⟨c, d, dtop, clim, cdlim⟩,
  tendsto_nhds_unique (hf.lim at_top dtop clim cdlim) (hg.lim at_top dtop clim cdlim)

/-- `unique_diff_within_at` achieves its goal: it implies the uniqueness of the derivative. -/
theorem unique_diff_within_at.eq (H : unique_diff_within_at 𝕜 s x)
  (hf : has_fderiv_within_at f f' s x) (hg : has_fderiv_within_at f f₁' s x) : f' = f₁' :=
continuous_linear_map.ext_on H.1 (hf.unique_on hg)

theorem unique_diff_on.eq (H : unique_diff_on 𝕜 s) (hx : x ∈ s)
  (h : has_fderiv_within_at f f' s x) (h₁ : has_fderiv_within_at f f₁' s x) : f' = f₁' :=
(H x hx).eq h h₁

end derivative_uniqueness

section fderiv_properties
/-! ### Basic properties of the derivative -/

theorem has_fderiv_at_filter_iff_tendsto :
  has_fderiv_at_filter f f' x L ↔
  tendsto (λ x', ∥x' - x∥⁻¹ * ∥f x' - f x - f' (x' - x)∥) L (𝓝 0) :=
have h : ∀ x', ∥x' - x∥ = 0 → ∥f x' - f x - f' (x' - x)∥ = 0, from λ x' hx',
  by { rw [sub_eq_zero.1 (norm_eq_zero.1 hx')], simp },
begin
  unfold has_fderiv_at_filter,
  rw [←is_o_norm_left, ←is_o_norm_right, is_o_iff_tendsto h],
  exact tendsto_congr (λ _, div_eq_inv_mul),
end

theorem has_fderiv_within_at_iff_tendsto : has_fderiv_within_at f f' s x ↔
  tendsto (λ x', ∥x' - x∥⁻¹ * ∥f x' - f x - f' (x' - x)∥) (𝓝[s] x) (𝓝 0) :=
has_fderiv_at_filter_iff_tendsto

theorem has_fderiv_at_iff_tendsto : has_fderiv_at f f' x ↔
  tendsto (λ x', ∥x' - x∥⁻¹ * ∥f x' - f x - f' (x' - x)∥) (𝓝 x) (𝓝 0) :=
has_fderiv_at_filter_iff_tendsto

theorem has_fderiv_at_iff_is_o_nhds_zero : has_fderiv_at f f' x ↔
  is_o (λh, f (x + h) - f x - f' h) (λh, h) (𝓝 0) :=
begin
  rw [has_fderiv_at, has_fderiv_at_filter, ← map_add_left_nhds_zero x, is_o_map],
  simp [(∘)]
end

/-- Converse to the mean value inequality: if `f` is differentiable at `x₀` and `C`-lipschitz
on a neighborhood of `x₀` then it its derivative at `x₀` has norm bounded by `C`. -/
lemma has_fderiv_at.le_of_lip {f : E → F} {f' : E →L[𝕜] F} {x₀ : E} (hf : has_fderiv_at f f' x₀)
  {s : set E} (hs : s ∈ 𝓝 x₀) {C : ℝ≥0} (hlip : lipschitz_on_with C f s) : ∥f'∥ ≤ C :=
begin
  refine le_of_forall_pos_le_add (λ ε ε0, op_norm_le_of_nhds_zero _ _),
  exact add_nonneg C.coe_nonneg ε0.le,
  have hs' := hs, rw [← map_add_left_nhds_zero x₀, mem_map] at hs',
  filter_upwards [is_o_iff.1 (has_fderiv_at_iff_is_o_nhds_zero.1 hf) ε0, hs'], intros y hy hys,
  have := hlip.norm_sub_le hys (mem_of_nhds hs), rw add_sub_cancel' at this,
  calc ∥f' y∥ ≤ ∥f (x₀ + y) - f x₀∥ + ∥f (x₀ + y) - f x₀ - f' y∥ : norm_le_insert _ _
          ... ≤ C * ∥y∥ + ε * ∥y∥                                : add_le_add this hy
          ... = (C + ε) * ∥y∥                                    : (add_mul _ _ _).symm
end

theorem has_fderiv_at_filter.mono (h : has_fderiv_at_filter f f' x L₂) (hst : L₁ ≤ L₂) :
  has_fderiv_at_filter f f' x L₁ :=
h.mono hst

theorem has_fderiv_within_at.mono (h : has_fderiv_within_at f f' t x) (hst : s ⊆ t) :
  has_fderiv_within_at f f' s x :=
h.mono (nhds_within_mono _ hst)

theorem has_fderiv_at.has_fderiv_at_filter (h : has_fderiv_at f f' x) (hL : L ≤ 𝓝 x) :
  has_fderiv_at_filter f f' x L :=
h.mono hL

theorem has_fderiv_at.has_fderiv_within_at
  (h : has_fderiv_at f f' x) : has_fderiv_within_at f f' s x :=
h.has_fderiv_at_filter inf_le_left

lemma has_fderiv_within_at.differentiable_within_at (h : has_fderiv_within_at f f' s x) :
  differentiable_within_at 𝕜 f s x :=
⟨f', h⟩

lemma has_fderiv_at.differentiable_at (h : has_fderiv_at f f' x) : differentiable_at 𝕜 f x :=
⟨f', h⟩

@[simp] lemma has_fderiv_within_at_univ :
  has_fderiv_within_at f f' univ x ↔ has_fderiv_at f f' x :=
by { simp only [has_fderiv_within_at, nhds_within_univ], refl }

lemma has_strict_fderiv_at.is_O_sub (hf : has_strict_fderiv_at f f' x) :
  is_O (λ p : E × E, f p.1 - f p.2) (λ p : E × E, p.1 - p.2) (𝓝 (x, x)) :=
hf.is_O.congr_of_sub.2 (f'.is_O_comp _ _)

lemma has_fderiv_at_filter.is_O_sub (h : has_fderiv_at_filter f f' x L) :
  is_O (λ x', f x' - f x) (λ x', x' - x) L :=
h.is_O.congr_of_sub.2 (f'.is_O_sub _ _)

protected lemma has_strict_fderiv_at.has_fderiv_at (hf : has_strict_fderiv_at f f' x) :
  has_fderiv_at f f' x :=
begin
  rw [has_fderiv_at, has_fderiv_at_filter, is_o_iff],
  exact (λ c hc, tendsto_id.prod_mk_nhds tendsto_const_nhds (is_o_iff.1 hf hc))
end

protected lemma has_strict_fderiv_at.differentiable_at (hf : has_strict_fderiv_at f f' x) :
  differentiable_at 𝕜 f x :=
hf.has_fderiv_at.differentiable_at

/-- Directional derivative agrees with `has_fderiv`. -/
lemma has_fderiv_at.lim (hf : has_fderiv_at f f' x) (v : E) {α : Type*} {c : α → 𝕜}
  {l : filter α} (hc : tendsto (λ n, ∥c n∥) l at_top) :
  tendsto (λ n, (c n) • (f (x + (c n)⁻¹ • v) - f x)) l (𝓝 (f' v)) :=
begin
  refine (has_fderiv_within_at_univ.2 hf).lim _ (univ_mem_sets' (λ _, trivial)) hc _,
  assume U hU,
  refine (eventually_ne_of_tendsto_norm_at_top hc (0:𝕜)).mono (λ y hy, _),
  convert mem_of_nhds hU,
  dsimp only,
  rw [← mul_smul, mul_inv_cancel hy, one_smul]
end

theorem has_fderiv_at.unique
  (h₀ : has_fderiv_at f f₀' x) (h₁ : has_fderiv_at f f₁' x) : f₀' = f₁' :=
begin
  rw ← has_fderiv_within_at_univ at h₀ h₁,
  exact unique_diff_within_at_univ.eq h₀ h₁
end

lemma has_fderiv_within_at_inter' (h : t ∈ 𝓝[s] x) :
  has_fderiv_within_at f f' (s ∩ t) x ↔ has_fderiv_within_at f f' s x :=
by simp [has_fderiv_within_at, nhds_within_restrict'' s h]

lemma has_fderiv_within_at_inter (h : t ∈ 𝓝 x) :
  has_fderiv_within_at f f' (s ∩ t) x ↔ has_fderiv_within_at f f' s x :=
by simp [has_fderiv_within_at, nhds_within_restrict' s h]

lemma has_fderiv_within_at.union (hs : has_fderiv_within_at f f' s x)
  (ht : has_fderiv_within_at f f' t x) :
  has_fderiv_within_at f f' (s ∪ t) x :=
begin
  simp only [has_fderiv_within_at, nhds_within_union],
  exact hs.join ht,
end

lemma has_fderiv_within_at.nhds_within (h : has_fderiv_within_at f f' s x)
  (ht : s ∈ 𝓝[t] x) : has_fderiv_within_at f f' t x :=
(has_fderiv_within_at_inter' ht).1 (h.mono (inter_subset_right _ _))

lemma has_fderiv_within_at.has_fderiv_at (h : has_fderiv_within_at f f' s x) (hs : s ∈ 𝓝 x) :
  has_fderiv_at f f' x :=
by rwa [← univ_inter s, has_fderiv_within_at_inter hs, has_fderiv_within_at_univ] at h

lemma differentiable_within_at.has_fderiv_within_at (h : differentiable_within_at 𝕜 f s x) :
  has_fderiv_within_at f (fderiv_within 𝕜 f s x) s x :=
begin
  dunfold fderiv_within,
  dunfold differentiable_within_at at h,
  rw dif_pos h,
  exact classical.some_spec h
end

lemma differentiable_at.has_fderiv_at (h : differentiable_at 𝕜 f x) :
  has_fderiv_at f (fderiv 𝕜 f x) x :=
begin
  dunfold fderiv,
  dunfold differentiable_at at h,
  rw dif_pos h,
  exact classical.some_spec h
end

lemma has_fderiv_at.fderiv (h : has_fderiv_at f f' x) : fderiv 𝕜 f x = f' :=
by { ext, rw h.unique h.differentiable_at.has_fderiv_at }

/-- Converse to the mean value inequality: if `f` is differentiable at `x₀` and `C`-lipschitz
on a neighborhood of `x₀` then it its derivative at `x₀` has norm bounded by `C`.
Version using `fderiv`. -/
lemma fderiv_at.le_of_lip {f : E → F} {x₀ : E} (hf : differentiable_at 𝕜 f x₀)
  {s : set E} (hs : s ∈ 𝓝 x₀) {C : ℝ≥0} (hlip : lipschitz_on_with C f s) : ∥fderiv 𝕜 f x₀∥ ≤ C :=
hf.has_fderiv_at.le_of_lip hs hlip

lemma has_fderiv_within_at.fderiv_within
  (h : has_fderiv_within_at f f' s x) (hxs : unique_diff_within_at 𝕜 s x) :
  fderiv_within 𝕜 f s x = f' :=
(hxs.eq h h.differentiable_within_at.has_fderiv_within_at).symm

/-- If `x` is not in the closure of `s`, then `f` has any derivative at `x` within `s`,
as this statement is empty. -/
lemma has_fderiv_within_at_of_not_mem_closure (h : x ∉ closure s) :
  has_fderiv_within_at f f' s x :=
begin
  simp only [mem_closure_iff_nhds_within_ne_bot, ne_bot_iff, ne.def, not_not] at h,
  simp [has_fderiv_within_at, has_fderiv_at_filter, h, is_o, is_O_with],
end

lemma differentiable_within_at.mono (h : differentiable_within_at 𝕜 f t x) (st : s ⊆ t) :
  differentiable_within_at 𝕜 f s x :=
begin
  rcases h with ⟨f', hf'⟩,
  exact ⟨f', hf'.mono st⟩
end

lemma differentiable_within_at_univ :
  differentiable_within_at 𝕜 f univ x ↔ differentiable_at 𝕜 f x :=
by simp only [differentiable_within_at, has_fderiv_within_at_univ, differentiable_at]

lemma differentiable_within_at_inter (ht : t ∈ 𝓝 x) :
  differentiable_within_at 𝕜 f (s ∩ t) x ↔ differentiable_within_at 𝕜 f s x :=
by simp only [differentiable_within_at, has_fderiv_within_at, has_fderiv_at_filter,
    nhds_within_restrict' s ht]

lemma differentiable_within_at_inter' (ht : t ∈ 𝓝[s] x) :
  differentiable_within_at 𝕜 f (s ∩ t) x ↔ differentiable_within_at 𝕜 f s x :=
by simp only [differentiable_within_at, has_fderiv_within_at, has_fderiv_at_filter,
    nhds_within_restrict'' s ht]

lemma differentiable_at.differentiable_within_at
  (h : differentiable_at 𝕜 f x) : differentiable_within_at 𝕜 f s x :=
(differentiable_within_at_univ.2 h).mono (subset_univ _)

lemma differentiable.differentiable_at (h : differentiable 𝕜 f) :
  differentiable_at 𝕜 f x :=
h x

lemma differentiable_within_at.differentiable_at
  (h : differentiable_within_at 𝕜 f s x) (hs : s ∈ 𝓝 x) : differentiable_at 𝕜 f x :=
h.imp (λ f' hf', hf'.has_fderiv_at hs)

lemma differentiable_at.fderiv_within
  (h : differentiable_at 𝕜 f x) (hxs : unique_diff_within_at 𝕜 s x) :
  fderiv_within 𝕜 f s x = fderiv 𝕜 f x :=
begin
  apply has_fderiv_within_at.fderiv_within _ hxs,
  exact h.has_fderiv_at.has_fderiv_within_at
end

lemma differentiable_on.mono (h : differentiable_on 𝕜 f t) (st : s ⊆ t) :
  differentiable_on 𝕜 f s :=
λx hx, (h x (st hx)).mono st

lemma differentiable_on_univ :
  differentiable_on 𝕜 f univ ↔ differentiable 𝕜 f :=
by { simp [differentiable_on, differentiable_within_at_univ], refl }

lemma differentiable.differentiable_on (h : differentiable 𝕜 f) : differentiable_on 𝕜 f s :=
(differentiable_on_univ.2 h).mono (subset_univ _)

lemma differentiable_on_of_locally_differentiable_on
  (h : ∀x∈s, ∃u, is_open u ∧ x ∈ u ∧ differentiable_on 𝕜 f (s ∩ u)) : differentiable_on 𝕜 f s :=
begin
  assume x xs,
  rcases h x xs with ⟨t, t_open, xt, ht⟩,
  exact (differentiable_within_at_inter (mem_nhds_sets t_open xt)).1 (ht x ⟨xs, xt⟩)
end

lemma fderiv_within_subset (st : s ⊆ t) (ht : unique_diff_within_at 𝕜 s x)
  (h : differentiable_within_at 𝕜 f t x) :
  fderiv_within 𝕜 f s x = fderiv_within 𝕜 f t x :=
((differentiable_within_at.has_fderiv_within_at h).mono st).fderiv_within ht

@[simp] lemma fderiv_within_univ : fderiv_within 𝕜 f univ = fderiv 𝕜 f :=
begin
  ext x : 1,
  by_cases h : differentiable_at 𝕜 f x,
  { apply has_fderiv_within_at.fderiv_within _ unique_diff_within_at_univ,
    rw has_fderiv_within_at_univ,
    apply h.has_fderiv_at },
  { have : ¬ differentiable_within_at 𝕜 f univ x,
      by contrapose! h; rwa ← differentiable_within_at_univ,
    rw [fderiv_zero_of_not_differentiable_at h,
        fderiv_within_zero_of_not_differentiable_within_at this] }
end

lemma fderiv_within_inter (ht : t ∈ 𝓝 x) (hs : unique_diff_within_at 𝕜 s x) :
  fderiv_within 𝕜 f (s ∩ t) x = fderiv_within 𝕜 f s x :=
begin
  by_cases h : differentiable_within_at 𝕜 f (s ∩ t) x,
  { apply fderiv_within_subset (inter_subset_left _ _) _ ((differentiable_within_at_inter ht).1 h),
    apply hs.inter ht },
  { have : ¬ differentiable_within_at 𝕜 f s x,
      by contrapose! h; rw differentiable_within_at_inter; assumption,
    rw [fderiv_within_zero_of_not_differentiable_within_at h,
        fderiv_within_zero_of_not_differentiable_within_at this] }
end

lemma fderiv_within_of_mem_nhds (h : s ∈ 𝓝 x) :
  fderiv_within 𝕜 f s x = fderiv 𝕜 f x :=
begin
  have : s = univ ∩ s, by simp only [univ_inter],
  rw [this, ← fderiv_within_univ],
  exact fderiv_within_inter h (unique_diff_on_univ _ (mem_univ _))
end

lemma fderiv_within_of_open (hs : is_open s) (hx : x ∈ s) :
  fderiv_within 𝕜 f s x = fderiv 𝕜 f x :=
fderiv_within_of_mem_nhds (mem_nhds_sets hs hx)

lemma fderiv_within_eq_fderiv (hs : unique_diff_within_at 𝕜 s x) (h : differentiable_at 𝕜 f x) :
  fderiv_within 𝕜 f s x = fderiv 𝕜 f x :=
begin
  rw ← fderiv_within_univ,
  exact fderiv_within_subset (subset_univ _) hs h.differentiable_within_at
end

lemma fderiv_mem_iff {f : E → F} {s : set (E →L[𝕜] F)} {x : E} :
  fderiv 𝕜 f x ∈ s ↔ (differentiable_at 𝕜 f x ∧ fderiv 𝕜 f x ∈ s) ∨
    (0 : E →L[𝕜] F) ∈ s ∧ ¬differentiable_at 𝕜 f x :=
begin
  split,
  { intro hfx,
    by_cases hx : differentiable_at 𝕜 f x,
    { exact or.inl ⟨hx, hfx⟩ },
    { rw [fderiv_zero_of_not_differentiable_at hx] at hfx,
      exact or.inr ⟨hfx, hx⟩ } },
  { rintro (⟨hf, hf'⟩|⟨h₀, hx⟩),
    { exact hf' },
    { rwa [fderiv_zero_of_not_differentiable_at hx] } }
end

end fderiv_properties

section continuous
/-! ### Deducing continuity from differentiability -/

theorem has_fderiv_at_filter.tendsto_nhds
  (hL : L ≤ 𝓝 x) (h : has_fderiv_at_filter f f' x L) :
  tendsto f L (𝓝 (f x)) :=
begin
  have : tendsto (λ x', f x' - f x) L (𝓝 0),
  { refine h.is_O_sub.trans_tendsto (tendsto.mono_left _ hL),
    rw ← sub_self x, exact tendsto_id.sub tendsto_const_nhds },
  have := tendsto.add this tendsto_const_nhds,
  rw zero_add (f x) at this,
  exact this.congr (by simp)
end

theorem has_fderiv_within_at.continuous_within_at
  (h : has_fderiv_within_at f f' s x) : continuous_within_at f s x :=
has_fderiv_at_filter.tendsto_nhds inf_le_left h

theorem has_fderiv_at.continuous_at (h : has_fderiv_at f f' x) :
  continuous_at f x :=
has_fderiv_at_filter.tendsto_nhds (le_refl _) h

lemma differentiable_within_at.continuous_within_at (h : differentiable_within_at 𝕜 f s x) :
  continuous_within_at f s x :=
let ⟨f', hf'⟩ := h in hf'.continuous_within_at

lemma differentiable_at.continuous_at (h : differentiable_at 𝕜 f x) : continuous_at f x :=
let ⟨f', hf'⟩ := h in hf'.continuous_at

lemma differentiable_on.continuous_on (h : differentiable_on 𝕜 f s) : continuous_on f s :=
λx hx, (h x hx).continuous_within_at

lemma differentiable.continuous (h : differentiable 𝕜 f) : continuous f :=
continuous_iff_continuous_at.2 $ λx, (h x).continuous_at

protected lemma has_strict_fderiv_at.continuous_at (hf : has_strict_fderiv_at f f' x) :
  continuous_at f x :=
hf.has_fderiv_at.continuous_at

lemma has_strict_fderiv_at.is_O_sub_rev {f' : E ≃L[𝕜] F}
  (hf : has_strict_fderiv_at f (f' : E →L[𝕜] F) x) :
  is_O (λ p : E × E, p.1 - p.2) (λ p : E × E, f p.1 - f p.2) (𝓝 (x, x)) :=
((f'.is_O_comp_rev _ _).trans (hf.trans_is_O (f'.is_O_comp_rev _ _)).right_is_O_add).congr
(λ _, rfl) (λ _, sub_add_cancel _ _)

lemma has_fderiv_at_filter.is_O_sub_rev {f' : E ≃L[𝕜] F}
  (hf : has_fderiv_at_filter f (f' : E →L[𝕜] F) x L) :
  is_O (λ x', x' - x) (λ x', f x' - f x) L :=
((f'.is_O_sub_rev _ _).trans (hf.trans_is_O (f'.is_O_sub_rev _ _)).right_is_O_add).congr
(λ _, rfl) (λ _, sub_add_cancel _ _)

end continuous

section congr
/-! ### congr properties of the derivative -/

theorem filter.eventually_eq.has_strict_fderiv_at_iff
  (h : f₀ =ᶠ[𝓝 x] f₁) (h' : ∀ y, f₀' y = f₁' y) :
  has_strict_fderiv_at f₀ f₀' x ↔ has_strict_fderiv_at f₁ f₁' x :=
begin
  refine is_o_congr ((h.prod_mk_nhds h).mono _) (eventually_of_forall $ λ _, rfl),
  rintros p ⟨hp₁, hp₂⟩,
  simp only [*]
end

theorem has_strict_fderiv_at.congr_of_eventually_eq (h : has_strict_fderiv_at f f' x)
  (h₁ : f =ᶠ[𝓝 x] f₁) : has_strict_fderiv_at f₁ f' x :=
(h₁.has_strict_fderiv_at_iff (λ _, rfl)).1 h

theorem filter.eventually_eq.has_fderiv_at_filter_iff
  (h₀ : f₀ =ᶠ[L] f₁) (hx : f₀ x = f₁ x) (h₁ : ∀ x, f₀' x = f₁' x) :
  has_fderiv_at_filter f₀ f₀' x L ↔ has_fderiv_at_filter f₁ f₁' x L :=
is_o_congr (h₀.mono $ λ y hy, by simp only [hy, h₁, hx]) (eventually_of_forall $ λ _, rfl)

lemma has_fderiv_at_filter.congr_of_eventually_eq (h : has_fderiv_at_filter f f' x L)
  (hL : f₁ =ᶠ[L] f) (hx : f₁ x = f x) : has_fderiv_at_filter f₁ f' x L :=
(hL.has_fderiv_at_filter_iff hx $ λ _, rfl).2 h

lemma has_fderiv_within_at.congr_mono (h : has_fderiv_within_at f f' s x) (ht : ∀x ∈ t, f₁ x = f x)
  (hx : f₁ x = f x) (h₁ : t ⊆ s) : has_fderiv_within_at f₁ f' t x :=
has_fderiv_at_filter.congr_of_eventually_eq (h.mono h₁) (filter.mem_inf_sets_of_right ht) hx

lemma has_fderiv_within_at.congr (h : has_fderiv_within_at f f' s x) (hs : ∀x ∈ s, f₁ x = f x)
  (hx : f₁ x = f x) : has_fderiv_within_at f₁ f' s x :=
h.congr_mono hs hx (subset.refl _)

lemma has_fderiv_within_at.congr_of_eventually_eq (h : has_fderiv_within_at f f' s x)
  (h₁ : f₁ =ᶠ[𝓝[s] x] f) (hx : f₁ x = f x) : has_fderiv_within_at f₁ f' s x :=
has_fderiv_at_filter.congr_of_eventually_eq h h₁ hx

lemma has_fderiv_at.congr_of_eventually_eq (h : has_fderiv_at f f' x)
  (h₁ : f₁ =ᶠ[𝓝 x] f) : has_fderiv_at f₁ f' x :=
has_fderiv_at_filter.congr_of_eventually_eq h h₁ (mem_of_nhds h₁ : _)

lemma differentiable_within_at.congr_mono (h : differentiable_within_at 𝕜 f s x)
  (ht : ∀x ∈ t, f₁ x = f x) (hx : f₁ x = f x) (h₁ : t ⊆ s) : differentiable_within_at 𝕜 f₁ t x :=
(has_fderiv_within_at.congr_mono h.has_fderiv_within_at ht hx h₁).differentiable_within_at

lemma differentiable_within_at.congr (h : differentiable_within_at 𝕜 f s x)
  (ht : ∀x ∈ s, f₁ x = f x) (hx : f₁ x = f x) : differentiable_within_at 𝕜 f₁ s x :=
differentiable_within_at.congr_mono h ht hx (subset.refl _)

lemma differentiable_within_at.congr_of_eventually_eq
  (h : differentiable_within_at 𝕜 f s x) (h₁ : f₁ =ᶠ[𝓝[s] x] f)
  (hx : f₁ x = f x) : differentiable_within_at 𝕜 f₁ s x :=
(h.has_fderiv_within_at.congr_of_eventually_eq h₁ hx).differentiable_within_at

lemma differentiable_on.congr_mono (h : differentiable_on 𝕜 f s) (h' : ∀x ∈ t, f₁ x = f x)
  (h₁ : t ⊆ s) : differentiable_on 𝕜 f₁ t :=
λ x hx, (h x (h₁ hx)).congr_mono h' (h' x hx) h₁

lemma differentiable_on.congr (h : differentiable_on 𝕜 f s) (h' : ∀x ∈ s, f₁ x = f x) :
  differentiable_on 𝕜 f₁ s :=
λ x hx, (h x hx).congr h' (h' x hx)

lemma differentiable_on_congr (h' : ∀x ∈ s, f₁ x = f x) :
  differentiable_on 𝕜 f₁ s ↔ differentiable_on 𝕜 f s :=
⟨λ h, differentiable_on.congr h (λy hy, (h' y hy).symm),
λ h, differentiable_on.congr h h'⟩

lemma differentiable_at.congr_of_eventually_eq (h : differentiable_at 𝕜 f x) (hL : f₁ =ᶠ[𝓝 x] f) :
  differentiable_at 𝕜 f₁ x :=
has_fderiv_at.differentiable_at
  (has_fderiv_at_filter.congr_of_eventually_eq h.has_fderiv_at hL (mem_of_nhds hL : _))

lemma differentiable_within_at.fderiv_within_congr_mono (h : differentiable_within_at 𝕜 f s x)
  (hs : ∀x ∈ t, f₁ x = f x) (hx : f₁ x = f x) (hxt : unique_diff_within_at 𝕜 t x) (h₁ : t ⊆ s) :
  fderiv_within 𝕜 f₁ t x = fderiv_within 𝕜 f s x :=
(has_fderiv_within_at.congr_mono h.has_fderiv_within_at hs hx h₁).fderiv_within hxt

lemma filter.eventually_eq.fderiv_within_eq (hs : unique_diff_within_at 𝕜 s x)
  (hL : f₁ =ᶠ[𝓝[s] x] f) (hx : f₁ x = f x) :
  fderiv_within 𝕜 f₁ s x = fderiv_within 𝕜 f s x :=
if h : differentiable_within_at 𝕜 f s x
then has_fderiv_within_at.fderiv_within (h.has_fderiv_within_at.congr_of_eventually_eq hL hx) hs
else
  have h' : ¬ differentiable_within_at 𝕜 f₁ s x,
  from mt (λ h, h.congr_of_eventually_eq (hL.mono $ λ x, eq.symm) hx.symm) h,
  by rw [fderiv_within_zero_of_not_differentiable_within_at h,
    fderiv_within_zero_of_not_differentiable_within_at h']

lemma fderiv_within_congr (hs : unique_diff_within_at 𝕜 s x)
  (hL : ∀y∈s, f₁ y = f y) (hx : f₁ x = f x) :
  fderiv_within 𝕜 f₁ s x = fderiv_within 𝕜 f s x :=
begin
  apply filter.eventually_eq.fderiv_within_eq hs _ hx,
  apply mem_sets_of_superset self_mem_nhds_within,
  exact hL
end

lemma filter.eventually_eq.fderiv_eq (hL : f₁ =ᶠ[𝓝 x] f) :
  fderiv 𝕜 f₁ x = fderiv 𝕜 f x :=
begin
  have A : f₁ x = f x := hL.eq_of_nhds,
  rw [← fderiv_within_univ, ← fderiv_within_univ],
  rw ← nhds_within_univ at hL,
  exact hL.fderiv_within_eq unique_diff_within_at_univ A
end

end congr

section id
/-! ### Derivative of the identity -/

theorem has_strict_fderiv_at_id (x : E) :
  has_strict_fderiv_at id (id 𝕜 E) x :=
(is_o_zero _ _).congr_left $ by simp

theorem has_fderiv_at_filter_id (x : E) (L : filter E) :
  has_fderiv_at_filter id (id 𝕜 E) x L :=
(is_o_zero _ _).congr_left $ by simp

theorem has_fderiv_within_at_id (x : E) (s : set E) :
  has_fderiv_within_at id (id 𝕜 E) s x :=
has_fderiv_at_filter_id _ _

theorem has_fderiv_at_id (x : E) : has_fderiv_at id (id 𝕜 E) x :=
has_fderiv_at_filter_id _ _

@[simp] lemma differentiable_at_id : differentiable_at 𝕜 id x :=
(has_fderiv_at_id x).differentiable_at

@[simp] lemma differentiable_at_id' : differentiable_at 𝕜 (λ x, x) x :=
(has_fderiv_at_id x).differentiable_at

lemma differentiable_within_at_id : differentiable_within_at 𝕜 id s x :=
differentiable_at_id.differentiable_within_at

@[simp] lemma differentiable_id : differentiable 𝕜 (id : E → E) :=
λx, differentiable_at_id

@[simp] lemma differentiable_id' : differentiable 𝕜 (λ (x : E), x) :=
λx, differentiable_at_id

lemma differentiable_on_id : differentiable_on 𝕜 id s :=
differentiable_id.differentiable_on

lemma fderiv_id : fderiv 𝕜 id x = id 𝕜 E :=
has_fderiv_at.fderiv (has_fderiv_at_id x)

@[simp] lemma fderiv_id' : fderiv 𝕜 (λ (x : E), x) x = continuous_linear_map.id 𝕜 E :=
fderiv_id

lemma fderiv_within_id (hxs : unique_diff_within_at 𝕜 s x) :
  fderiv_within 𝕜 id s x = id 𝕜 E :=
begin
  rw differentiable_at.fderiv_within (differentiable_at_id) hxs,
  exact fderiv_id
end

lemma fderiv_within_id' (hxs : unique_diff_within_at 𝕜 s x) :
  fderiv_within 𝕜 (λ (x : E), x) s x = continuous_linear_map.id 𝕜 E :=
fderiv_within_id hxs

end id

section const
/-! ### derivative of a constant function -/

theorem has_strict_fderiv_at_const (c : F) (x : E) :
  has_strict_fderiv_at (λ _, c) (0 : E →L[𝕜] F) x :=
(is_o_zero _ _).congr_left $ λ _, by simp only [zero_apply, sub_self]

theorem has_fderiv_at_filter_const (c : F) (x : E) (L : filter E) :
  has_fderiv_at_filter (λ x, c) (0 : E →L[𝕜] F) x L :=
(is_o_zero _ _).congr_left $ λ _, by simp only [zero_apply, sub_self]

theorem has_fderiv_within_at_const (c : F) (x : E) (s : set E) :
  has_fderiv_within_at (λ x, c) (0 : E →L[𝕜] F) s x :=
has_fderiv_at_filter_const _ _ _

theorem has_fderiv_at_const (c : F) (x : E) :
  has_fderiv_at (λ x, c) (0 : E →L[𝕜] F) x :=
has_fderiv_at_filter_const _ _ _

@[simp] lemma differentiable_at_const (c : F) : differentiable_at 𝕜 (λx, c) x :=
⟨0, has_fderiv_at_const c x⟩

lemma differentiable_within_at_const (c : F) : differentiable_within_at 𝕜 (λx, c) s x :=
differentiable_at.differentiable_within_at (differentiable_at_const _)

lemma fderiv_const_apply (c : F) : fderiv 𝕜 (λy, c) x = 0 :=
has_fderiv_at.fderiv (has_fderiv_at_const c x)

@[simp] lemma fderiv_const (c : F) : fderiv 𝕜 (λ (y : E), c) = 0 :=
by { ext m, rw fderiv_const_apply, refl }

lemma fderiv_within_const_apply (c : F) (hxs : unique_diff_within_at 𝕜 s x) :
  fderiv_within 𝕜 (λy, c) s x = 0 :=
begin
  rw differentiable_at.fderiv_within (differentiable_at_const _) hxs,
  exact fderiv_const_apply _
end

@[simp] lemma differentiable_const (c : F) : differentiable 𝕜 (λx : E, c) :=
λx, differentiable_at_const _

lemma differentiable_on_const (c : F) : differentiable_on 𝕜 (λx, c) s :=
(differentiable_const _).differentiable_on

end const

section continuous_linear_map
/-!
### Continuous linear maps
-/

protected theorem continuous_linear_map.has_strict_fderiv_at {x : E} :
  has_strict_fderiv_at e e x :=
(is_o_zero _ _).congr_left $ λ x, by simp only [e.map_sub, sub_self]

protected lemma continuous_linear_map.has_fderiv_at_filter :
  has_fderiv_at_filter e e x L :=
(is_o_zero _ _).congr_left $ λ x, by simp only [e.map_sub, sub_self]

protected lemma continuous_linear_map.has_fderiv_within_at : has_fderiv_within_at e e s x :=
e.has_fderiv_at_filter

protected lemma continuous_linear_map.has_fderiv_at : has_fderiv_at e e x :=
e.has_fderiv_at_filter

@[simp] protected lemma continuous_linear_map.differentiable_at : differentiable_at 𝕜 e x :=
e.has_fderiv_at.differentiable_at

protected lemma continuous_linear_map.differentiable_within_at : differentiable_within_at 𝕜 e s x :=
e.differentiable_at.differentiable_within_at

@[simp] protected lemma continuous_linear_map.fderiv : fderiv 𝕜 e x = e :=
e.has_fderiv_at.fderiv

protected lemma continuous_linear_map.fderiv_within (hxs : unique_diff_within_at 𝕜 s x) :
  fderiv_within 𝕜 e s x = e :=
begin
  rw differentiable_at.fderiv_within e.differentiable_at hxs,
  exact e.fderiv
end

@[simp] protected lemma continuous_linear_map.differentiable : differentiable 𝕜 e :=
λx, e.differentiable_at

protected lemma continuous_linear_map.differentiable_on : differentiable_on 𝕜 e s :=
e.differentiable.differentiable_on

end continuous_linear_map

section analytic

variables {p : formal_multilinear_series 𝕜 E F} {r : ℝ≥0∞}

lemma has_fpower_series_at.has_strict_fderiv_at (h : has_fpower_series_at f p x) :
  has_strict_fderiv_at f (continuous_multilinear_curry_fin1 𝕜 E F (p 1)) x :=
begin
  refine h.is_O_image_sub_norm_mul_norm_sub.trans_is_o (is_o.of_norm_right _),
  refine is_o_iff_exists_eq_mul.2 ⟨λ y, ∥y - (x, x)∥, _, eventually_eq.rfl⟩,
  refine (continuous_id.sub continuous_const).norm.tendsto' _ _ _,
  rw [_root_.id, sub_self, norm_zero]
end

lemma has_fpower_series_at.has_fderiv_at (h : has_fpower_series_at f p x) :
  has_fderiv_at f (continuous_multilinear_curry_fin1 𝕜 E F (p 1)) x :=
h.has_strict_fderiv_at.has_fderiv_at

lemma has_fpower_series_at.differentiable_at (h : has_fpower_series_at f p x) :
  differentiable_at 𝕜 f x :=
h.has_fderiv_at.differentiable_at

lemma analytic_at.differentiable_at : analytic_at 𝕜 f x → differentiable_at 𝕜 f x
| ⟨p, hp⟩ := hp.differentiable_at

lemma analytic_at.differentiable_within_at (h : analytic_at 𝕜 f x) :
  differentiable_within_at 𝕜 f s x :=
h.differentiable_at.differentiable_within_at

lemma has_fpower_series_at.fderiv (h : has_fpower_series_at f p x) :
  fderiv 𝕜 f x = continuous_multilinear_curry_fin1 𝕜 E F (p 1) :=
h.has_fderiv_at.fderiv

lemma has_fpower_series_on_ball.differentiable_on [complete_space F]
  (h : has_fpower_series_on_ball f p x r) :
  differentiable_on 𝕜 f (emetric.ball x r) :=
λ y hy, (h.analytic_at_of_mem hy).differentiable_within_at

end analytic

section composition
/-!
### Derivative of the composition of two functions

For composition lemmas, we put x explicit to help the elaborator, as otherwise Lean tends to
get confused since there are too many possibilities for composition -/

variable (x)

theorem has_fderiv_at_filter.comp {g : F → G} {g' : F →L[𝕜] G}
  (hg : has_fderiv_at_filter g g' (f x) (L.map f))
  (hf : has_fderiv_at_filter f f' x L) :
  has_fderiv_at_filter (g ∘ f) (g'.comp f') x L :=
let eq₁ := (g'.is_O_comp _ _).trans_is_o hf in
let eq₂ := (hg.comp_tendsto tendsto_map).trans_is_O hf.is_O_sub in
by { refine eq₂.triangle (eq₁.congr_left (λ x', _)), simp }

/- A readable version of the previous theorem,
   a general form of the chain rule. -/

example {g : F → G} {g' : F →L[𝕜] G}
  (hg : has_fderiv_at_filter g g' (f x) (L.map f))
  (hf : has_fderiv_at_filter f f' x L) :
  has_fderiv_at_filter (g ∘ f) (g'.comp f') x L :=
begin
  unfold has_fderiv_at_filter at hg,
  have : is_o (λ x', g (f x') - g (f x) - g' (f x' - f x)) (λ x', f x' - f x) L,
    from hg.comp_tendsto (le_refl _),
  have eq₁ : is_o (λ x', g (f x') - g (f x) - g' (f x' - f x)) (λ x', x' - x) L,
    from this.trans_is_O hf.is_O_sub,
  have eq₂ : is_o (λ x', f x' - f x - f' (x' - x)) (λ x', x' - x) L,
    from hf,
  have : is_O
    (λ x', g' (f x' - f x - f' (x' - x))) (λ x', f x' - f x - f' (x' - x)) L,
    from g'.is_O_comp _ _,
  have : is_o (λ x', g' (f x' - f x - f' (x' - x))) (λ x', x' - x) L,
    from this.trans_is_o eq₂,
  have eq₃ : is_o (λ x', g' (f x' - f x) - (g' (f' (x' - x)))) (λ x', x' - x) L,
    by { refine this.congr_left _, simp},
  exact eq₁.triangle eq₃
end

theorem has_fderiv_within_at.comp {g : F → G} {g' : F →L[𝕜] G} {t : set F}
  (hg : has_fderiv_within_at g g' t (f x)) (hf : has_fderiv_within_at f f' s x)
  (hst : s ⊆ f ⁻¹' t) :
  has_fderiv_within_at (g ∘ f) (g'.comp f') s x :=
begin
  apply has_fderiv_at_filter.comp _ (has_fderiv_at_filter.mono hg _) hf,
  calc map f (𝓝[s] x)
      ≤ 𝓝[f '' s] (f x) : hf.continuous_within_at.tendsto_nhds_within_image
  ... ≤ 𝓝[t] (f x)        : nhds_within_mono _ (image_subset_iff.mpr hst)
end

/-- The chain rule. -/
theorem has_fderiv_at.comp {g : F → G} {g' : F →L[𝕜] G}
  (hg : has_fderiv_at g g' (f x)) (hf : has_fderiv_at f f' x) :
  has_fderiv_at (g ∘ f) (g'.comp f') x :=
(hg.mono hf.continuous_at).comp x hf

theorem has_fderiv_at.comp_has_fderiv_within_at {g : F → G} {g' : F →L[𝕜] G}
  (hg : has_fderiv_at g g' (f x)) (hf : has_fderiv_within_at f f' s x) :
  has_fderiv_within_at (g ∘ f) (g'.comp f') s x :=
begin
  rw ← has_fderiv_within_at_univ at hg,
  exact has_fderiv_within_at.comp x hg hf subset_preimage_univ
end

lemma differentiable_within_at.comp {g : F → G} {t : set F}
  (hg : differentiable_within_at 𝕜 g t (f x)) (hf : differentiable_within_at 𝕜 f s x)
  (h : s ⊆ f ⁻¹' t) : differentiable_within_at 𝕜 (g ∘ f) s x :=
begin
  rcases hf with ⟨f', hf'⟩,
  rcases hg with ⟨g', hg'⟩,
  exact ⟨continuous_linear_map.comp g' f', hg'.comp x hf' h⟩
end

lemma differentiable_within_at.comp' {g : F → G} {t : set F}
  (hg : differentiable_within_at 𝕜 g t (f x)) (hf : differentiable_within_at 𝕜 f s x) :
  differentiable_within_at 𝕜 (g ∘ f) (s ∩ f⁻¹' t) x :=
hg.comp x (hf.mono (inter_subset_left _ _)) (inter_subset_right _ _)

lemma differentiable_at.comp {g : F → G}
  (hg : differentiable_at 𝕜 g (f x)) (hf : differentiable_at 𝕜 f x) :
  differentiable_at 𝕜 (g ∘ f) x :=
(hg.has_fderiv_at.comp x hf.has_fderiv_at).differentiable_at

lemma differentiable_at.comp_differentiable_within_at {g : F → G}
  (hg : differentiable_at 𝕜 g (f x)) (hf : differentiable_within_at 𝕜 f s x) :
  differentiable_within_at 𝕜 (g ∘ f) s x :=
(differentiable_within_at_univ.2 hg).comp x hf (by simp)

lemma fderiv_within.comp {g : F → G} {t : set F}
  (hg : differentiable_within_at 𝕜 g t (f x)) (hf : differentiable_within_at 𝕜 f s x)
  (h : maps_to f s t) (hxs : unique_diff_within_at 𝕜 s x) :
  fderiv_within 𝕜 (g ∘ f) s x = (fderiv_within 𝕜 g t (f x)).comp (fderiv_within 𝕜 f s x) :=
begin
  apply has_fderiv_within_at.fderiv_within _ hxs,
  exact has_fderiv_within_at.comp x (hg.has_fderiv_within_at) (hf.has_fderiv_within_at) h
end

lemma fderiv.comp {g : F → G}
  (hg : differentiable_at 𝕜 g (f x)) (hf : differentiable_at 𝕜 f x) :
  fderiv 𝕜 (g ∘ f) x = (fderiv 𝕜 g (f x)).comp (fderiv 𝕜 f x) :=
begin
  apply has_fderiv_at.fderiv,
  exact has_fderiv_at.comp x hg.has_fderiv_at hf.has_fderiv_at
end

lemma fderiv.comp_fderiv_within {g : F → G}
  (hg : differentiable_at 𝕜 g (f x)) (hf : differentiable_within_at 𝕜 f s x)
  (hxs : unique_diff_within_at 𝕜 s x) :
  fderiv_within 𝕜 (g ∘ f) s x = (fderiv 𝕜 g (f x)).comp (fderiv_within 𝕜 f s x) :=
begin
  apply has_fderiv_within_at.fderiv_within _ hxs,
  exact has_fderiv_at.comp_has_fderiv_within_at x (hg.has_fderiv_at) (hf.has_fderiv_within_at)
end

lemma differentiable_on.comp {g : F → G} {t : set F}
  (hg : differentiable_on 𝕜 g t) (hf : differentiable_on 𝕜 f s) (st : s ⊆ f ⁻¹' t) :
  differentiable_on 𝕜 (g ∘ f) s :=
λx hx, differentiable_within_at.comp x (hg (f x) (st hx)) (hf x hx) st

lemma differentiable.comp {g : F → G} (hg : differentiable 𝕜 g) (hf : differentiable 𝕜 f) :
  differentiable 𝕜 (g ∘ f) :=
λx, differentiable_at.comp x (hg (f x)) (hf x)

lemma differentiable.comp_differentiable_on {g : F → G} (hg : differentiable 𝕜 g)
  (hf : differentiable_on 𝕜 f s) :
  differentiable_on 𝕜 (g ∘ f) s :=
(differentiable_on_univ.2 hg).comp hf (by simp)

/-- The chain rule for derivatives in the sense of strict differentiability. -/
protected lemma has_strict_fderiv_at.comp {g : F → G} {g' : F →L[𝕜] G}
  (hg : has_strict_fderiv_at g g' (f x)) (hf : has_strict_fderiv_at f f' x) :
  has_strict_fderiv_at (λ x, g (f x)) (g'.comp f') x :=
((hg.comp_tendsto (hf.continuous_at.prod_map' hf.continuous_at)).trans_is_O hf.is_O_sub).triangle $
  by simpa only [g'.map_sub, f'.coe_comp'] using (g'.is_O_comp _ _).trans_is_o hf

protected lemma differentiable.iterate {f : E → E} (hf : differentiable 𝕜 f) (n : ℕ) :
  differentiable 𝕜 (f^[n]) :=
nat.rec_on n differentiable_id (λ n ihn, ihn.comp hf)

protected lemma differentiable_on.iterate {f : E → E} (hf : differentiable_on 𝕜 f s)
  (hs : maps_to f s s) (n : ℕ) :
  differentiable_on 𝕜 (f^[n]) s :=
nat.rec_on n differentiable_on_id (λ n ihn, ihn.comp hf hs)

variable {x}

protected lemma has_fderiv_at_filter.iterate {f : E → E} {f' : E →L[𝕜] E}
  (hf : has_fderiv_at_filter f f' x L) (hL : tendsto f L L) (hx : f x = x) (n : ℕ) :
  has_fderiv_at_filter (f^[n]) (f'^n) x L :=
begin
  induction n with n ihn,
  { exact has_fderiv_at_filter_id x L },
  { change has_fderiv_at_filter (f^[n] ∘ f) (f'^(n+1)) x L,
    rw [pow_succ'],
    refine has_fderiv_at_filter.comp x _ hf,
    rw hx,
    exact ihn.mono hL }
end

protected lemma has_fderiv_at.iterate {f : E → E} {f' : E →L[𝕜] E}
  (hf : has_fderiv_at f f' x) (hx : f x = x) (n : ℕ) :
  has_fderiv_at (f^[n]) (f'^n) x :=
begin
  refine hf.iterate _ hx n,
  convert hf.continuous_at,
  exact hx.symm
end

protected lemma has_fderiv_within_at.iterate {f : E → E} {f' : E →L[𝕜] E}
  (hf : has_fderiv_within_at f f' s x) (hx : f x = x) (hs : maps_to f s s) (n : ℕ) :
  has_fderiv_within_at (f^[n]) (f'^n) s x :=
begin
  refine hf.iterate _ hx n,
  convert tendsto_inf.2 ⟨hf.continuous_within_at, _⟩,
  exacts [hx.symm, (tendsto_principal_principal.2 hs).mono_left inf_le_right]
end

protected lemma has_strict_fderiv_at.iterate {f : E → E} {f' : E →L[𝕜] E}
  (hf : has_strict_fderiv_at f f' x) (hx : f x = x) (n : ℕ) :
  has_strict_fderiv_at (f^[n]) (f'^n) x :=
begin
  induction n with n ihn,
  { exact has_strict_fderiv_at_id x },
  { change has_strict_fderiv_at (f^[n] ∘ f) (f'^(n+1)) x,
    rw [pow_succ'],
    refine has_strict_fderiv_at.comp x _ hf,
    rwa hx }
end

protected lemma differentiable_at.iterate {f : E → E} (hf : differentiable_at 𝕜 f x)
  (hx : f x = x) (n : ℕ) :
  differentiable_at 𝕜 (f^[n]) x :=
exists.elim hf $ λ f' hf, (hf.iterate hx n).differentiable_at

protected lemma differentiable_within_at.iterate {f : E → E} (hf : differentiable_within_at 𝕜 f s x)
  (hx : f x = x) (hs : maps_to f s s) (n : ℕ) :
  differentiable_within_at 𝕜 (f^[n]) s x :=
exists.elim hf $ λ f' hf, (hf.iterate hx hs n).differentiable_within_at

end composition

section cartesian_product
/-! ### Derivative of the cartesian product of two functions -/

section prod
variables {f₂ : E → G} {f₂' : E →L[𝕜] G}

protected lemma has_strict_fderiv_at.prod
  (hf₁ : has_strict_fderiv_at f₁ f₁' x) (hf₂ : has_strict_fderiv_at f₂ f₂' x) :
  has_strict_fderiv_at (λx, (f₁ x, f₂ x)) (f₁'.prod f₂') x :=
hf₁.prod_left hf₂

lemma has_fderiv_at_filter.prod
  (hf₁ : has_fderiv_at_filter f₁ f₁' x L) (hf₂ : has_fderiv_at_filter f₂ f₂' x L) :
  has_fderiv_at_filter (λx, (f₁ x, f₂ x)) (f₁'.prod f₂') x L :=
hf₁.prod_left hf₂

lemma has_fderiv_within_at.prod
  (hf₁ : has_fderiv_within_at f₁ f₁' s x) (hf₂ : has_fderiv_within_at f₂ f₂' s x) :
  has_fderiv_within_at (λx, (f₁ x, f₂ x)) (f₁'.prod f₂') s x :=
hf₁.prod hf₂

lemma has_fderiv_at.prod (hf₁ : has_fderiv_at f₁ f₁' x) (hf₂ : has_fderiv_at f₂ f₂' x) :
  has_fderiv_at (λx, (f₁ x, f₂ x)) (continuous_linear_map.prod f₁' f₂') x :=
hf₁.prod hf₂

lemma differentiable_within_at.prod
  (hf₁ : differentiable_within_at 𝕜 f₁ s x) (hf₂ : differentiable_within_at 𝕜 f₂ s x) :
  differentiable_within_at 𝕜 (λx:E, (f₁ x, f₂ x)) s x :=
(hf₁.has_fderiv_within_at.prod hf₂.has_fderiv_within_at).differentiable_within_at

@[simp]
lemma differentiable_at.prod (hf₁ : differentiable_at 𝕜 f₁ x) (hf₂ : differentiable_at 𝕜 f₂ x) :
  differentiable_at 𝕜 (λx:E, (f₁ x, f₂ x)) x :=
(hf₁.has_fderiv_at.prod hf₂.has_fderiv_at).differentiable_at

lemma differentiable_on.prod (hf₁ : differentiable_on 𝕜 f₁ s) (hf₂ : differentiable_on 𝕜 f₂ s) :
  differentiable_on 𝕜 (λx:E, (f₁ x, f₂ x)) s :=
λx hx, differentiable_within_at.prod (hf₁ x hx) (hf₂ x hx)

@[simp]
lemma differentiable.prod (hf₁ : differentiable 𝕜 f₁) (hf₂ : differentiable 𝕜 f₂) :
  differentiable 𝕜 (λx:E, (f₁ x, f₂ x)) :=
λ x, differentiable_at.prod (hf₁ x) (hf₂ x)

lemma differentiable_at.fderiv_prod
  (hf₁ : differentiable_at 𝕜 f₁ x) (hf₂ : differentiable_at 𝕜 f₂ x) :
  fderiv 𝕜 (λx:E, (f₁ x, f₂ x)) x = (fderiv 𝕜 f₁ x).prod (fderiv 𝕜 f₂ x) :=
(hf₁.has_fderiv_at.prod hf₂.has_fderiv_at).fderiv

lemma differentiable_at.fderiv_within_prod
  (hf₁ : differentiable_within_at 𝕜 f₁ s x) (hf₂ : differentiable_within_at 𝕜 f₂ s x)
  (hxs : unique_diff_within_at 𝕜 s x) :
  fderiv_within 𝕜 (λx:E, (f₁ x, f₂ x)) s x =
    (fderiv_within 𝕜 f₁ s x).prod (fderiv_within 𝕜 f₂ s x) :=
begin
  apply has_fderiv_within_at.fderiv_within _ hxs,
  exact has_fderiv_within_at.prod hf₁.has_fderiv_within_at hf₂.has_fderiv_within_at
end

end prod

section fst

variables {f₂ : E → F × G} {f₂' : E →L[𝕜] F × G} {p : E × F}

lemma has_strict_fderiv_at_fst : has_strict_fderiv_at prod.fst (fst 𝕜 E F) p :=
(fst 𝕜 E F).has_strict_fderiv_at

protected lemma has_strict_fderiv_at.fst (h : has_strict_fderiv_at f₂ f₂' x) :
  has_strict_fderiv_at (λ x, (f₂ x).1) ((fst 𝕜 F G).comp f₂') x :=
has_strict_fderiv_at_fst.comp x h

lemma has_fderiv_at_filter_fst {L : filter (E × F)} :
  has_fderiv_at_filter prod.fst (fst 𝕜 E F) p L :=
(fst 𝕜 E F).has_fderiv_at_filter

protected lemma has_fderiv_at_filter.fst (h : has_fderiv_at_filter f₂ f₂' x L) :
  has_fderiv_at_filter (λ x, (f₂ x).1) ((fst 𝕜 F G).comp f₂') x L :=
has_fderiv_at_filter_fst.comp x h

lemma has_fderiv_at_fst : has_fderiv_at prod.fst (fst 𝕜 E F) p :=
has_fderiv_at_filter_fst

protected lemma has_fderiv_at.fst (h : has_fderiv_at f₂ f₂' x) :
  has_fderiv_at (λ x, (f₂ x).1) ((fst 𝕜 F G).comp f₂') x :=
h.fst

lemma has_fderiv_within_at_fst {s : set (E × F)} :
  has_fderiv_within_at prod.fst (fst 𝕜 E F) s p :=
has_fderiv_at_filter_fst

protected lemma has_fderiv_within_at.fst (h : has_fderiv_within_at f₂ f₂' s x) :
  has_fderiv_within_at (λ x, (f₂ x).1) ((fst 𝕜 F G).comp f₂') s x :=
h.fst

lemma differentiable_at_fst : differentiable_at 𝕜 prod.fst p :=
has_fderiv_at_fst.differentiable_at

@[simp] protected lemma differentiable_at.fst (h : differentiable_at 𝕜 f₂ x) :
  differentiable_at 𝕜 (λ x, (f₂ x).1) x :=
differentiable_at_fst.comp x h

lemma differentiable_fst : differentiable 𝕜 (prod.fst : E × F → E) :=
λ x, differentiable_at_fst

@[simp] protected lemma differentiable.fst (h : differentiable 𝕜 f₂) :
  differentiable 𝕜 (λ x, (f₂ x).1) :=
differentiable_fst.comp h

lemma differentiable_within_at_fst {s : set (E × F)} : differentiable_within_at 𝕜 prod.fst s p :=
differentiable_at_fst.differentiable_within_at

protected lemma differentiable_within_at.fst (h : differentiable_within_at 𝕜 f₂ s x) :
  differentiable_within_at 𝕜 (λ x, (f₂ x).1) s x :=
differentiable_at_fst.comp_differentiable_within_at x h

lemma differentiable_on_fst {s : set (E × F)} : differentiable_on 𝕜 prod.fst s :=
differentiable_fst.differentiable_on

protected lemma differentiable_on.fst (h : differentiable_on 𝕜 f₂ s) :
  differentiable_on 𝕜 (λ x, (f₂ x).1) s :=
differentiable_fst.comp_differentiable_on h

lemma fderiv_fst : fderiv 𝕜 prod.fst p = fst 𝕜 E F := has_fderiv_at_fst.fderiv

lemma fderiv.fst (h : differentiable_at 𝕜 f₂ x) :
  fderiv 𝕜 (λ x, (f₂ x).1) x = (fst 𝕜 F G).comp (fderiv 𝕜 f₂ x) :=
h.has_fderiv_at.fst.fderiv

lemma fderiv_within_fst {s : set (E × F)} (hs : unique_diff_within_at 𝕜 s p) :
  fderiv_within 𝕜 prod.fst s p = fst 𝕜 E F :=
has_fderiv_within_at_fst.fderiv_within hs

lemma fderiv_within.fst (hs : unique_diff_within_at 𝕜 s x) (h : differentiable_within_at 𝕜 f₂ s x) :
  fderiv_within 𝕜 (λ x, (f₂ x).1) s x = (fst 𝕜 F G).comp (fderiv_within 𝕜 f₂ s x) :=
h.has_fderiv_within_at.fst.fderiv_within hs

end fst

section snd

variables {f₂ : E → F × G} {f₂' : E →L[𝕜] F × G} {p : E × F}

lemma has_strict_fderiv_at_snd : has_strict_fderiv_at prod.snd (snd 𝕜 E F) p :=
(snd 𝕜 E F).has_strict_fderiv_at

protected lemma has_strict_fderiv_at.snd (h : has_strict_fderiv_at f₂ f₂' x) :
  has_strict_fderiv_at (λ x, (f₂ x).2) ((snd 𝕜 F G).comp f₂') x :=
has_strict_fderiv_at_snd.comp x h

lemma has_fderiv_at_filter_snd {L : filter (E × F)} :
  has_fderiv_at_filter prod.snd (snd 𝕜 E F) p L :=
(snd 𝕜 E F).has_fderiv_at_filter

protected lemma has_fderiv_at_filter.snd (h : has_fderiv_at_filter f₂ f₂' x L) :
  has_fderiv_at_filter (λ x, (f₂ x).2) ((snd 𝕜 F G).comp f₂') x L :=
has_fderiv_at_filter_snd.comp x h

lemma has_fderiv_at_snd : has_fderiv_at prod.snd (snd 𝕜 E F) p :=
has_fderiv_at_filter_snd

protected lemma has_fderiv_at.snd (h : has_fderiv_at f₂ f₂' x) :
  has_fderiv_at (λ x, (f₂ x).2) ((snd 𝕜 F G).comp f₂') x :=
h.snd

lemma has_fderiv_within_at_snd {s : set (E × F)} :
  has_fderiv_within_at prod.snd (snd 𝕜 E F) s p :=
has_fderiv_at_filter_snd

protected lemma has_fderiv_within_at.snd (h : has_fderiv_within_at f₂ f₂' s x) :
  has_fderiv_within_at (λ x, (f₂ x).2) ((snd 𝕜 F G).comp f₂') s x :=
h.snd

lemma differentiable_at_snd : differentiable_at 𝕜 prod.snd p :=
has_fderiv_at_snd.differentiable_at

@[simp] protected lemma differentiable_at.snd (h : differentiable_at 𝕜 f₂ x) :
  differentiable_at 𝕜 (λ x, (f₂ x).2) x :=
differentiable_at_snd.comp x h

lemma differentiable_snd : differentiable 𝕜 (prod.snd : E × F → F) :=
λ x, differentiable_at_snd

@[simp] protected lemma differentiable.snd (h : differentiable 𝕜 f₂) :
  differentiable 𝕜 (λ x, (f₂ x).2) :=
differentiable_snd.comp h

lemma differentiable_within_at_snd {s : set (E × F)} : differentiable_within_at 𝕜 prod.snd s p :=
differentiable_at_snd.differentiable_within_at

protected lemma differentiable_within_at.snd (h : differentiable_within_at 𝕜 f₂ s x) :
  differentiable_within_at 𝕜 (λ x, (f₂ x).2) s x :=
differentiable_at_snd.comp_differentiable_within_at x h

lemma differentiable_on_snd {s : set (E × F)} : differentiable_on 𝕜 prod.snd s :=
differentiable_snd.differentiable_on

protected lemma differentiable_on.snd (h : differentiable_on 𝕜 f₂ s) :
  differentiable_on 𝕜 (λ x, (f₂ x).2) s :=
differentiable_snd.comp_differentiable_on h

lemma fderiv_snd : fderiv 𝕜 prod.snd p = snd 𝕜 E F := has_fderiv_at_snd.fderiv

lemma fderiv.snd (h : differentiable_at 𝕜 f₂ x) :
  fderiv 𝕜 (λ x, (f₂ x).2) x = (snd 𝕜 F G).comp (fderiv 𝕜 f₂ x) :=
h.has_fderiv_at.snd.fderiv

lemma fderiv_within_snd {s : set (E × F)} (hs : unique_diff_within_at 𝕜 s p) :
  fderiv_within 𝕜 prod.snd s p = snd 𝕜 E F :=
has_fderiv_within_at_snd.fderiv_within hs

lemma fderiv_within.snd (hs : unique_diff_within_at 𝕜 s x) (h : differentiable_within_at 𝕜 f₂ s x) :
  fderiv_within 𝕜 (λ x, (f₂ x).2) s x = (snd 𝕜 F G).comp (fderiv_within 𝕜 f₂ s x) :=
h.has_fderiv_within_at.snd.fderiv_within hs

end snd

section prod_map

variables {f₂ : G → G'} {f₂' : G →L[𝕜] G'} {y : G} (p : E × G)

-- TODO (Lean 3.8): use `prod.map f f₂``

protected theorem has_strict_fderiv_at.prod_map (hf : has_strict_fderiv_at f f' p.1)
  (hf₂ : has_strict_fderiv_at f₂ f₂' p.2) :
  has_strict_fderiv_at (λ p : E × G, (f p.1, f₂ p.2)) (f'.prod_map f₂') p :=
(hf.comp p has_strict_fderiv_at_fst).prod (hf₂.comp p has_strict_fderiv_at_snd)

protected theorem has_fderiv_at.prod_map (hf : has_fderiv_at f f' p.1)
  (hf₂ : has_fderiv_at f₂ f₂' p.2) :
  has_fderiv_at (λ p : E × G, (f p.1, f₂ p.2)) (f'.prod_map f₂') p :=
(hf.comp p has_fderiv_at_fst).prod (hf₂.comp p has_fderiv_at_snd)

@[simp] protected theorem differentiable_at.prod_map (hf : differentiable_at 𝕜 f p.1)
  (hf₂ : differentiable_at 𝕜 f₂ p.2) :
  differentiable_at 𝕜 (λ p : E × G, (f p.1, f₂ p.2)) p :=
(hf.comp p differentiable_at_fst).prod (hf₂.comp p differentiable_at_snd)

end prod_map

end cartesian_product

section const_smul
/-! ### Derivative of a function multiplied by a constant -/

theorem has_strict_fderiv_at.const_smul (h : has_strict_fderiv_at f f' x) (c : 𝕜) :
  has_strict_fderiv_at (λ x, c • f x) (c • f') x :=
(c • (1 : F →L[𝕜] F)).has_strict_fderiv_at.comp x h

theorem has_fderiv_at_filter.const_smul (h : has_fderiv_at_filter f f' x L) (c : 𝕜) :
  has_fderiv_at_filter (λ x, c • f x) (c • f') x L :=
(c • (1 : F →L[𝕜] F)).has_fderiv_at_filter.comp x h

theorem has_fderiv_within_at.const_smul (h : has_fderiv_within_at f f' s x) (c : 𝕜) :
  has_fderiv_within_at (λ x, c • f x) (c • f') s x :=
h.const_smul c

theorem has_fderiv_at.const_smul (h : has_fderiv_at f f' x) (c : 𝕜) :
  has_fderiv_at (λ x, c • f x) (c • f') x :=
h.const_smul c

lemma differentiable_within_at.const_smul (h : differentiable_within_at 𝕜 f s x) (c : 𝕜) :
  differentiable_within_at 𝕜 (λy, c • f y) s x :=
(h.has_fderiv_within_at.const_smul c).differentiable_within_at

lemma differentiable_at.const_smul (h : differentiable_at 𝕜 f x) (c : 𝕜) :
  differentiable_at 𝕜 (λy, c • f y) x :=
(h.has_fderiv_at.const_smul c).differentiable_at

lemma differentiable_on.const_smul (h : differentiable_on 𝕜 f s) (c : 𝕜) :
  differentiable_on 𝕜 (λy, c • f y) s :=
λx hx, (h x hx).const_smul c

lemma differentiable.const_smul (h : differentiable 𝕜 f) (c : 𝕜) :
  differentiable 𝕜 (λy, c • f y) :=
λx, (h x).const_smul c

lemma fderiv_within_const_smul (hxs : unique_diff_within_at 𝕜 s x)
  (h : differentiable_within_at 𝕜 f s x) (c : 𝕜) :
  fderiv_within 𝕜 (λy, c • f y) s x = c • fderiv_within 𝕜 f s x :=
(h.has_fderiv_within_at.const_smul c).fderiv_within hxs

lemma fderiv_const_smul (h : differentiable_at 𝕜 f x) (c : 𝕜) :
  fderiv 𝕜 (λy, c • f y) x = c • fderiv 𝕜 f x :=
(h.has_fderiv_at.const_smul c).fderiv

end const_smul

section add
/-! ### Derivative of the sum of two functions -/

theorem has_strict_fderiv_at.add (hf : has_strict_fderiv_at f f' x)
  (hg : has_strict_fderiv_at g g' x) :
  has_strict_fderiv_at (λ y, f y + g y) (f' + g') x :=
(hf.add hg).congr_left $ λ y, by simp; abel

theorem has_fderiv_at_filter.add
  (hf : has_fderiv_at_filter f f' x L) (hg : has_fderiv_at_filter g g' x L) :
  has_fderiv_at_filter (λ y, f y + g y) (f' + g') x L :=
(hf.add hg).congr_left $ λ _, by simp; abel

theorem has_fderiv_within_at.add
  (hf : has_fderiv_within_at f f' s x) (hg : has_fderiv_within_at g g' s x) :
  has_fderiv_within_at (λ y, f y + g y) (f' + g') s x :=
hf.add hg

theorem has_fderiv_at.add
  (hf : has_fderiv_at f f' x) (hg : has_fderiv_at g g' x) :
  has_fderiv_at (λ x, f x + g x) (f' + g') x :=
hf.add hg

lemma differentiable_within_at.add
  (hf : differentiable_within_at 𝕜 f s x) (hg : differentiable_within_at 𝕜 g s x) :
  differentiable_within_at 𝕜 (λ y, f y + g y) s x :=
(hf.has_fderiv_within_at.add hg.has_fderiv_within_at).differentiable_within_at

@[simp] lemma differentiable_at.add
  (hf : differentiable_at 𝕜 f x) (hg : differentiable_at 𝕜 g x) :
  differentiable_at 𝕜 (λ y, f y + g y) x :=
(hf.has_fderiv_at.add hg.has_fderiv_at).differentiable_at

lemma differentiable_on.add
  (hf : differentiable_on 𝕜 f s) (hg : differentiable_on 𝕜 g s) :
  differentiable_on 𝕜 (λy, f y + g y) s :=
λx hx, (hf x hx).add (hg x hx)

@[simp] lemma differentiable.add
  (hf : differentiable 𝕜 f) (hg : differentiable 𝕜 g) :
  differentiable 𝕜 (λy, f y + g y) :=
λx, (hf x).add (hg x)

lemma fderiv_within_add (hxs : unique_diff_within_at 𝕜 s x)
  (hf : differentiable_within_at 𝕜 f s x) (hg : differentiable_within_at 𝕜 g s x) :
  fderiv_within 𝕜 (λy, f y + g y) s x = fderiv_within 𝕜 f s x + fderiv_within 𝕜 g s x :=
(hf.has_fderiv_within_at.add hg.has_fderiv_within_at).fderiv_within hxs

lemma fderiv_add
  (hf : differentiable_at 𝕜 f x) (hg : differentiable_at 𝕜 g x) :
  fderiv 𝕜 (λy, f y + g y) x = fderiv 𝕜 f x + fderiv 𝕜 g x :=
(hf.has_fderiv_at.add hg.has_fderiv_at).fderiv

theorem has_strict_fderiv_at.add_const (hf : has_strict_fderiv_at f f' x) (c : F) :
  has_strict_fderiv_at (λ y, f y + c) f' x :=
add_zero f' ▸ hf.add (has_strict_fderiv_at_const _ _)

theorem has_fderiv_at_filter.add_const
  (hf : has_fderiv_at_filter f f' x L) (c : F) :
  has_fderiv_at_filter (λ y, f y + c) f' x L :=
add_zero f' ▸ hf.add (has_fderiv_at_filter_const _ _ _)

theorem has_fderiv_within_at.add_const
  (hf : has_fderiv_within_at f f' s x) (c : F) :
  has_fderiv_within_at (λ y, f y + c) f' s x :=
hf.add_const c

theorem has_fderiv_at.add_const (hf : has_fderiv_at f f' x) (c : F):
  has_fderiv_at (λ x, f x + c) f' x :=
hf.add_const c

lemma differentiable_within_at.add_const
  (hf : differentiable_within_at 𝕜 f s x) (c : F) :
  differentiable_within_at 𝕜 (λ y, f y + c) s x :=
(hf.has_fderiv_within_at.add_const c).differentiable_within_at

@[simp] lemma differentiable_within_at_add_const_iff (c : F) :
  differentiable_within_at 𝕜 (λ y, f y + c) s x ↔ differentiable_within_at 𝕜 f s x :=
⟨λ h, by simpa using h.add_const (-c), λ h, h.add_const c⟩

lemma differentiable_at.add_const
  (hf : differentiable_at 𝕜 f x) (c : F) :
  differentiable_at 𝕜 (λ y, f y + c) x :=
(hf.has_fderiv_at.add_const c).differentiable_at

@[simp] lemma differentiable_at_add_const_iff (c : F) :
  differentiable_at 𝕜 (λ y, f y + c) x ↔ differentiable_at 𝕜 f x :=
⟨λ h, by simpa using h.add_const (-c), λ h, h.add_const c⟩

lemma differentiable_on.add_const
  (hf : differentiable_on 𝕜 f s) (c : F) :
  differentiable_on 𝕜 (λy, f y + c) s :=
λx hx, (hf x hx).add_const c

@[simp] lemma differentiable_on_add_const_iff (c : F) :
  differentiable_on 𝕜 (λ y, f y + c) s ↔ differentiable_on 𝕜 f s :=
⟨λ h, by simpa using h.add_const (-c), λ h, h.add_const c⟩

lemma differentiable.add_const
  (hf : differentiable 𝕜 f) (c : F) :
  differentiable 𝕜 (λy, f y + c) :=
λx, (hf x).add_const c

@[simp] lemma differentiable_add_const_iff (c : F) :
  differentiable 𝕜 (λ y, f y + c) ↔ differentiable 𝕜 f :=
⟨λ h, by simpa using h.add_const (-c), λ h, h.add_const c⟩

lemma fderiv_within_add_const (hxs : unique_diff_within_at 𝕜 s x) (c : F) :
  fderiv_within 𝕜 (λy, f y + c) s x = fderiv_within 𝕜 f s x :=
if hf : differentiable_within_at 𝕜 f s x
then (hf.has_fderiv_within_at.add_const c).fderiv_within hxs
else by { rw [fderiv_within_zero_of_not_differentiable_within_at hf,
  fderiv_within_zero_of_not_differentiable_within_at], simpa }

lemma fderiv_add_const (c : F) : fderiv 𝕜 (λy, f y + c) x = fderiv 𝕜 f x :=
by simp only [← fderiv_within_univ, fderiv_within_add_const unique_diff_within_at_univ]

theorem has_strict_fderiv_at.const_add (hf : has_strict_fderiv_at f f' x) (c : F) :
  has_strict_fderiv_at (λ y, c + f y) f' x :=
zero_add f' ▸ (has_strict_fderiv_at_const _ _).add hf

theorem has_fderiv_at_filter.const_add
  (hf : has_fderiv_at_filter f f' x L) (c : F) :
  has_fderiv_at_filter (λ y, c + f y) f' x L :=
zero_add f' ▸ (has_fderiv_at_filter_const _ _ _).add hf

theorem has_fderiv_within_at.const_add
  (hf : has_fderiv_within_at f f' s x) (c : F) :
  has_fderiv_within_at (λ y, c + f y) f' s x :=
hf.const_add c

theorem has_fderiv_at.const_add
  (hf : has_fderiv_at f f' x) (c : F):
  has_fderiv_at (λ x, c + f x) f' x :=
hf.const_add c

lemma differentiable_within_at.const_add
  (hf : differentiable_within_at 𝕜 f s x) (c : F) :
  differentiable_within_at 𝕜 (λ y, c + f y) s x :=
(hf.has_fderiv_within_at.const_add c).differentiable_within_at

@[simp] lemma differentiable_within_at_const_add_iff (c : F) :
  differentiable_within_at 𝕜 (λ y, c + f y) s x ↔ differentiable_within_at 𝕜 f s x :=
⟨λ h, by simpa using h.const_add (-c), λ h, h.const_add c⟩

lemma differentiable_at.const_add
  (hf : differentiable_at 𝕜 f x) (c : F) :
  differentiable_at 𝕜 (λ y, c + f y) x :=
(hf.has_fderiv_at.const_add c).differentiable_at

@[simp] lemma differentiable_at_const_add_iff (c : F) :
  differentiable_at 𝕜 (λ y, c + f y) x ↔ differentiable_at 𝕜 f x :=
⟨λ h, by simpa using h.const_add (-c), λ h, h.const_add c⟩

lemma differentiable_on.const_add (hf : differentiable_on 𝕜 f s) (c : F) :
  differentiable_on 𝕜 (λy, c + f y) s :=
λx hx, (hf x hx).const_add c

@[simp] lemma differentiable_on_const_add_iff (c : F) :
  differentiable_on 𝕜 (λ y, c + f y) s ↔ differentiable_on 𝕜 f s :=
⟨λ h, by simpa using h.const_add (-c), λ h, h.const_add c⟩

lemma differentiable.const_add (hf : differentiable 𝕜 f) (c : F) :
  differentiable 𝕜 (λy, c + f y) :=
λx, (hf x).const_add c

@[simp] lemma differentiable_const_add_iff (c : F) :
  differentiable 𝕜 (λ y, c + f y) ↔ differentiable 𝕜 f :=
⟨λ h, by simpa using h.const_add (-c), λ h, h.const_add c⟩

lemma fderiv_within_const_add (hxs : unique_diff_within_at 𝕜 s x) (c : F) :
  fderiv_within 𝕜 (λy, c + f y) s x = fderiv_within 𝕜 f s x :=
by simpa only [add_comm] using fderiv_within_add_const hxs c

lemma fderiv_const_add (c : F) : fderiv 𝕜 (λy, c + f y) x = fderiv 𝕜 f x :=
by simp only [add_comm c, fderiv_add_const]

end add

section sum
/-! ### Derivative of a finite sum of functions -/

open_locale big_operators

variables {ι : Type*} {u : finset ι} {A : ι → (E → F)} {A' : ι → (E →L[𝕜] F)}

theorem has_strict_fderiv_at.sum (h : ∀ i ∈ u, has_strict_fderiv_at (A i) (A' i) x) :
  has_strict_fderiv_at (λ y, ∑ i in u, A i y) (∑ i in u, A' i) x :=
begin
  dsimp [has_strict_fderiv_at] at *,
  convert is_o.sum h,
  simp [finset.sum_sub_distrib, continuous_linear_map.sum_apply]
end

theorem has_fderiv_at_filter.sum (h : ∀ i ∈ u, has_fderiv_at_filter (A i) (A' i) x L) :
  has_fderiv_at_filter (λ y, ∑ i in u, A i y) (∑ i in u, A' i) x L :=
begin
  dsimp [has_fderiv_at_filter] at *,
  convert is_o.sum h,
  simp [continuous_linear_map.sum_apply]
end

theorem has_fderiv_within_at.sum (h : ∀ i ∈ u, has_fderiv_within_at (A i) (A' i) s x) :
  has_fderiv_within_at (λ y, ∑ i in u, A i y) (∑ i in u, A' i) s x :=
has_fderiv_at_filter.sum h

theorem has_fderiv_at.sum (h : ∀ i ∈ u, has_fderiv_at (A i) (A' i) x) :
  has_fderiv_at (λ y, ∑ i in u, A i y) (∑ i in u, A' i) x :=
has_fderiv_at_filter.sum h

theorem differentiable_within_at.sum (h : ∀ i ∈ u, differentiable_within_at 𝕜 (A i) s x) :
  differentiable_within_at 𝕜 (λ y, ∑ i in u, A i y) s x :=
has_fderiv_within_at.differentiable_within_at $ has_fderiv_within_at.sum $
λ i hi, (h i hi).has_fderiv_within_at

@[simp] theorem differentiable_at.sum (h : ∀ i ∈ u, differentiable_at 𝕜 (A i) x) :
  differentiable_at 𝕜 (λ y, ∑ i in u, A i y) x :=
has_fderiv_at.differentiable_at $ has_fderiv_at.sum $ λ i hi, (h i hi).has_fderiv_at

theorem differentiable_on.sum (h : ∀ i ∈ u, differentiable_on 𝕜 (A i) s) :
  differentiable_on 𝕜 (λ y, ∑ i in u, A i y) s :=
λ x hx, differentiable_within_at.sum $ λ i hi, h i hi x hx

@[simp] theorem differentiable.sum (h : ∀ i ∈ u, differentiable 𝕜 (A i)) :
  differentiable 𝕜 (λ y, ∑ i in u, A i y) :=
λ x, differentiable_at.sum $ λ i hi, h i hi x

theorem fderiv_within_sum (hxs : unique_diff_within_at 𝕜 s x)
  (h : ∀ i ∈ u, differentiable_within_at 𝕜 (A i) s x) :
  fderiv_within 𝕜 (λ y, ∑ i in u, A i y) s x = (∑ i in u, fderiv_within 𝕜 (A i) s x) :=
(has_fderiv_within_at.sum (λ i hi, (h i hi).has_fderiv_within_at)).fderiv_within hxs

theorem fderiv_sum (h : ∀ i ∈ u, differentiable_at 𝕜 (A i) x) :
  fderiv 𝕜 (λ y, ∑ i in u, A i y) x = (∑ i in u, fderiv 𝕜 (A i) x) :=
(has_fderiv_at.sum (λ i hi, (h i hi).has_fderiv_at)).fderiv

end sum

section pi

/-!
### Derivatives of functions `f : E → Π i, F' i`

In this section we formulate `has_*fderiv*_pi` theorems as `iff`s, and provide two versions of each
theorem:

* the version without `'` deals with `φ : Π i, E → F' i` and `φ' : Π i, E →L[𝕜] F' i`
  and is designed to deduce differentiability of `λ x i, φ i x` from differentiability
  of each `φ i`;
* the version with `'` deals with `Φ : E → Π i, F' i` and `Φ' : E →L[𝕜] Π i, F' i`
  and is designed to deduce differentiability of the components `λ x, Φ x i` from
  differentiability of `Φ`.
-/

variables {ι : Type*} [fintype ι] {F' : ι → Type*} [Π i, normed_group (F' i)]
  [Π i, normed_space 𝕜 (F' i)] {φ : Π i, E → F' i} {φ' : Π i, E →L[𝕜] F' i}
  {Φ : E → Π i, F' i} {Φ' : E →L[𝕜] Π i, F' i}

@[simp] lemma has_strict_fderiv_at_pi' :
  has_strict_fderiv_at Φ Φ' x ↔
    ∀ i, has_strict_fderiv_at (λ x, Φ x i) ((proj i).comp Φ') x :=
begin
  simp only [has_strict_fderiv_at, continuous_linear_map.coe_pi],
  exact is_o_pi
end

@[simp] lemma has_strict_fderiv_at_pi :
  has_strict_fderiv_at (λ x i, φ i x) (continuous_linear_map.pi φ') x ↔
    ∀ i, has_strict_fderiv_at (φ i) (φ' i) x :=
has_strict_fderiv_at_pi'

@[simp] lemma has_fderiv_at_filter_pi' :
  has_fderiv_at_filter Φ Φ' x L ↔
    ∀ i, has_fderiv_at_filter (λ x, Φ x i) ((proj i).comp Φ') x L :=
begin
  simp only [has_fderiv_at_filter, continuous_linear_map.coe_pi],
  exact is_o_pi
end

lemma has_fderiv_at_filter_pi :
  has_fderiv_at_filter (λ x i, φ i x) (continuous_linear_map.pi φ') x L ↔
    ∀ i, has_fderiv_at_filter (φ i) (φ' i) x L :=
has_fderiv_at_filter_pi'

@[simp] lemma has_fderiv_at_pi' :
  has_fderiv_at Φ Φ' x ↔
    ∀ i, has_fderiv_at (λ x, Φ x i) ((proj i).comp Φ') x :=
has_fderiv_at_filter_pi'

lemma has_fderiv_at_pi :
  has_fderiv_at (λ x i, φ i x) (continuous_linear_map.pi φ') x ↔
    ∀ i, has_fderiv_at (φ i) (φ' i) x :=
has_fderiv_at_filter_pi

@[simp] lemma has_fderiv_within_at_pi' :
  has_fderiv_within_at Φ Φ' s x ↔
    ∀ i, has_fderiv_within_at (λ x, Φ x i) ((proj i).comp Φ') s x :=
has_fderiv_at_filter_pi'

lemma has_fderiv_within_at_pi :
  has_fderiv_within_at (λ x i, φ i x) (continuous_linear_map.pi φ') s x ↔
    ∀ i, has_fderiv_within_at (φ i) (φ' i) s x :=
has_fderiv_at_filter_pi

@[simp] lemma differentiable_within_at_pi :
  differentiable_within_at 𝕜 Φ s x ↔
   ∀ i, differentiable_within_at 𝕜 (λ x, Φ x i) s x :=
⟨λ h i, (has_fderiv_within_at_pi'.1 h.has_fderiv_within_at i).differentiable_within_at,
  λ h, (has_fderiv_within_at_pi.2 (λ i, (h i).has_fderiv_within_at)).differentiable_within_at⟩

@[simp] lemma differentiable_at_pi :
  differentiable_at 𝕜 Φ x ↔ ∀ i, differentiable_at 𝕜 (λ x, Φ x i) x :=
⟨λ h i, (has_fderiv_at_pi'.1 h.has_fderiv_at i).differentiable_at,
  λ h, (has_fderiv_at_pi.2 (λ i, (h i).has_fderiv_at)).differentiable_at⟩

lemma differentiable_on_pi :
  differentiable_on 𝕜 Φ s ↔ ∀ i, differentiable_on 𝕜 (λ x, Φ x i) s :=
⟨λ h i x hx, differentiable_within_at_pi.1 (h x hx) i,
  λ h x hx, differentiable_within_at_pi.2 (λ i, h i x hx)⟩

lemma differentiable_pi :
  differentiable 𝕜 Φ ↔ ∀ i, differentiable 𝕜 (λ x, Φ x i) :=
⟨λ h i x, differentiable_at_pi.1 (h x) i, λ h x, differentiable_at_pi.2 (λ i, h i x)⟩

-- TODO: find out which version (`φ` or `Φ`) works better with `rw`/`simp`
lemma fderiv_within_pi (h : ∀ i, differentiable_within_at 𝕜 (φ i) s x)
  (hs : unique_diff_within_at 𝕜 s x) :
  fderiv_within 𝕜 (λ x i, φ i x) s x = pi (λ i, fderiv_within 𝕜 (φ i) s x) :=
(has_fderiv_within_at_pi.2 (λ i, (h i).has_fderiv_within_at)).fderiv_within hs

lemma fderiv_pi (h : ∀ i, differentiable_at 𝕜 (φ i) x) :
  fderiv 𝕜 (λ x i, φ i x) x = pi (λ i, fderiv 𝕜 (φ i) x) :=
(has_fderiv_at_pi.2 (λ i, (h i).has_fderiv_at)).fderiv

end pi

section neg
/-! ### Derivative of the negative of a function -/

theorem has_strict_fderiv_at.neg (h : has_strict_fderiv_at f f' x) :
  has_strict_fderiv_at (λ x, -f x) (-f') x :=
(-1 : F →L[𝕜] F).has_strict_fderiv_at.comp x h

theorem has_fderiv_at_filter.neg (h : has_fderiv_at_filter f f' x L) :
  has_fderiv_at_filter (λ x, -f x) (-f') x L :=
(-1 : F →L[𝕜] F).has_fderiv_at_filter.comp x h

theorem has_fderiv_within_at.neg (h : has_fderiv_within_at f f' s x) :
  has_fderiv_within_at (λ x, -f x) (-f') s x :=
h.neg

theorem has_fderiv_at.neg (h : has_fderiv_at f f' x) :
  has_fderiv_at (λ x, -f x) (-f') x :=
h.neg

lemma differentiable_within_at.neg (h : differentiable_within_at 𝕜 f s x) :
  differentiable_within_at 𝕜 (λy, -f y) s x :=
h.has_fderiv_within_at.neg.differentiable_within_at

@[simp] lemma differentiable_within_at_neg_iff :
  differentiable_within_at 𝕜 (λy, -f y) s x ↔ differentiable_within_at 𝕜 f s x :=
⟨λ h, by simpa only [neg_neg] using h.neg, λ h, h.neg⟩

lemma differentiable_at.neg (h : differentiable_at 𝕜 f x) :
  differentiable_at 𝕜 (λy, -f y) x :=
h.has_fderiv_at.neg.differentiable_at

@[simp] lemma differentiable_at_neg_iff :
  differentiable_at 𝕜 (λy, -f y) x ↔ differentiable_at 𝕜 f x :=
⟨λ h, by simpa only [neg_neg] using h.neg, λ h, h.neg⟩

lemma differentiable_on.neg (h : differentiable_on 𝕜 f s) :
  differentiable_on 𝕜 (λy, -f y) s :=
λx hx, (h x hx).neg

@[simp] lemma differentiable_on_neg_iff :
  differentiable_on 𝕜 (λy, -f y) s ↔ differentiable_on 𝕜 f s :=
⟨λ h, by simpa only [neg_neg] using h.neg, λ h, h.neg⟩

lemma differentiable.neg (h : differentiable 𝕜 f) :
  differentiable 𝕜 (λy, -f y) :=
λx, (h x).neg

@[simp] lemma differentiable_neg_iff : differentiable 𝕜 (λy, -f y) ↔ differentiable 𝕜 f :=
⟨λ h, by simpa only [neg_neg] using h.neg, λ h, h.neg⟩

lemma fderiv_within_neg (hxs : unique_diff_within_at 𝕜 s x) :
  fderiv_within 𝕜 (λy, -f y) s x = - fderiv_within 𝕜 f s x :=
if h : differentiable_within_at 𝕜 f s x
then h.has_fderiv_within_at.neg.fderiv_within hxs
else by { rw [fderiv_within_zero_of_not_differentiable_within_at h,
  fderiv_within_zero_of_not_differentiable_within_at, neg_zero], simpa }

@[simp] lemma fderiv_neg : fderiv 𝕜 (λy, -f y) x = - fderiv 𝕜 f x :=
by simp only [← fderiv_within_univ, fderiv_within_neg unique_diff_within_at_univ]

end neg

section sub
/-! ### Derivative of the difference of two functions -/

theorem has_strict_fderiv_at.sub
  (hf : has_strict_fderiv_at f f' x) (hg : has_strict_fderiv_at g g' x) :
  has_strict_fderiv_at (λ x, f x - g x) (f' - g') x :=
by simpa only [sub_eq_add_neg] using hf.add hg.neg

theorem has_fderiv_at_filter.sub
  (hf : has_fderiv_at_filter f f' x L) (hg : has_fderiv_at_filter g g' x L) :
  has_fderiv_at_filter (λ x, f x - g x) (f' - g') x L :=
by simpa only [sub_eq_add_neg] using hf.add hg.neg

theorem has_fderiv_within_at.sub
  (hf : has_fderiv_within_at f f' s x) (hg : has_fderiv_within_at g g' s x) :
  has_fderiv_within_at (λ x, f x - g x) (f' - g') s x :=
hf.sub hg

theorem has_fderiv_at.sub
  (hf : has_fderiv_at f f' x) (hg : has_fderiv_at g g' x) :
  has_fderiv_at (λ x, f x - g x) (f' - g') x :=
hf.sub hg

lemma differentiable_within_at.sub
  (hf : differentiable_within_at 𝕜 f s x) (hg : differentiable_within_at 𝕜 g s x) :
  differentiable_within_at 𝕜 (λ y, f y - g y) s x :=
(hf.has_fderiv_within_at.sub hg.has_fderiv_within_at).differentiable_within_at

@[simp] lemma differentiable_at.sub
  (hf : differentiable_at 𝕜 f x) (hg : differentiable_at 𝕜 g x) :
  differentiable_at 𝕜 (λ y, f y - g y) x :=
(hf.has_fderiv_at.sub hg.has_fderiv_at).differentiable_at

lemma differentiable_on.sub
  (hf : differentiable_on 𝕜 f s) (hg : differentiable_on 𝕜 g s) :
  differentiable_on 𝕜 (λy, f y - g y) s :=
λx hx, (hf x hx).sub (hg x hx)

@[simp] lemma differentiable.sub
  (hf : differentiable 𝕜 f) (hg : differentiable 𝕜 g) :
  differentiable 𝕜 (λy, f y - g y) :=
λx, (hf x).sub (hg x)

lemma fderiv_within_sub (hxs : unique_diff_within_at 𝕜 s x)
  (hf : differentiable_within_at 𝕜 f s x) (hg : differentiable_within_at 𝕜 g s x) :
  fderiv_within 𝕜 (λy, f y - g y) s x = fderiv_within 𝕜 f s x - fderiv_within 𝕜 g s x :=
(hf.has_fderiv_within_at.sub hg.has_fderiv_within_at).fderiv_within hxs

lemma fderiv_sub
  (hf : differentiable_at 𝕜 f x) (hg : differentiable_at 𝕜 g x) :
  fderiv 𝕜 (λy, f y - g y) x = fderiv 𝕜 f x - fderiv 𝕜 g x :=
(hf.has_fderiv_at.sub hg.has_fderiv_at).fderiv

theorem has_strict_fderiv_at.sub_const
  (hf : has_strict_fderiv_at f f' x) (c : F) :
  has_strict_fderiv_at (λ x, f x - c) f' x :=
by simpa only [sub_eq_add_neg] using hf.add_const (-c)

theorem has_fderiv_at_filter.sub_const
  (hf : has_fderiv_at_filter f f' x L) (c : F) :
  has_fderiv_at_filter (λ x, f x - c) f' x L :=
by simpa only [sub_eq_add_neg] using hf.add_const (-c)

theorem has_fderiv_within_at.sub_const
  (hf : has_fderiv_within_at f f' s x) (c : F) :
  has_fderiv_within_at (λ x, f x - c) f' s x :=
hf.sub_const c

theorem has_fderiv_at.sub_const
  (hf : has_fderiv_at f f' x) (c : F) :
  has_fderiv_at (λ x, f x - c) f' x :=
hf.sub_const c

lemma differentiable_within_at.sub_const
  (hf : differentiable_within_at 𝕜 f s x) (c : F) :
  differentiable_within_at 𝕜 (λ y, f y - c) s x :=
(hf.has_fderiv_within_at.sub_const c).differentiable_within_at

@[simp] lemma differentiable_within_at_sub_const_iff (c : F) :
  differentiable_within_at 𝕜 (λ y, f y - c) s x ↔ differentiable_within_at 𝕜 f s x :=
by simp only [sub_eq_add_neg, differentiable_within_at_add_const_iff]

lemma differentiable_at.sub_const (hf : differentiable_at 𝕜 f x) (c : F) :
  differentiable_at 𝕜 (λ y, f y - c) x :=
(hf.has_fderiv_at.sub_const c).differentiable_at

@[simp] lemma differentiable_at_sub_const_iff (c : F) :
  differentiable_at 𝕜 (λ y, f y - c) x ↔ differentiable_at 𝕜 f x :=
by simp only [sub_eq_add_neg, differentiable_at_add_const_iff]

lemma differentiable_on.sub_const (hf : differentiable_on 𝕜 f s) (c : F) :
  differentiable_on 𝕜 (λy, f y - c) s :=
λx hx, (hf x hx).sub_const c

@[simp] lemma differentiable_on_sub_const_iff (c : F) :
  differentiable_on 𝕜 (λ y, f y - c) s ↔ differentiable_on 𝕜 f s :=
by simp only [sub_eq_add_neg, differentiable_on_add_const_iff]

lemma differentiable.sub_const (hf : differentiable 𝕜 f) (c : F) :
  differentiable 𝕜 (λy, f y - c) :=
λx, (hf x).sub_const c

@[simp] lemma differentiable_sub_const_iff (c : F) :
  differentiable 𝕜 (λ y, f y - c) ↔ differentiable 𝕜 f :=
by simp only [sub_eq_add_neg, differentiable_add_const_iff]

lemma fderiv_within_sub_const (hxs : unique_diff_within_at 𝕜 s x) (c : F) :
  fderiv_within 𝕜 (λy, f y - c) s x = fderiv_within 𝕜 f s x :=
by simp only [sub_eq_add_neg, fderiv_within_add_const hxs]

lemma fderiv_sub_const (c : F) : fderiv 𝕜 (λy, f y - c) x = fderiv 𝕜 f x :=
by simp only [sub_eq_add_neg, fderiv_add_const]

theorem has_strict_fderiv_at.const_sub
  (hf : has_strict_fderiv_at f f' x) (c : F) :
  has_strict_fderiv_at (λ x, c - f x) (-f') x :=
by simpa only [sub_eq_add_neg] using hf.neg.const_add c

theorem has_fderiv_at_filter.const_sub
  (hf : has_fderiv_at_filter f f' x L) (c : F) :
  has_fderiv_at_filter (λ x, c - f x) (-f') x L :=
by simpa only [sub_eq_add_neg] using hf.neg.const_add c

theorem has_fderiv_within_at.const_sub
  (hf : has_fderiv_within_at f f' s x) (c : F) :
  has_fderiv_within_at (λ x, c - f x) (-f') s x :=
hf.const_sub c

theorem has_fderiv_at.const_sub
  (hf : has_fderiv_at f f' x) (c : F) :
  has_fderiv_at (λ x, c - f x) (-f') x :=
hf.const_sub c

lemma differentiable_within_at.const_sub
  (hf : differentiable_within_at 𝕜 f s x) (c : F) :
  differentiable_within_at 𝕜 (λ y, c - f y) s x :=
(hf.has_fderiv_within_at.const_sub c).differentiable_within_at

@[simp] lemma differentiable_within_at_const_sub_iff (c : F) :
  differentiable_within_at 𝕜 (λ y, c - f y) s x ↔ differentiable_within_at 𝕜 f s x :=
by simp [sub_eq_add_neg]

lemma differentiable_at.const_sub
  (hf : differentiable_at 𝕜 f x) (c : F) :
  differentiable_at 𝕜 (λ y, c - f y) x :=
(hf.has_fderiv_at.const_sub c).differentiable_at

@[simp] lemma differentiable_at_const_sub_iff (c : F) :
  differentiable_at 𝕜 (λ y, c - f y) x ↔ differentiable_at 𝕜 f x :=
by simp [sub_eq_add_neg]

lemma differentiable_on.const_sub (hf : differentiable_on 𝕜 f s) (c : F) :
  differentiable_on 𝕜 (λy, c - f y) s :=
λx hx, (hf x hx).const_sub c

@[simp] lemma differentiable_on_const_sub_iff (c : F) :
  differentiable_on 𝕜 (λ y, c - f y) s ↔ differentiable_on 𝕜 f s :=
by simp [sub_eq_add_neg]

lemma differentiable.const_sub (hf : differentiable 𝕜 f) (c : F) :
  differentiable 𝕜 (λy, c - f y) :=
λx, (hf x).const_sub c

@[simp] lemma differentiable_const_sub_iff (c : F) :
  differentiable 𝕜 (λ y, c - f y) ↔ differentiable 𝕜 f :=
by simp [sub_eq_add_neg]

lemma fderiv_within_const_sub (hxs : unique_diff_within_at 𝕜 s x) (c : F) :
  fderiv_within 𝕜 (λy, c - f y) s x = -fderiv_within 𝕜 f s x :=
by simp only [sub_eq_add_neg, fderiv_within_const_add, fderiv_within_neg, hxs]

lemma fderiv_const_sub (c : F) : fderiv 𝕜 (λy, c - f y) x = -fderiv 𝕜 f x :=
by simp only [← fderiv_within_univ, fderiv_within_const_sub unique_diff_within_at_univ]

end sub

section bilinear_map
/-! ### Derivative of a bounded bilinear map -/

variables (b : F →L[𝕜] G →L[𝕜] G') {u : set (F × G)} {gG : E → G} {gG' : E →L[𝕜] G}

open normed_field

lemma continuous_linear_map.has_strict_fderiv_at_bilinear (p : F × G) :
  has_strict_fderiv_at (λ x : F × G, b x.1 x.2) (b.deriv₂ p) p :=
(b.has_fpower_series_at_bilinear p).has_strict_fderiv_at

lemma has_strict_fderiv_at.bilinear_op (hf : has_strict_fderiv_at f f' x)
  (hg : has_strict_fderiv_at gG gG' x) :
  has_strict_fderiv_at (λ y, b (f y) (gG y))
    ((b (f x)).comp gG' + (b.flip (gG x)).comp f') x :=
(b.has_strict_fderiv_at_bilinear (f x, gG x)).comp x (hf.prod hg)

lemma has_fderiv_at.bilinear_op (hf : has_fderiv_at f f' x) (hg : has_fderiv_at gG gG' x) :
  has_fderiv_at (λ y, b (f y) (gG y))
    ((b (f x)).comp gG' + (b.flip (gG x)).comp f') x :=
(b.has_strict_fderiv_at_bilinear (f x, gG x)).has_fderiv_at.comp x (hf.prod hg)

lemma has_fderiv_within_at.bilinear_op (hf : has_fderiv_within_at f f' s x)
  (hg : has_fderiv_within_at gG gG' s x) :
  has_fderiv_within_at (λ y, b (f y) (gG y))
    ((b (f x)).comp gG' + (b.flip (gG x)).comp f') s x :=
(b.has_strict_fderiv_at_bilinear (f x, gG x)).has_fderiv_at.comp_has_fderiv_within_at x (hf.prod hg)

lemma differentiable_at.bilinear_op (hf : differentiable_at 𝕜 f x) (hg : differentiable_at 𝕜 gG x) :
  differentiable_at 𝕜 (λ y, b (f y) (gG y)) x :=
(hf.has_fderiv_at.bilinear_op b hg.has_fderiv_at).differentiable_at

lemma differentiable.bilinear_op (hf : differentiable 𝕜 f) (hg : differentiable 𝕜 gG) :
  differentiable 𝕜 (λ y, b (f y) (gG y)) :=
λ x, (hf x).bilinear_op b (hg x)

lemma differentiable_within_at.bilinear_op (hf : differentiable_within_at 𝕜 f s x)
  (hg : differentiable_within_at 𝕜 gG s x) :
  differentiable_within_at 𝕜 (λ y, b (f y) (gG y)) s x :=
(hf.has_fderiv_within_at.bilinear_op b hg.has_fderiv_within_at).differentiable_within_at

lemma differentiable_on.bilinear_op (hf : differentiable_on 𝕜 f s) (hg : differentiable_on 𝕜 gG s) :
  differentiable_on 𝕜 (λ y, b (f y) (gG y)) s :=
λ x hx, (hf x hx).bilinear_op b (hg x hx)

lemma fderiv_bilinear_op (hf : differentiable_at 𝕜 f x) (hg : differentiable_at 𝕜 gG x) :
  fderiv 𝕜 (λ y, b (f y) (gG y)) x = (b (f x)).comp (fderiv 𝕜 gG x) +
    (b.flip (gG x)).comp (fderiv 𝕜 f x) :=
(hf.has_fderiv_at.bilinear_op b hg.has_fderiv_at).fderiv

lemma fderiv_within_bilinear_op (hf : differentiable_within_at 𝕜 f s x)
  (hg : differentiable_within_at 𝕜 gG s x) (hx : unique_diff_within_at 𝕜 s x) :
  fderiv_within 𝕜 (λ y, b (f y) (gG y)) s x = (b (f x)).comp (fderiv_within 𝕜 gG s x) +
    (b.flip (gG x)).comp (fderiv_within 𝕜 f s x) :=
(hf.has_fderiv_within_at.bilinear_op b hg.has_fderiv_within_at).fderiv_within hx

lemma continuous_linear_map.continuous_bilinear : continuous (λ x : F × G, b x.1 x.2) :=
differentiable.continuous $ λ x, (b.has_strict_fderiv_at_bilinear x).has_fderiv_at.differentiable_at

variables {α : Type*}

lemma filter.tendsto.bilinear_op {f : α → F} {g : α → G} {l : filter α} {x : F} {y : G}
  (hf : tendsto f l (𝓝 x)) (hg : tendsto g l (𝓝 y)) :
  tendsto (λ y, b (f y) (g y)) l (𝓝 $ b x y) :=
(b.continuous_bilinear.tendsto (x, y)).comp (hf.prod_mk_nhds hg)

variables [topological_space α]

lemma continuous_within_at.bilinear_op {f : α → F} {g : α → G} {s : set α} {x : α}
  (hf : continuous_within_at f s x) (hg : continuous_within_at g s x) :
  continuous_within_at (λ y, b (f y) (g y)) s x :=
hf.bilinear_op b hg

lemma continuous_at.bilinear_op {f : α → F} {g : α → G} {x : α}
  (hf : continuous_at f x) (hg : continuous_at g x) :
  continuous_at (λ y, b (f y) (g y)) x :=
hf.bilinear_op b hg

lemma continuous_on.bilinear_op {f : α → F} {g : α → G} {s : set α}
  (hf : continuous_on f s) (hg : continuous_on g s) :
  continuous_on (λ y, b (f y) (g y)) s :=
λ x hx, (hf x hx).bilinear_op b (hg x hx)

lemma continuous.bilinear_op {f : α → F} {g : α → G} (hf : continuous f) (hg : continuous g) :
  continuous (λ y, b (f y) (g y)) :=
b.continuous_bilinear.comp (hf.prod_mk hg)

end bilinear_map

namespace continuous_linear_equiv

/-!
### The set of continuous linear equivalences between two Banach spaces is open

In this section we establish that the set of continuous linear equivalences between two Banach
spaces is an open subset of the space of linear maps between them.
-/


protected lemma is_open [complete_space E] : is_open (range (coe : (E ≃L[𝕜] F) → (E →L[𝕜] F))) :=
begin
  rcases eq_empty_or_nonempty (range (coe : (E ≃L[𝕜] F) → (E →L[𝕜] F))) with h|⟨_, e, rfl⟩,
  { simp only [h, is_open_empty] },
  have h : continuous (λ f : E →L[𝕜] F, (e.symm : F →L[𝕜] E).comp f),
    from (compL 𝕜 E F E (e.symm : F →L[𝕜] E)).continuous,
  convert units.is_open.preimage h using 1,
  ext f',
  split,
  { rintros ⟨e', rfl⟩,
    exact ⟨(e'.trans e.symm).to_unit, rfl⟩ },
  { rintros ⟨w, hw⟩,
    use (units_equiv 𝕜 E w).trans e,
    ext x,
    simp [hw] }
end

protected lemma nhds [complete_space E] (e : E ≃L[𝕜] F) :
  (range (coe : (E ≃L[𝕜] F) → (E →L[𝕜] F))) ∈ 𝓝 (e : E →L[𝕜] F) :=
mem_nhds_sets continuous_linear_equiv.is_open (by simp)

end continuous_linear_equiv

section smul
/-! ### Derivative of the product of a scalar-valued function and a vector-valued function

If `c` is a differentiable scalar-valued function and `f` is a differentiable vector-valued
function, then `λ x, c x • f x` is differentiable as well. Lemmas in this section works for
function `c` taking values in the base field, as well as in a normed algebra over the base
field: e.g., they work for `c : E → ℂ` and `f : E → F` provided that `F` is a complex
normed vector space.
-/

variables {𝕜' : Type*} [nondiscrete_normed_field 𝕜'] [normed_algebra 𝕜 𝕜']
  [normed_space 𝕜' F] [is_scalar_tower 𝕜 𝕜' F]
variables {c : E → 𝕜'} {c' : E →L[𝕜] 𝕜'}

theorem has_strict_fderiv_at.smul (hc : has_strict_fderiv_at c c' x)
  (hf : has_strict_fderiv_at f f' x) :
  has_strict_fderiv_at (λ y, c y • f y) (c x • f' + c'.smul_right (f x)) x :=
hc.bilinear_op (lsmul 𝕜 𝕜 : 𝕜 →L[𝕜] F →L[𝕜] F) hf

theorem has_fderiv_within_at.smul
  (hc : has_fderiv_within_at c c' s x) (hf : has_fderiv_within_at f f' s x) :
  has_fderiv_within_at (λ y, c y • f y) (c x • f' + c'.smul_right (f x)) s x :=
hc.bilinear_op (lsmul 𝕜 𝕜 : 𝕜 →L[𝕜] F →L[𝕜] F) hf

theorem has_fderiv_at.smul (hc : has_fderiv_at c c' x) (hf : has_fderiv_at f f' x) :
  has_fderiv_at (λ y, c y • f y) (c x • f' + c'.smul_right (f x)) x :=
hc.bilinear_op (lsmul 𝕜 𝕜 : 𝕜 →L[𝕜] F →L[𝕜] F) hf

lemma differentiable_within_at.smul
  (hc : differentiable_within_at 𝕜 c s x) (hf : differentiable_within_at 𝕜 f s x) :
  differentiable_within_at 𝕜 (λ y, c y • f y) s x :=
hc.bilinear_op (lsmul 𝕜 𝕜 : 𝕜 →L[𝕜] F →L[𝕜] F) hf

@[simp] lemma differentiable_at.smul (hc : differentiable_at 𝕜 c x) (hf : differentiable_at 𝕜 f x) :
  differentiable_at 𝕜 (λ y, c y • f y) x :=
hc.bilinear_op (lsmul 𝕜 𝕜 : 𝕜 →L[𝕜] F →L[𝕜] F) hf

lemma differentiable_on.smul (hc : differentiable_on 𝕜 c s) (hf : differentiable_on 𝕜 f s) :
  differentiable_on 𝕜 (λ y, c y • f y) s :=
λx hx, (hc x hx).smul (hf x hx)

@[simp] lemma differentiable.smul (hc : differentiable 𝕜 c) (hf : differentiable 𝕜 f) :
  differentiable 𝕜 (λ y, c y • f y) :=
λx, (hc x).smul (hf x)

lemma fderiv_within_smul (hxs : unique_diff_within_at 𝕜 s x)
  (hc : differentiable_within_at 𝕜 c s x) (hf : differentiable_within_at 𝕜 f s x) :
  fderiv_within 𝕜 (λ y, c y • f y) s x =
    c x • fderiv_within 𝕜 f s x + (fderiv_within 𝕜 c s x).smul_right (f x) :=
(hc.has_fderiv_within_at.smul hf.has_fderiv_within_at).fderiv_within hxs

lemma fderiv_smul (hc : differentiable_at 𝕜 c x) (hf : differentiable_at 𝕜 f x) :
  fderiv 𝕜 (λ y, c y • f y) x =
    c x • fderiv 𝕜 f x + (fderiv 𝕜 c x).smul_right (f x) :=
(hc.has_fderiv_at.smul hf.has_fderiv_at).fderiv

theorem has_strict_fderiv_at.smul_const (hc : has_strict_fderiv_at c c' x) (f : F) :
  has_strict_fderiv_at (λ y, c y • f) (c'.smul_right f) x :=
((lsmul 𝕜 𝕜 : 𝕜 →L[𝕜] F →L[𝕜] F).flip f).has_strict_fderiv_at.comp x hc

theorem has_fderiv_within_at.smul_const (hc : has_fderiv_within_at c c' s x) (f : F) :
  has_fderiv_within_at (λ y, c y • f) (c'.smul_right f) s x :=
((lsmul 𝕜 𝕜 : 𝕜 →L[𝕜] F →L[𝕜] F).flip f).has_fderiv_at.comp_has_fderiv_within_at x hc

theorem has_fderiv_at.smul_const (hc : has_fderiv_at c c' x) (f : F) :
  has_fderiv_at (λ y, c y • f) (c'.smul_right f) x :=
((lsmul 𝕜 𝕜 : 𝕜 →L[𝕜] F →L[𝕜] F).flip f).has_fderiv_at.comp x hc

lemma differentiable_within_at.smul_const
  (hc : differentiable_within_at 𝕜 c s x) (f : F) :
  differentiable_within_at 𝕜 (λ y, c y • f) s x :=
(hc.has_fderiv_within_at.smul_const f).differentiable_within_at

lemma differentiable_at.smul_const (hc : differentiable_at 𝕜 c x) (f : F) :
  differentiable_at 𝕜 (λ y, c y • f) x :=
(hc.has_fderiv_at.smul_const f).differentiable_at

lemma differentiable_on.smul_const (hc : differentiable_on 𝕜 c s) (f : F) :
  differentiable_on 𝕜 (λ y, c y • f) s :=
λx hx, (hc x hx).smul_const f

lemma differentiable.smul_const (hc : differentiable 𝕜 c) (f : F) :
  differentiable 𝕜 (λ y, c y • f) :=
λx, (hc x).smul_const f

lemma fderiv_within_smul_const (hxs : unique_diff_within_at 𝕜 s x)
  (hc : differentiable_within_at 𝕜 c s x) (f : F) :
  fderiv_within 𝕜 (λ y, c y • f) s x =
    (fderiv_within 𝕜 c s x).smul_right f :=
(hc.has_fderiv_within_at.smul_const f).fderiv_within hxs

lemma fderiv_smul_const (hc : differentiable_at 𝕜 c x) (f : F) :
  fderiv 𝕜 (λ y, c y • f) x = (fderiv 𝕜 c x).smul_right f :=
(hc.has_fderiv_at.smul_const f).fderiv

end smul

section mul
/-! ### Derivative of the product of two scalar-valued functions -/

variables {c d : E → 𝕜} {c' d' : E →L[𝕜] 𝕜}

theorem has_strict_fderiv_at.mul
  (hc : has_strict_fderiv_at c c' x) (hd : has_strict_fderiv_at d d' x) :
  has_strict_fderiv_at (λ y, c y * d y) (c x • d' + d x • c') x :=
by { convert hc.smul hd, ext z, apply mul_comm }

theorem has_fderiv_within_at.mul
  (hc : has_fderiv_within_at c c' s x) (hd : has_fderiv_within_at d d' s x) :
  has_fderiv_within_at (λ y, c y * d y) (c x • d' + d x • c') s x :=
by { convert hc.smul hd, ext z, apply mul_comm }

theorem has_fderiv_at.mul (hc : has_fderiv_at c c' x) (hd : has_fderiv_at d d' x) :
  has_fderiv_at (λ y, c y * d y) (c x • d' + d x • c') x :=
by { convert hc.smul hd, ext z, apply mul_comm }

lemma differentiable_within_at.mul
  (hc : differentiable_within_at 𝕜 c s x) (hd : differentiable_within_at 𝕜 d s x) :
  differentiable_within_at 𝕜 (λ y, c y * d y) s x :=
(hc.has_fderiv_within_at.mul hd.has_fderiv_within_at).differentiable_within_at

@[simp] lemma differentiable_at.mul (hc : differentiable_at 𝕜 c x) (hd : differentiable_at 𝕜 d x) :
  differentiable_at 𝕜 (λ y, c y * d y) x :=
(hc.has_fderiv_at.mul hd.has_fderiv_at).differentiable_at

lemma differentiable_on.mul (hc : differentiable_on 𝕜 c s) (hd : differentiable_on 𝕜 d s) :
  differentiable_on 𝕜 (λ y, c y * d y) s :=
λx hx, (hc x hx).mul (hd x hx)

@[simp] lemma differentiable.mul (hc : differentiable 𝕜 c) (hd : differentiable 𝕜 d) :
  differentiable 𝕜 (λ y, c y * d y) :=
λx, (hc x).mul (hd x)

lemma fderiv_within_mul (hxs : unique_diff_within_at 𝕜 s x)
  (hc : differentiable_within_at 𝕜 c s x) (hd : differentiable_within_at 𝕜 d s x) :
  fderiv_within 𝕜 (λ y, c y * d y) s x =
    c x • fderiv_within 𝕜 d s x + d x • fderiv_within 𝕜 c s x :=
(hc.has_fderiv_within_at.mul hd.has_fderiv_within_at).fderiv_within hxs

lemma fderiv_mul (hc : differentiable_at 𝕜 c x) (hd : differentiable_at 𝕜 d x) :
  fderiv 𝕜 (λ y, c y * d y) x =
    c x • fderiv 𝕜 d x + d x • fderiv 𝕜 c x :=
(hc.has_fderiv_at.mul hd.has_fderiv_at).fderiv

theorem has_strict_fderiv_at.mul_const (hc : has_strict_fderiv_at c c' x) (d : 𝕜) :
  has_strict_fderiv_at (λ y, c y * d) (d • c') x :=
by simpa only [smul_zero, zero_add] using hc.mul (has_strict_fderiv_at_const d x)

theorem has_fderiv_within_at.mul_const (hc : has_fderiv_within_at c c' s x) (d : 𝕜) :
  has_fderiv_within_at (λ y, c y * d) (d • c') s x :=
by simpa only [smul_zero, zero_add] using hc.mul (has_fderiv_within_at_const d x s)

theorem has_fderiv_at.mul_const (hc : has_fderiv_at c c' x) (d : 𝕜) :
  has_fderiv_at (λ y, c y * d) (d • c') x :=
begin
  rw [← has_fderiv_within_at_univ] at *,
  exact hc.mul_const d
end

lemma differentiable_within_at.mul_const
  (hc : differentiable_within_at 𝕜 c s x) (d : 𝕜) :
  differentiable_within_at 𝕜 (λ y, c y * d) s x :=
(hc.has_fderiv_within_at.mul_const d).differentiable_within_at

lemma differentiable_at.mul_const (hc : differentiable_at 𝕜 c x) (d : 𝕜) :
  differentiable_at 𝕜 (λ y, c y * d) x :=
(hc.has_fderiv_at.mul_const d).differentiable_at

lemma differentiable_on.mul_const (hc : differentiable_on 𝕜 c s) (d : 𝕜) :
  differentiable_on 𝕜 (λ y, c y * d) s :=
λx hx, (hc x hx).mul_const d

lemma differentiable.mul_const (hc : differentiable 𝕜 c) (d : 𝕜) :
  differentiable 𝕜 (λ y, c y * d) :=
λx, (hc x).mul_const d

lemma fderiv_within_mul_const (hxs : unique_diff_within_at 𝕜 s x)
  (hc : differentiable_within_at 𝕜 c s x) (d : 𝕜) :
  fderiv_within 𝕜 (λ y, c y * d) s x = d • fderiv_within 𝕜 c s x :=
(hc.has_fderiv_within_at.mul_const d).fderiv_within hxs

lemma fderiv_mul_const (hc : differentiable_at 𝕜 c x) (d : 𝕜) :
  fderiv 𝕜 (λ y, c y * d) x = d • fderiv 𝕜 c x :=
(hc.has_fderiv_at.mul_const d).fderiv

theorem has_strict_fderiv_at.const_mul (hc : has_strict_fderiv_at c c' x) (d : 𝕜) :
  has_strict_fderiv_at (λ y, d * c y) (d • c') x :=
begin
  simp only [mul_comm d],
  exact hc.mul_const d,
end

theorem has_fderiv_within_at.const_mul
  (hc : has_fderiv_within_at c c' s x) (d : 𝕜) :
  has_fderiv_within_at (λ y, d * c y) (d • c') s x :=
begin
  simp only [mul_comm d],
  exact hc.mul_const d,
end

theorem has_fderiv_at.const_mul (hc : has_fderiv_at c c' x) (d : 𝕜) :
  has_fderiv_at (λ y, d * c y) (d • c') x :=
begin
  simp only [mul_comm d],
  exact hc.mul_const d,
end

lemma differentiable_within_at.const_mul
  (hc : differentiable_within_at 𝕜 c s x) (d : 𝕜) :
  differentiable_within_at 𝕜 (λ y, d * c y) s x :=
(hc.has_fderiv_within_at.const_mul d).differentiable_within_at

lemma differentiable_at.const_mul (hc : differentiable_at 𝕜 c x) (d : 𝕜) :
  differentiable_at 𝕜 (λ y, d * c y) x :=
(hc.has_fderiv_at.const_mul d).differentiable_at

lemma differentiable_on.const_mul (hc : differentiable_on 𝕜 c s) (d : 𝕜) :
  differentiable_on 𝕜 (λ y, d * c y) s :=
λx hx, (hc x hx).const_mul d

lemma differentiable.const_mul (hc : differentiable 𝕜 c) (d : 𝕜) :
  differentiable 𝕜 (λ y, d * c y) :=
λx, (hc x).const_mul d

lemma fderiv_within_const_mul (hxs : unique_diff_within_at 𝕜 s x)
  (hc : differentiable_within_at 𝕜 c s x) (d : 𝕜) :
  fderiv_within 𝕜 (λ y, d * c y) s x = d • fderiv_within 𝕜 c s x :=
(hc.has_fderiv_within_at.const_mul d).fderiv_within hxs

lemma fderiv_const_mul (hc : differentiable_at 𝕜 c x) (d : 𝕜) :
  fderiv 𝕜 (λ y, d * c y) x = d • fderiv 𝕜 c x :=
(hc.has_fderiv_at.const_mul d).fderiv

end mul

section algebra_inverse
variables {R : Type*} [normed_ring R] [normed_algebra 𝕜 R] [complete_space R]
open normed_ring continuous_linear_map ring

/-- At an invertible element `x` of a normed algebra `R`, the Fréchet derivative of the inversion
operation is the linear map `λ t, - x⁻¹ * t * x⁻¹`. -/
lemma has_fderiv_at_ring_inverse (x : units R) :
  has_fderiv_at ring.inverse (-lmul_left_right 𝕜 R ↑x⁻¹ ↑x⁻¹) x :=
begin
  have h_is_o : is_o (λ (t : R), inverse (↑x + t) - ↑x⁻¹ + ↑x⁻¹ * t * ↑x⁻¹)
    (λ (t : R), t) (𝓝 0),
  { refine (inverse_add_norm_diff_second_order x).trans_is_o ((is_o_norm_norm).mp _),
    simp only [normed_field.norm_pow, norm_norm],
    have h12 : 1 < 2 := by norm_num,
    convert (asymptotics.is_o_pow_pow h12).comp_tendsto tendsto_norm_zero,
    ext, simp },
  have h_lim : tendsto (λ (y:R), y - x) (𝓝 x) (𝓝 0),
  { refine tendsto_zero_iff_norm_tendsto_zero.mpr _,
    exact tendsto_iff_norm_tendsto_zero.mp tendsto_id },
  simp only [has_fderiv_at, has_fderiv_at_filter],
  convert h_is_o.comp_tendsto h_lim,
  ext y,
  simp only [coe_comp', function.comp_app, lmul_left_right_apply, neg_apply, inverse_unit x,
    units.inv_mul, add_sub_cancel'_right, mul_sub, sub_mul, one_mul, sub_neg_eq_add]
end

lemma differentiable_at_inverse (x : units R) : differentiable_at 𝕜 (@ring.inverse R _) x :=
(has_fderiv_at_ring_inverse x).differentiable_at

lemma fderiv_inverse (x : units R) :
  fderiv 𝕜 (@ring.inverse R _) x = - lmul_left_right 𝕜 R ↑x⁻¹ ↑x⁻¹ :=
(has_fderiv_at_ring_inverse x).fderiv

end algebra_inverse

namespace continuous_linear_equiv
/-! ### Differentiability of linear equivs, and invariance of differentiability -/

variable (iso : E ≃L[𝕜] F)

protected lemma has_strict_fderiv_at :
  has_strict_fderiv_at iso (iso : E →L[𝕜] F) x :=
iso.to_continuous_linear_map.has_strict_fderiv_at

protected lemma has_fderiv_within_at :
  has_fderiv_within_at iso (iso : E →L[𝕜] F) s x :=
iso.to_continuous_linear_map.has_fderiv_within_at

protected lemma has_fderiv_at : has_fderiv_at iso (iso : E →L[𝕜] F) x :=
iso.to_continuous_linear_map.has_fderiv_at_filter

protected lemma differentiable_at : differentiable_at 𝕜 iso x :=
iso.has_fderiv_at.differentiable_at

protected lemma differentiable_within_at :
  differentiable_within_at 𝕜 iso s x :=
iso.differentiable_at.differentiable_within_at

protected lemma fderiv : fderiv 𝕜 iso x = iso :=
iso.has_fderiv_at.fderiv

protected lemma fderiv_within (hxs : unique_diff_within_at 𝕜 s x) :
  fderiv_within 𝕜 iso s x = iso :=
iso.to_continuous_linear_map.fderiv_within hxs

protected lemma differentiable : differentiable 𝕜 iso :=
λx, iso.differentiable_at

protected lemma differentiable_on : differentiable_on 𝕜 iso s :=
iso.differentiable.differentiable_on

lemma comp_differentiable_within_at_iff {f : G → E} {s : set G} {x : G} :
  differentiable_within_at 𝕜 (iso ∘ f) s x ↔ differentiable_within_at 𝕜 f s x :=
begin
  refine ⟨λ H, _, λ H, iso.differentiable.differentiable_at.comp_differentiable_within_at x H⟩,
  have : differentiable_within_at 𝕜 (iso.symm ∘ (iso ∘ f)) s x :=
    iso.symm.differentiable.differentiable_at.comp_differentiable_within_at x H,
  rwa [← function.comp.assoc iso.symm iso f, iso.symm_comp_self] at this,
end

lemma comp_differentiable_at_iff {f : G → E} {x : G} :
  differentiable_at 𝕜 (iso ∘ f) x ↔ differentiable_at 𝕜 f x :=
by rw [← differentiable_within_at_univ, ← differentiable_within_at_univ,
       iso.comp_differentiable_within_at_iff]

lemma comp_differentiable_on_iff {f : G → E} {s : set G} :
  differentiable_on 𝕜 (iso ∘ f) s ↔ differentiable_on 𝕜 f s :=
begin
  rw [differentiable_on, differentiable_on],
  simp only [iso.comp_differentiable_within_at_iff],
end

lemma comp_differentiable_iff {f : G → E} :
  differentiable 𝕜 (iso ∘ f) ↔ differentiable 𝕜 f :=
begin
  rw [← differentiable_on_univ, ← differentiable_on_univ],
  exact iso.comp_differentiable_on_iff
end

lemma comp_has_fderiv_within_at_iff
  {f : G → E} {s : set G} {x : G} {f' : G →L[𝕜] E} :
  has_fderiv_within_at (iso ∘ f) ((iso : E →L[𝕜] F).comp f') s x ↔ has_fderiv_within_at f f' s x :=
begin
  refine ⟨λ H, _, λ H, iso.has_fderiv_at.comp_has_fderiv_within_at x H⟩,
  have A : f = iso.symm ∘ (iso ∘ f), by { rw [← function.comp.assoc, iso.symm_comp_self], refl },
  have B : f' = (iso.symm : F →L[𝕜] E).comp ((iso : E →L[𝕜] F).comp f'),
    by rw [← continuous_linear_map.comp_assoc, iso.coe_symm_comp_coe,
             continuous_linear_map.id_comp],
  rw [A, B],
  exact iso.symm.has_fderiv_at.comp_has_fderiv_within_at x H
end

lemma comp_has_strict_fderiv_at_iff {f : G → E} {x : G} {f' : G →L[𝕜] E} :
  has_strict_fderiv_at (iso ∘ f) ((iso : E →L[𝕜] F).comp f') x ↔ has_strict_fderiv_at f f' x :=
begin
  refine ⟨λ H, _, λ H, iso.has_strict_fderiv_at.comp x H⟩,
  convert iso.symm.has_strict_fderiv_at.comp x H; ext z; apply (iso.symm_apply_apply _).symm
end

lemma comp_has_fderiv_at_iff {f : G → E} {x : G} {f' : G →L[𝕜] E} :
  has_fderiv_at (iso ∘ f) ((iso : E →L[𝕜] F).comp f') x ↔ has_fderiv_at f f' x :=
by rw [← has_fderiv_within_at_univ, ← has_fderiv_within_at_univ, iso.comp_has_fderiv_within_at_iff]

lemma comp_has_fderiv_within_at_iff'
  {f : G → E} {s : set G} {x : G} {f' : G →L[𝕜] F} :
  has_fderiv_within_at (iso ∘ f) f' s x ↔
  has_fderiv_within_at f ((iso.symm : F →L[𝕜] E).comp f') s x :=
by rw [← iso.comp_has_fderiv_within_at_iff, ← continuous_linear_map.comp_assoc,
  iso.coe_comp_coe_symm, continuous_linear_map.id_comp]

lemma comp_has_fderiv_at_iff' {f : G → E} {x : G} {f' : G →L[𝕜] F} :
  has_fderiv_at (iso ∘ f) f' x ↔ has_fderiv_at f ((iso.symm : F →L[𝕜] E).comp f') x :=
by rw [← has_fderiv_within_at_univ, ← has_fderiv_within_at_univ, iso.comp_has_fderiv_within_at_iff']

lemma comp_fderiv_within {f : G → E} {s : set G} {x : G}
  (hxs : unique_diff_within_at 𝕜 s x) :
  fderiv_within 𝕜 (iso ∘ f) s x = (iso : E →L[𝕜] F).comp (fderiv_within 𝕜 f s x) :=
begin
  by_cases h : differentiable_within_at 𝕜 f s x,
  { rw [fderiv.comp_fderiv_within x iso.differentiable_at h hxs, iso.fderiv] },
  { have : ¬differentiable_within_at 𝕜 (iso ∘ f) s x,
      from mt iso.comp_differentiable_within_at_iff.1 h,
    rw [fderiv_within_zero_of_not_differentiable_within_at h,
        fderiv_within_zero_of_not_differentiable_within_at this,
        continuous_linear_map.comp_zero] }
end

lemma comp_fderiv {f : G → E} {x : G} :
  fderiv 𝕜 (iso ∘ f) x = (iso : E →L[𝕜] F).comp (fderiv 𝕜 f x) :=
begin
  rw [← fderiv_within_univ, ← fderiv_within_univ],
  exact iso.comp_fderiv_within unique_diff_within_at_univ,
end

end continuous_linear_equiv

namespace linear_isometry_equiv
/-! ### Differentiability of linear isometry equivs, and invariance of differentiability -/

variable (iso : E ≃ₗᵢ[𝕜] F)

protected lemma has_strict_fderiv_at : has_strict_fderiv_at iso (iso : E →L[𝕜] F) x :=
(iso : E ≃L[𝕜] F).has_strict_fderiv_at

protected lemma has_fderiv_within_at : has_fderiv_within_at iso (iso : E →L[𝕜] F) s x :=
(iso : E ≃L[𝕜] F).has_fderiv_within_at

protected lemma has_fderiv_at : has_fderiv_at iso (iso : E →L[𝕜] F) x :=
(iso : E ≃L[𝕜] F).has_fderiv_at

protected lemma differentiable_at : differentiable_at 𝕜 iso x :=
iso.has_fderiv_at.differentiable_at

protected lemma differentiable_within_at :
  differentiable_within_at 𝕜 iso s x :=
iso.differentiable_at.differentiable_within_at

protected lemma fderiv : fderiv 𝕜 iso x = iso := iso.has_fderiv_at.fderiv

protected lemma fderiv_within (hxs : unique_diff_within_at 𝕜 s x) :
  fderiv_within 𝕜 iso s x = iso :=
(iso : E ≃L[𝕜] F).fderiv_within hxs

protected lemma differentiable : differentiable 𝕜 iso :=
λx, iso.differentiable_at

protected lemma differentiable_on : differentiable_on 𝕜 iso s :=
iso.differentiable.differentiable_on

lemma comp_differentiable_within_at_iff {f : G → E} {s : set G} {x : G} :
  differentiable_within_at 𝕜 (iso ∘ f) s x ↔ differentiable_within_at 𝕜 f s x :=
(iso : E ≃L[𝕜] F).comp_differentiable_within_at_iff

lemma comp_differentiable_at_iff {f : G → E} {x : G} :
  differentiable_at 𝕜 (iso ∘ f) x ↔ differentiable_at 𝕜 f x :=
(iso : E ≃L[𝕜] F).comp_differentiable_at_iff

lemma comp_differentiable_on_iff {f : G → E} {s : set G} :
  differentiable_on 𝕜 (iso ∘ f) s ↔ differentiable_on 𝕜 f s :=
(iso : E ≃L[𝕜] F).comp_differentiable_on_iff

lemma comp_differentiable_iff {f : G → E} :
  differentiable 𝕜 (iso ∘ f) ↔ differentiable 𝕜 f :=
(iso : E ≃L[𝕜] F).comp_differentiable_iff

lemma comp_has_fderiv_within_at_iff
  {f : G → E} {s : set G} {x : G} {f' : G →L[𝕜] E} :
  has_fderiv_within_at (iso ∘ f) ((iso : E →L[𝕜] F).comp f') s x ↔ has_fderiv_within_at f f' s x :=
(iso : E ≃L[𝕜] F).comp_has_fderiv_within_at_iff

lemma comp_has_strict_fderiv_at_iff {f : G → E} {x : G} {f' : G →L[𝕜] E} :
  has_strict_fderiv_at (iso ∘ f) ((iso : E →L[𝕜] F).comp f') x ↔ has_strict_fderiv_at f f' x :=
(iso : E ≃L[𝕜] F).comp_has_strict_fderiv_at_iff

lemma comp_has_fderiv_at_iff {f : G → E} {x : G} {f' : G →L[𝕜] E} :
  has_fderiv_at (iso ∘ f) ((iso : E →L[𝕜] F).comp f') x ↔ has_fderiv_at f f' x :=
(iso : E ≃L[𝕜] F).comp_has_fderiv_at_iff

lemma comp_has_fderiv_within_at_iff'
  {f : G → E} {s : set G} {x : G} {f' : G →L[𝕜] F} :
  has_fderiv_within_at (iso ∘ f) f' s x ↔
  has_fderiv_within_at f ((iso.symm : F →L[𝕜] E).comp f') s x :=
(iso : E ≃L[𝕜] F).comp_has_fderiv_within_at_iff'

lemma comp_has_fderiv_at_iff' {f : G → E} {x : G} {f' : G →L[𝕜] F} :
  has_fderiv_at (iso ∘ f) f' x ↔ has_fderiv_at f ((iso.symm : F →L[𝕜] E).comp f') x :=
(iso : E ≃L[𝕜] F).comp_has_fderiv_at_iff'

lemma comp_fderiv_within {f : G → E} {s : set G} {x : G}
  (hxs : unique_diff_within_at 𝕜 s x) :
  fderiv_within 𝕜 (iso ∘ f) s x = (iso : E →L[𝕜] F).comp (fderiv_within 𝕜 f s x) :=
(iso : E ≃L[𝕜] F).comp_fderiv_within hxs

lemma comp_fderiv {f : G → E} {x : G} :
  fderiv 𝕜 (iso ∘ f) x = (iso : E →L[𝕜] F).comp (fderiv 𝕜 f x) :=
(iso : E ≃L[𝕜] F).comp_fderiv

end linear_isometry_equiv

/-- If `f (g y) = y` for `y` in some neighborhood of `a`, `g` is continuous at `a`, and `f` has an
invertible derivative `f'` at `g a` in the strict sense, then `g` has the derivative `f'⁻¹` at `a`
in the strict sense.

This is one of the easy parts of the inverse function theorem: it assumes that we already have an
inverse function. -/
theorem has_strict_fderiv_at.of_local_left_inverse {f : E → F} {f' : E ≃L[𝕜] F} {g : F → E} {a : F}
  (hg : continuous_at g a) (hf : has_strict_fderiv_at f (f' : E →L[𝕜] F) (g a))
  (hfg : ∀ᶠ y in 𝓝 a, f (g y) = y) :
  has_strict_fderiv_at g (f'.symm : F →L[𝕜] E) a :=
begin
  replace hg := hg.prod_map' hg,
  replace hfg := hfg.prod_mk_nhds hfg,
  have : is_O (λ p : F × F, g p.1 - g p.2 - f'.symm (p.1 - p.2))
    (λ p : F × F, f' (g p.1 - g p.2) - (p.1 - p.2)) (𝓝 (a, a)),
  { refine ((f'.symm : F →L[𝕜] E).is_O_comp _ _).congr (λ x, _) (λ _, rfl),
    simp },
  refine this.trans_is_o _, clear this,
  refine ((hf.comp_tendsto hg).symm.congr' (hfg.mono _)
    (eventually_of_forall $ λ _, rfl)).trans_is_O _,
  { rintros p ⟨hp1, hp2⟩,
    simp [hp1, hp2] },
  { refine (hf.is_O_sub_rev.comp_tendsto hg).congr'
      (eventually_of_forall $ λ _, rfl) (hfg.mono _),
    rintros p ⟨hp1, hp2⟩,
    simp only [(∘), hp1, hp2] }
end

/-- If `f (g y) = y` for `y` in some neighborhood of `a`, `g` is continuous at `a`, and `f` has an
invertible derivative `f'` at `g a`, then `g` has the derivative `f'⁻¹` at `a`.

This is one of the easy parts of the inverse function theorem: it assumes that we already have
an inverse function. -/
theorem has_fderiv_at.of_local_left_inverse {f : E → F} {f' : E ≃L[𝕜] F} {g : F → E} {a : F}
  (hg : continuous_at g a) (hf : has_fderiv_at f (f' : E →L[𝕜] F) (g a))
  (hfg : ∀ᶠ y in 𝓝 a, f (g y) = y) :
  has_fderiv_at g (f'.symm : F →L[𝕜] E) a :=
begin
  have : is_O (λ x : F, g x - g a - f'.symm (x - a)) (λ x : F, f' (g x - g a) - (x - a)) (𝓝 a),
  { refine ((f'.symm : F →L[𝕜] E).is_O_comp _ _).congr (λ x, _) (λ _, rfl),
    simp },
  refine this.trans_is_o _, clear this,
  refine ((hf.comp_tendsto hg).symm.congr' (hfg.mono _)
    (eventually_of_forall $ λ _, rfl)).trans_is_O _,
  { rintros p hp,
    simp [hp, hfg.self_of_nhds] },
  { refine (hf.is_O_sub_rev.comp_tendsto hg).congr'
      (eventually_of_forall $ λ _, rfl) (hfg.mono _),
    rintros p hp,
    simp only [(∘), hp, hfg.self_of_nhds] }
end

/-- If `f` is a local homeomorphism defined on a neighbourhood of `f.symm a`, and `f` has an
invertible derivative `f'` in the sense of strict differentiability at `f.symm a`, then `f.symm` has
the derivative `f'⁻¹` at `a`.

This is one of the easy parts of the inverse function theorem: it assumes that we already have
an inverse function. -/
lemma local_homeomorph.has_strict_fderiv_at_symm (f : local_homeomorph E F) {f' : E ≃L[𝕜] F} {a : F}
  (ha : a ∈ f.target) (htff' : has_strict_fderiv_at f (f' : E →L[𝕜] F) (f.symm a)) :
  has_strict_fderiv_at f.symm (f'.symm : F →L[𝕜] E) a :=
htff'.of_local_left_inverse (f.symm.continuous_at ha) (f.eventually_right_inverse ha)

/-- If `f` is a local homeomorphism defined on a neighbourhood of `f.symm a`, and `f` has an
invertible derivative `f'` at `f.symm a`, then `f.symm` has the derivative `f'⁻¹` at `a`.

This is one of the easy parts of the inverse function theorem: it assumes that we already have
an inverse function. -/
lemma local_homeomorph.has_fderiv_at_symm (f : local_homeomorph E F) {f' : E ≃L[𝕜] F} {a : F}
  (ha : a ∈ f.target) (htff' : has_fderiv_at f (f' : E →L[𝕜] F) (f.symm a)) :
  has_fderiv_at f.symm (f'.symm : F →L[𝕜] E) a :=
htff'.of_local_left_inverse (f.symm.continuous_at ha) (f.eventually_right_inverse ha)

lemma has_fderiv_within_at.eventually_ne (h : has_fderiv_within_at f f' s x)
  (hf' : ∃ C, ∀ z, ∥z∥ ≤ C * ∥f' z∥) :
  ∀ᶠ z in 𝓝[s \ {x}] x, f z ≠ f x :=
begin
  rw [nhds_within, diff_eq, ← inf_principal, ← inf_assoc, eventually_inf_principal],
  have A : is_O (λ z, z - x) (λ z, f' (z - x)) (𝓝[s] x) :=
    (is_O_iff.2 $ hf'.imp $ λ C hC, eventually_of_forall $ λ z, hC _),
  have : (λ z, f z - f x) ~[𝓝[s] x] (λ z, f' (z - x)) := h.trans_is_O A,
  simpa [not_imp_not, sub_eq_zero] using (A.trans this.is_O_symm).eq_zero_imp
end

lemma has_fderiv_at.eventually_ne (h : has_fderiv_at f f' x) (hf' : ∃ C, ∀ z, ∥z∥ ≤ C * ∥f' z∥) :
  ∀ᶠ z in 𝓝[{x}ᶜ] x, f z ≠ f x :=
by simpa only [compl_eq_univ_diff] using (has_fderiv_within_at_univ.2 h).eventually_ne hf'

end

section
/-
  In the special case of a normed space over the reals,
  we can use  scalar multiplication in the `tendsto` characterization
  of the Fréchet derivative.
-/

variables {E : Type*} [normed_group E] [normed_space ℝ E]
variables {F : Type*} [normed_group F] [normed_space ℝ F]
variables {f : E → F} {f' : E →L[ℝ] F} {x : E}

theorem has_fderiv_at_filter_real_equiv {L : filter E} :
  tendsto (λ x' : E, ∥x' - x∥⁻¹ * ∥f x' - f x - f' (x' - x)∥) L (𝓝 0) ↔
  tendsto (λ x' : E, ∥x' - x∥⁻¹ • (f x' - f x - f' (x' - x))) L (𝓝 0) :=
begin
  symmetry,
  rw [tendsto_iff_norm_tendsto_zero], refine tendsto_congr (λ x', _),
  simp [norm_smul]
end

lemma has_fderiv_at.lim_real (hf : has_fderiv_at f f' x) (v : E) :
  tendsto (λ (c:ℝ), c • (f (x + c⁻¹ • v) - f x)) at_top (𝓝 (f' v)) :=
begin
  apply hf.lim v,
  rw tendsto_at_top_at_top,
  exact λ b, ⟨b, λ a ha, le_trans ha (le_abs_self _)⟩
end

end

section tangent_cone

variables {𝕜 : Type*} [nondiscrete_normed_field 𝕜]
{E : Type*} [normed_group E] [normed_space 𝕜 E]
{F : Type*} [normed_group F] [normed_space 𝕜 F]
{f : E → F} {s : set E} {f' : E →L[𝕜] F}

/-- The image of a tangent cone under the differential of a map is included in the tangent cone to
the image. -/
lemma has_fderiv_within_at.maps_to_tangent_cone {x : E} (h : has_fderiv_within_at f f' s x) :
  maps_to f' (tangent_cone_at 𝕜 s x) (tangent_cone_at 𝕜 (f '' s) (f x)) :=
begin
  rintros v ⟨c, d, dtop, clim, cdlim⟩,
  refine ⟨c, (λn, f (x + d n) - f x), mem_sets_of_superset dtop _, clim,
    h.lim at_top dtop clim cdlim⟩,
  simp [-mem_image, mem_image_of_mem] {contextual := tt}
end

/-- If a set has the unique differentiability property at a point x, then the image of this set
under a map with onto derivative has also the unique differentiability property at the image point.
-/
lemma has_fderiv_within_at.unique_diff_within_at {x : E} (h : has_fderiv_within_at f f' s x)
  (hs : unique_diff_within_at 𝕜 s x) (h' : dense_range f') :
  unique_diff_within_at 𝕜 (f '' s) (f x) :=
begin
  refine ⟨h'.dense_of_maps_to f'.continuous hs.1 _,
    h.continuous_within_at.mem_closure_image hs.2⟩,
  show submodule.span 𝕜 (tangent_cone_at 𝕜 s x) ≤
    (submodule.span 𝕜 (tangent_cone_at 𝕜 (f '' s) (f x))).comap f',
  rw [submodule.span_le],
  exact h.maps_to_tangent_cone.mono (subset.refl _) submodule.subset_span
end

lemma unique_diff_on.image {f' : E → E →L[𝕜] F} (hs : unique_diff_on 𝕜 s)
  (hf' : ∀ x ∈ s, has_fderiv_within_at f (f' x) s x) (hd : ∀ x ∈ s, dense_range (f' x)) :
  unique_diff_on 𝕜 (f '' s) :=
ball_image_iff.2 $ λ x hx, (hf' x hx).unique_diff_within_at (hs x hx) (hd x hx)

lemma has_fderiv_within_at.unique_diff_within_at_of_continuous_linear_equiv
  {x : E} (e' : E ≃L[𝕜] F) (h : has_fderiv_within_at f (e' : E →L[𝕜] F) s x)
  (hs : unique_diff_within_at 𝕜 s x) :
  unique_diff_within_at 𝕜 (f '' s) (f x) :=
h.unique_diff_within_at hs e'.surjective.dense_range

lemma continuous_linear_equiv.unique_diff_on_image (e : E ≃L[𝕜] F) (h : unique_diff_on 𝕜 s) :
  unique_diff_on 𝕜 (e '' s) :=
h.image (λ x _, e.has_fderiv_within_at) (λ x hx, e.surjective.dense_range)

@[simp] lemma continuous_linear_equiv.unique_diff_on_image_iff (e : E ≃L[𝕜] F) :
  unique_diff_on 𝕜 (e '' s) ↔ unique_diff_on 𝕜 s :=
⟨λ h, e.symm_image_image s ▸ e.symm.unique_diff_on_image h, e.unique_diff_on_image⟩

@[simp] lemma continuous_linear_equiv.unique_diff_on_preimage_iff (e : F ≃L[𝕜] E) :
  unique_diff_on 𝕜 (e ⁻¹' s) ↔ unique_diff_on 𝕜 s :=
<<<<<<< HEAD
begin
  split,
  { assume hs x hx,
    rw [← e.surjective.image_preimage s, ← e.apply_symm_apply x],
    refine e.has_fderiv_within_at.unique_diff_within_at_of_continuous_linear_equiv e (hs _ _),
    rwa [mem_preimage, e.apply_symm_apply x] },
  { assume hs x hx,
    rw [← e.symm_symm, ← e.symm.image_eq_preimage, ← e.symm_apply_apply x],
    exact has_fderiv_within_at.unique_diff_within_at_of_continuous_linear_equiv e.symm
      e.symm.has_fderiv_within_at (hs _ hx) },
end
=======
by rw [← e.image_symm_eq_preimage, e.symm.unique_diff_on_image_iff]
>>>>>>> 0a16148c

end tangent_cone

section restrict_scalars
/-!
### Restricting from `ℂ` to `ℝ`, or generally from `𝕜'` to `𝕜`

If a function is differentiable over `ℂ`, then it is differentiable over `ℝ`. In this paragraph,
we give variants of this statement, in the general situation where `ℂ` and `ℝ` are replaced
respectively by `𝕜'` and `𝕜` where `𝕜'` is a normed algebra over `𝕜`.
-/

variables (𝕜 : Type*) [nondiscrete_normed_field 𝕜]
variables {𝕜' : Type*} [nondiscrete_normed_field 𝕜'] [normed_algebra 𝕜 𝕜']
variables {E : Type*} [normed_group E] [normed_space 𝕜 E] [normed_space 𝕜' E]
variables [is_scalar_tower 𝕜 𝕜' E]
variables {F : Type*} [normed_group F] [normed_space 𝕜 F] [normed_space 𝕜' F]
variables [is_scalar_tower 𝕜 𝕜' F]
variables {f : E → F} {f' : E →L[𝕜'] F} {s : set E} {x : E}

lemma has_strict_fderiv_at.restrict_scalars (h : has_strict_fderiv_at f f' x) :
  has_strict_fderiv_at f (f'.restrict_scalars 𝕜) x := h

lemma has_fderiv_at.restrict_scalars (h : has_fderiv_at f f' x) :
  has_fderiv_at f (f'.restrict_scalars 𝕜) x := h

lemma has_fderiv_within_at.restrict_scalars (h : has_fderiv_within_at f f' s x) :
  has_fderiv_within_at f (f'.restrict_scalars 𝕜) s x := h

lemma differentiable_at.restrict_scalars (h : differentiable_at 𝕜' f x) :
  differentiable_at 𝕜 f x :=
(h.has_fderiv_at.restrict_scalars 𝕜).differentiable_at

lemma differentiable_within_at.restrict_scalars (h : differentiable_within_at 𝕜' f s x) :
  differentiable_within_at 𝕜 f s x :=
(h.has_fderiv_within_at.restrict_scalars 𝕜).differentiable_within_at

lemma differentiable_on.restrict_scalars (h : differentiable_on 𝕜' f s) :
  differentiable_on 𝕜 f s :=
λx hx, (h x hx).restrict_scalars 𝕜

lemma differentiable.restrict_scalars (h : differentiable 𝕜' f) :
  differentiable 𝕜 f :=
λx, (h x).restrict_scalars 𝕜

end restrict_scalars<|MERGE_RESOLUTION|>--- conflicted
+++ resolved
@@ -2742,21 +2742,7 @@
 
 @[simp] lemma continuous_linear_equiv.unique_diff_on_preimage_iff (e : F ≃L[𝕜] E) :
   unique_diff_on 𝕜 (e ⁻¹' s) ↔ unique_diff_on 𝕜 s :=
-<<<<<<< HEAD
-begin
-  split,
-  { assume hs x hx,
-    rw [← e.surjective.image_preimage s, ← e.apply_symm_apply x],
-    refine e.has_fderiv_within_at.unique_diff_within_at_of_continuous_linear_equiv e (hs _ _),
-    rwa [mem_preimage, e.apply_symm_apply x] },
-  { assume hs x hx,
-    rw [← e.symm_symm, ← e.symm.image_eq_preimage, ← e.symm_apply_apply x],
-    exact has_fderiv_within_at.unique_diff_within_at_of_continuous_linear_equiv e.symm
-      e.symm.has_fderiv_within_at (hs _ hx) },
-end
-=======
 by rw [← e.image_symm_eq_preimage, e.symm.unique_diff_on_image_iff]
->>>>>>> 0a16148c
 
 end tangent_cone
 
