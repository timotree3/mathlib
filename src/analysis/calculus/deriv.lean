--- conflicted
+++ resolved
@@ -1113,25 +1113,17 @@
   {L'' : filter E} (hh₂ : has_deriv_at_filter h₂ h₂' (f x) L')
   (hf : has_fderiv_at_filter f f' x L'') (hL : tendsto f L'' L') :
   has_fderiv_at_filter (h₂ ∘ f) (h₂' • f') x L'' :=
-<<<<<<< HEAD
-by convert (hh₂.restrict_scalars 𝕜).comp x hf hL; ext x; simp [mul_comm]
-=======
 by { convert (hh₂.restrict_scalars 𝕜).comp x hf hL, ext x, simp [mul_comm] }
->>>>>>> cf65daf0
 
 theorem has_strict_deriv_at.comp_has_strict_fderiv_at {f : E → 𝕜'} {f' : E →L[𝕜] 𝕜'} (x)
   (hh : has_strict_deriv_at h₂ h₂' (f x)) (hf : has_strict_fderiv_at f f' x) :
   has_strict_fderiv_at (h₂ ∘ f) (h₂' • f') x :=
-<<<<<<< HEAD
-by rw has_strict_deriv_at at hh; convert (hh.restrict_scalars 𝕜).comp x hf; ext x; simp [mul_comm]
-=======
 begin
   rw has_strict_deriv_at at hh,
   convert (hh.restrict_scalars 𝕜).comp x hf,
   ext x,
   simp [mul_comm]
 end
->>>>>>> cf65daf0
 
 theorem has_deriv_at.comp_has_fderiv_at {f : E → 𝕜'} {f' : E →L[𝕜] 𝕜'} (x)
   (hh : has_deriv_at h₂ h₂' (f x)) (hf : has_fderiv_at f f' x) :
