/-
Copyright (c) 2020 Yury Kudryashov. All rights reserved.
Released under Apache 2.0 license as described in the file LICENSE.
Authors: Alexander Bentkamp, Yury Kudryashov
-/
import analysis.convex.jensen
import analysis.convex.star
import analysis.normed.group.pointwise
import analysis.normed_space.finite_dimension
import analysis.normed_space.ray
import topology.path_connected
import topology.algebra.affine

/-!
# Topological and metric properties of convex sets

We prove the following facts:

* `convex.interior` : interior of a convex set is convex;
* `convex.closure` : closure of a convex set is convex;
* `set.finite.compact_convex_hull` : convex hull of a finite set is compact;
* `set.finite.is_closed_convex_hull` : convex hull of a finite set is closed;
* `convex_on_norm`, `convex_on_dist` : norm and distance to a fixed point is convex on any convex
  set;
* `convex_on_univ_norm`, `convex_on_univ_dist` : norm and distance to a fixed point is convex on
  the whole space;
* `convex_hull_ediam`, `convex_hull_diam` : convex hull of a set has the same (e)metric diameter
  as the original set;
* `bounded_convex_hull` : convex hull of a set is bounded if and only if the original set
  is bounded.
* `bounded_std_simplex`, `is_closed_std_simplex`, `compact_std_simplex`: topological properties
  of the standard simplex;
-/

variables {ι : Type*} {E : Type*}

<<<<<<< HEAD
open metric set
open_locale pointwise
=======
open set
open_locale pointwise convex
>>>>>>> 40b59523

lemma real.convex_iff_is_preconnected {s : set ℝ} : convex ℝ s ↔ is_preconnected s :=
convex_iff_ord_connected.trans is_preconnected_iff_ord_connected.symm

alias real.convex_iff_is_preconnected ↔ convex.is_preconnected is_preconnected.convex

/-! ### Standard simplex -/

section std_simplex

variables [fintype ι]

/-- Every vector in `std_simplex 𝕜 ι` has `max`-norm at most `1`. -/
lemma std_simplex_subset_closed_ball :
  std_simplex ℝ ι ⊆ metric.closed_ball 0 1 :=
begin
  assume f hf,
  rw [metric.mem_closed_ball, dist_zero_right],
  refine (nnreal.coe_one ▸ nnreal.coe_le_coe.2 $ finset.sup_le $ λ x hx, _),
  change |f x| ≤ 1,
  rw [abs_of_nonneg $ hf.1 x],
  exact (mem_Icc_of_mem_std_simplex hf x).2
end

variable (ι)

/-- `std_simplex ℝ ι` is bounded. -/
lemma bounded_std_simplex : metric.bounded (std_simplex ℝ ι) :=
(metric.bounded_iff_subset_ball 0).2 ⟨1, std_simplex_subset_closed_ball⟩

/-- `std_simplex ℝ ι` is closed. -/
lemma is_closed_std_simplex : is_closed (std_simplex ℝ ι) :=
(std_simplex_eq_inter ℝ ι).symm ▸ is_closed.inter
  (is_closed_Inter $ λ i, is_closed_le continuous_const (continuous_apply i))
  (is_closed_eq (continuous_finset_sum _ $ λ x _, continuous_apply x) continuous_const)

/-- `std_simplex ℝ ι` is compact. -/
lemma compact_std_simplex : is_compact (std_simplex ℝ ι) :=
metric.compact_iff_closed_bounded.2 ⟨is_closed_std_simplex ι, bounded_std_simplex ι⟩

end std_simplex

/-! ### Topological vector space -/

section has_continuous_const_smul

variables {𝕜 : Type*} [linear_ordered_field 𝕜] [add_comm_group E] [module 𝕜 E] [topological_space E]
  [topological_add_group E] [has_continuous_const_smul 𝕜 E]

/-- If `s` is a convex set, then `a • interior s + b • closure s ⊆ interior s` for all `0 < a`,
`0 ≤ b`, `a + b = 1`. See also `convex.combo_interior_self_subset_interior` for a weaker version. -/
lemma convex.combo_interior_closure_subset_interior {s : set E} (hs : convex 𝕜 s) {a b : 𝕜}
  (ha : 0 < a) (hb : 0 ≤ b) (hab : a + b = 1) :
  a • interior s + b • closure s ⊆ interior s :=
interior_smul₀ ha.ne' s ▸
  calc interior (a • s) + b • closure s ⊆ interior (a • s) + closure (b • s) :
    add_subset_add subset.rfl (smul_closure_subset b s)
  ... = interior (a • s) + b • s : by rw is_open_interior.add_closure (b • s)
  ... ⊆ interior (a • s + b • s) : subset_interior_add_left
  ... ⊆ interior s : interior_mono $ hs.set_combo_subset ha.le hb hab

/-- If `s` is a convex set, then `a • interior s + b • s ⊆ interior s` for all `0 < a`, `0 ≤ b`,
`a + b = 1`. See also `convex.combo_interior_closure_subset_interior` for a stronger version. -/
lemma convex.combo_interior_self_subset_interior {s : set E} (hs : convex 𝕜 s) {a b : 𝕜}
  (ha : 0 < a) (hb : 0 ≤ b) (hab : a + b = 1) :
  a • interior s + b • s ⊆ interior s :=
calc a • interior s + b • s ⊆ a • interior s + b • closure s :
  add_subset_add subset.rfl $ image_subset _ subset_closure
... ⊆ interior s : hs.combo_interior_closure_subset_interior ha hb hab

/-- If `s` is a convex set, then `a • closure s + b • interior s ⊆ interior s` for all `0 ≤ a`,
`0 < b`, `a + b = 1`. See also `convex.combo_self_interior_subset_interior` for a weaker version. -/
lemma convex.combo_closure_interior_subset_interior {s : set E} (hs : convex 𝕜 s) {a b : 𝕜}
  (ha : 0 ≤ a) (hb : 0 < b) (hab : a + b = 1) :
  a • closure s + b • interior s ⊆ interior s :=
by { rw add_comm, exact hs.combo_interior_closure_subset_interior hb ha (add_comm a b ▸ hab) }

/-- If `s` is a convex set, then `a • s + b • interior s ⊆ interior s` for all `0 ≤ a`, `0 < b`,
`a + b = 1`. See also `convex.combo_closure_interior_subset_interior` for a stronger version. -/
lemma convex.combo_self_interior_subset_interior {s : set E} (hs : convex 𝕜 s) {a b : 𝕜}
  (ha : 0 ≤ a) (hb : 0 < b) (hab : a + b = 1) :
  a • s + b • interior s ⊆ interior s :=
by { rw add_comm, exact hs.combo_interior_self_subset_interior hb ha (add_comm a b ▸ hab) }

lemma convex.combo_interior_closure_mem_interior {s : set E} (hs : convex 𝕜 s) {x y : E}
  (hx : x ∈ interior s) (hy : y ∈ closure s) {a b : 𝕜} (ha : 0 < a) (hb : 0 ≤ b) (hab : a + b = 1) :
  a • x + b • y ∈ interior s :=
hs.combo_interior_closure_subset_interior ha hb hab $
  add_mem_add (smul_mem_smul_set hx) (smul_mem_smul_set hy)

lemma convex.combo_interior_self_mem_interior {s : set E} (hs : convex 𝕜 s) {x y : E}
  (hx : x ∈ interior s) (hy : y ∈ s) {a b : 𝕜} (ha : 0 < a) (hb : 0 ≤ b) (hab : a + b = 1) :
  a • x + b • y ∈ interior s :=
hs.combo_interior_closure_mem_interior hx (subset_closure hy) ha hb hab

lemma convex.combo_closure_interior_mem_interior {s : set E} (hs : convex 𝕜 s) {x y : E}
  (hx : x ∈ closure s) (hy : y ∈ interior s) {a b : 𝕜} (ha : 0 ≤ a) (hb : 0 < b) (hab : a + b = 1) :
  a • x + b • y ∈ interior s :=
hs.combo_closure_interior_subset_interior ha hb hab $
  add_mem_add (smul_mem_smul_set hx) (smul_mem_smul_set hy)

lemma convex.combo_self_interior_mem_interior {s : set E} (hs : convex 𝕜 s) {x y : E}
  (hx : x ∈ s) (hy : y ∈ interior s) {a b : 𝕜} (ha : 0 ≤ a) (hb : 0 < b) (hab : a + b = 1) :
  a • x + b • y ∈ interior s :=
hs.combo_closure_interior_mem_interior (subset_closure hx) hy ha hb hab

lemma convex.open_segment_interior_closure_subset_interior {s : set E} (hs : convex 𝕜 s) {x y : E}
  (hx : x ∈ interior s) (hy : y ∈ closure s) : open_segment 𝕜 x y ⊆ interior s :=
begin
  rintro _ ⟨a, b, ha, hb, hab, rfl⟩,
  exact hs.combo_interior_closure_mem_interior hx hy ha hb.le hab
end

lemma convex.open_segment_interior_self_subset_interior {s : set E} (hs : convex 𝕜 s) {x y : E}
  (hx : x ∈ interior s) (hy : y ∈ s) : open_segment 𝕜 x y ⊆ interior s :=
hs.open_segment_interior_closure_subset_interior hx (subset_closure hy)

lemma convex.open_segment_closure_interior_subset_interior {s : set E} (hs : convex 𝕜 s) {x y : E}
  (hx : x ∈ closure s) (hy : y ∈ interior s) : open_segment 𝕜 x y ⊆ interior s :=
begin
  rintro _ ⟨a, b, ha, hb, hab, rfl⟩,
  exact hs.combo_closure_interior_mem_interior hx hy ha.le hb hab
end

lemma convex.open_segment_self_interior_subset_interior {s : set E} (hs : convex 𝕜 s) {x y : E}
  (hx : x ∈ s) (hy : y ∈ interior s) : open_segment 𝕜 x y ⊆ interior s :=
hs.open_segment_closure_interior_subset_interior (subset_closure hx) hy

/-- If `x ∈ closure s` and `y ∈ interior s`, then the segment `(x, y]` is included in `interior s`.
-/
lemma convex.add_smul_sub_mem_interior' {s : set E} (hs : convex 𝕜 s)
  {x y : E} (hx : x ∈ closure s) (hy : y ∈ interior s) {t : 𝕜} (ht : t ∈ Ioc (0 : 𝕜) 1) :
  x + t • (y - x) ∈ interior s :=
by simpa only [sub_smul, smul_sub, one_smul, add_sub, add_comm]
  using hs.combo_interior_closure_mem_interior hy hx ht.1 (sub_nonneg.mpr ht.2)
    (add_sub_cancel'_right _ _)

/-- If `x ∈ s` and `y ∈ interior s`, then the segment `(x, y]` is included in `interior s`. -/
lemma convex.add_smul_sub_mem_interior {s : set E} (hs : convex 𝕜 s)
  {x y : E} (hx : x ∈ s) (hy : y ∈ interior s) {t : 𝕜} (ht : t ∈ Ioc (0 : 𝕜) 1) :
  x + t • (y - x) ∈ interior s :=
hs.add_smul_sub_mem_interior' (subset_closure hx) hy ht

/-- If `x ∈ closure s` and `x + y ∈ interior s`, then `x + t y ∈ interior s` for `t ∈ (0, 1]`. -/
lemma convex.add_smul_mem_interior' {s : set E} (hs : convex 𝕜 s)
  {x y : E} (hx : x ∈ closure s) (hy : x + y ∈ interior s) {t : 𝕜} (ht : t ∈ Ioc (0 : 𝕜) 1) :
  x + t • y ∈ interior s :=
by simpa only [add_sub_cancel'] using hs.add_smul_sub_mem_interior' hx hy ht

/-- If `x ∈ s` and `x + y ∈ interior s`, then `x + t y ∈ interior s` for `t ∈ (0, 1]`. -/
lemma convex.add_smul_mem_interior {s : set E} (hs : convex 𝕜 s)
  {x y : E} (hx : x ∈ s) (hy : x + y ∈ interior s) {t : 𝕜} (ht : t ∈ Ioc (0 : 𝕜) 1) :
  x + t • y ∈ interior s :=
hs.add_smul_mem_interior' (subset_closure hx) hy ht

/-- In a topological vector space, the interior of a convex set is convex. -/
protected lemma convex.interior {s : set E} (hs : convex 𝕜 s) : convex 𝕜 (interior s) :=
convex_iff_open_segment_subset.mpr $ λ x y hx hy,
  hs.open_segment_closure_interior_subset_interior (interior_subset_closure hx) hy

/-- In a topological vector space, the closure of a convex set is convex. -/
protected lemma convex.closure {s : set E} (hs : convex 𝕜 s) : convex 𝕜 (closure s) :=
λ x y hx hy a b ha hb hab,
let f : E → E → E := λ x' y', a • x' + b • y' in
have hf : continuous (λ p : E × E, f p.1 p.2), from
  (continuous_fst.const_smul _).add (continuous_snd.const_smul _),
show f x y ∈ closure s, from
  mem_closure_of_continuous2 hf hx hy (λ x' hx' y' hy', subset_closure
  (hs hx' hy' ha hb hab))

end has_continuous_const_smul

section has_continuous_smul

variables [add_comm_group E] [module ℝ E] [topological_space E]
  [topological_add_group E] [has_continuous_smul ℝ E]

/-- Convex hull of a finite set is compact. -/
lemma set.finite.compact_convex_hull {s : set E} (hs : finite s) :
  is_compact (convex_hull ℝ s) :=
begin
  rw [hs.convex_hull_eq_image],
  apply (compact_std_simplex _).image,
  haveI := hs.fintype,
  apply linear_map.continuous_on_pi
end

/-- Convex hull of a finite set is closed. -/
lemma set.finite.is_closed_convex_hull [t2_space E] {s : set E} (hs : finite s) :
  is_closed (convex_hull ℝ s) :=
hs.compact_convex_hull.is_closed

open affine_map

/-- If we dilate the interior of a convex set about a point in its interior by a scale `t > 1`,
the result includes the closure of the original set.

TODO Generalise this from convex sets to sets that are balanced / star-shaped about `x`. -/
lemma convex.closure_subset_image_homothety_interior_of_one_lt {s : set E} (hs : convex ℝ s)
  {x : E} (hx : x ∈ interior s) (t : ℝ) (ht : 1 < t) :
  closure s ⊆ homothety x t '' interior s :=
begin
  intros y hy,
  have hne : t ≠ 0, from (one_pos.trans ht).ne',
  refine ⟨homothety x t⁻¹ y, hs.open_segment_interior_closure_subset_interior hx hy _,
    (affine_equiv.homothety_units_mul_hom x (units.mk0 t hne)).apply_symm_apply y⟩,
  rw [open_segment_eq_image_line_map, ← inv_one, ← inv_Ioi (@one_pos ℝ _ _), ← image_inv,
    image_image, homothety_eq_line_map],
  exact mem_image_of_mem _ ht
end

/-- If we dilate a convex set about a point in its interior by a scale `t > 1`, the interior of
the result includes the closure of the original set.

TODO Generalise this from convex sets to sets that are balanced / star-shaped about `x`. -/
lemma convex.closure_subset_interior_image_homothety_of_one_lt {s : set E} (hs : convex ℝ s)
  {x : E} (hx : x ∈ interior s) (t : ℝ) (ht : 1 < t) :
  closure s ⊆ interior (homothety x t '' s) :=
(hs.closure_subset_image_homothety_interior_of_one_lt hx t ht).trans $
  (homothety_is_open_map x t (one_pos.trans ht).ne').image_interior_subset _

/-- If we dilate a convex set about a point in its interior by a scale `t > 1`, the interior of
the result includes the closure of the original set.

TODO Generalise this from convex sets to sets that are balanced / star-shaped about `x`. -/
lemma convex.subset_interior_image_homothety_of_one_lt {s : set E} (hs : convex ℝ s)
  {x : E} (hx : x ∈ interior s) (t : ℝ) (ht : 1 < t) :
  s ⊆ interior (homothety x t '' s) :=
subset_closure.trans $ hs.closure_subset_interior_image_homothety_of_one_lt hx t ht

protected lemma convex.is_path_connected {s : set E} (hconv : convex ℝ s) (hne : s.nonempty) :
  is_path_connected s :=
begin
  refine is_path_connected_iff.mpr ⟨hne, _⟩,
  intros x x_in y y_in,
  have H := hconv.segment_subset x_in y_in,
  rw segment_eq_image_line_map at H,
  exact joined_in.of_line affine_map.line_map_continuous.continuous_on (line_map_apply_zero _ _)
    (line_map_apply_one _ _) H
end

/--
Every topological vector space over ℝ is path connected.

Not an instance, because it creates enormous TC subproblems (turn on `pp.all`).
-/
protected lemma topological_add_group.path_connected : path_connected_space E :=
path_connected_space_iff_univ.mpr $ convex_univ.is_path_connected ⟨(0 : E), trivial⟩

end has_continuous_smul

/-! ### Normed vector space -/

section normed_space
<<<<<<< HEAD
variables [normed_group E] [normed_space ℝ E] {s : set E}

lemma convex_on_dist (z : E) (s : set E) (hs : convex ℝ s) :
  convex_on ℝ s (λz', dist z' z) :=
and.intro hs $
assume x y hx hy a b ha hb hab,
calc
  dist (a • x + b • y) z = ∥ (a • x + b • y) - (a + b) • z ∥ :
    by rw [hab, one_smul, normed_group.dist_eq]
  ... = ∥a • (x - z) + b • (y - z)∥ :
    by rw [add_smul, smul_sub, smul_sub, sub_eq_add_neg, sub_eq_add_neg, sub_eq_add_neg, neg_add,
           ←add_assoc, add_assoc (a • x), add_comm (b • y)]; simp only [add_assoc]
  ... ≤ ∥a • (x - z)∥ + ∥b • (y - z)∥ :
    norm_add_le (a • (x - z)) (b • (y - z))
  ... = a * dist x z + b * dist y z :
    by simp [norm_smul, normed_group.dist_eq, real.norm_eq_abs, abs_of_nonneg ha, abs_of_nonneg hb]
=======
variables [semi_normed_group E] [normed_space ℝ E]

/-- The norm on a real normed space is convex on any convex set. See also `seminorm.convex_on`
and `convex_on_univ_norm`. -/
lemma convex_on_norm {s : set E} (hs : convex ℝ s) : convex_on ℝ s norm :=
⟨hs, λ x y hx hy a b ha hb hab,
  calc ∥a • x + b • y∥ ≤ ∥a • x∥ + ∥b • y∥ : norm_add_le _ _
    ... = a * ∥x∥ + b * ∥y∥
        : by rw [norm_smul, norm_smul, real.norm_of_nonneg ha, real.norm_of_nonneg hb]⟩

/-- The norm on a real normed space is convex on the whole space. See also `seminorm.convex_on`
and `convex_on_norm`. -/
lemma convex_on_univ_norm : convex_on ℝ univ (norm : E → ℝ) := convex_on_norm convex_univ

lemma convex_on_dist (z : E) {s : set E} (hs : convex ℝ s) : convex_on ℝ s (λz', dist z' z) :=
by simpa [dist_eq_norm, preimage_preimage]
  using (convex_on_norm (hs.translate (-z))).comp_affine_map
    (affine_map.id ℝ E - affine_map.const ℝ E z)

lemma convex_on_univ_dist (z : E) : convex_on ℝ univ (λz', dist z' z) :=
convex_on_dist z convex_univ
>>>>>>> 40b59523

lemma convex_ball (a : E) (r : ℝ) : convex ℝ (metric.ball a r) :=
by simpa only [metric.ball, sep_univ] using (convex_on_univ_dist a).convex_lt r

lemma convex_closed_ball (a : E) (r : ℝ) : convex ℝ (metric.closed_ball a r) :=
by simpa only [metric.closed_ball, sep_univ] using (convex_on_univ_dist a).convex_le r

lemma star_convex_ball_self {E : Type u_2} [normed_group E] [normed_space ℝ E] (a : E) (r : ℝ) :
  star_convex ℝ a (metric.ball a r) :=
begin
  obtain hr | hr := le_or_lt r 0,
  { rw metric.ball_eq_empty.2 hr,
    exact star_convex_empty _ },
  { exact (convex_ball _ _).star_convex (mem_ball_self hr) }
end

lemma convex.thickening (hs : convex ℝ s) (ε : ℝ) : convex ℝ (thickening ε s) :=
by { rw ←add_ball, exact hs.add (convex_ball 0 _) }

lemma convex.cthickening (hs : convex ℝ s) (ε : ℝ) : convex ℝ (cthickening ε s) :=
begin
  obtain hε | hε := le_total 0 ε,
  { rw cthickening_eq_Inter_thickening hε,
    exact convex_bInter (λ _ _, hs.thickening _) },
  { rw cthickening_of_nonpos hε,
    exact hs.closure }
end

/-- If `s`, `t` are disjoint convex sets, `s` is compact and `t` is closed then we can find open
disjoint convex sets containing them. -/
-- TODO: This proof uses the normed space structure of `E`, but it could work for locally convex
-- topological vector spaces: instead of looking at thickenings, we could show there must be some
-- convex neighbourhood `u` of 0 which make `s + u` and `t + u` disjoint?
lemma exists_disjoint_open_convexes {s t : set E} (hs₁ : convex ℝ s) (hs₂ : is_compact s)
  (ht₁ : convex ℝ t) (ht₂ : is_closed t) (disj : disjoint s t) :
  ∃ u v, is_open u ∧ is_open v ∧ convex ℝ u ∧ convex ℝ v ∧ s ⊆ u ∧ t ⊆ v ∧ disjoint u v :=
let ⟨ε, hε, hst⟩ := exists_disjoint_thickenings hs₂ ht₂ disj in
  ⟨_, _, is_open_thickening, is_open_thickening, hs₁.thickening _, ht₁.thickening _,
    self_subset_thickening hε _, self_subset_thickening hε _, hst⟩

/-- Given a point `x` in the convex hull of `s` and a point `y`, there exists a point
of `s` at distance at least `dist x y` from `y`. -/
lemma convex_hull_exists_dist_ge {s : set E} {x : E} (hx : x ∈ convex_hull ℝ s) (y : E) :
  ∃ x' ∈ s, dist x y ≤ dist x' y :=
(convex_on_dist y (convex_convex_hull ℝ _)).exists_ge_of_mem_convex_hull hx

/-- Given a point `x` in the convex hull of `s` and a point `y` in the convex hull of `t`,
there exist points `x' ∈ s` and `y' ∈ t` at distance at least `dist x y`. -/
lemma convex_hull_exists_dist_ge2 {s t : set E} {x y : E}
  (hx : x ∈ convex_hull ℝ s) (hy : y ∈ convex_hull ℝ t) :
  ∃ (x' ∈ s) (y' ∈ t), dist x y ≤ dist x' y' :=
begin
  rcases convex_hull_exists_dist_ge hx y with ⟨x', hx', Hx'⟩,
  rcases convex_hull_exists_dist_ge hy x' with ⟨y', hy', Hy'⟩,
  use [x', hx', y', hy'],
  exact le_trans Hx' (dist_comm y x' ▸ dist_comm y' x' ▸ Hy')
end

/-- Emetric diameter of the convex hull of a set `s` equals the emetric diameter of `s. -/
@[simp] lemma convex_hull_ediam (s : set E) :
  emetric.diam (convex_hull ℝ s) = emetric.diam s :=
begin
  refine (emetric.diam_le $ λ x hx y hy, _).antisymm (emetric.diam_mono $ subset_convex_hull ℝ s),
  rcases convex_hull_exists_dist_ge2 hx hy with ⟨x', hx', y', hy', H⟩,
  rw edist_dist,
  apply le_trans (ennreal.of_real_le_of_real H),
  rw ← edist_dist,
  exact emetric.edist_le_diam_of_mem hx' hy'
end

/-- Diameter of the convex hull of a set `s` equals the emetric diameter of `s. -/
@[simp] lemma convex_hull_diam (s : set E) :
  metric.diam (convex_hull ℝ s) = metric.diam s :=
by simp only [metric.diam, convex_hull_ediam]

/-- Convex hull of `s` is bounded if and only if `s` is bounded. -/
@[simp] lemma bounded_convex_hull {s : set E} :
  metric.bounded (convex_hull ℝ s) ↔ metric.bounded s :=
by simp only [metric.bounded_iff_ediam_ne_top, convex_hull_ediam]

@[priority 100]
instance normed_space.path_connected : path_connected_space E :=
topological_add_group.path_connected

@[priority 100]
instance normed_space.loc_path_connected : loc_path_connected_space E :=
loc_path_connected_of_bases (λ x, metric.nhds_basis_ball)
  (λ x r r_pos, (convex_ball x r).is_path_connected $ by simp [r_pos])

lemma dist_add_dist_of_mem_segment {x y z : E} (h : y ∈ [x -[ℝ] z]) :
  dist x y + dist y z = dist x z :=
begin
  simp only [dist_eq_norm, mem_segment_iff_same_ray] at *,
  simpa only [sub_add_sub_cancel', norm_sub_rev] using h.norm_add.symm
end

end normed_space<|MERGE_RESOLUTION|>--- conflicted
+++ resolved
@@ -34,13 +34,8 @@
 
 variables {ι : Type*} {E : Type*}
 
-<<<<<<< HEAD
 open metric set
-open_locale pointwise
-=======
-open set
 open_locale pointwise convex
->>>>>>> 40b59523
 
 lemma real.convex_iff_is_preconnected {s : set ℝ} : convex ℝ s ↔ is_preconnected s :=
 convex_iff_ord_connected.trans is_preconnected_iff_ord_connected.symm
@@ -295,24 +290,6 @@
 /-! ### Normed vector space -/
 
 section normed_space
-<<<<<<< HEAD
-variables [normed_group E] [normed_space ℝ E] {s : set E}
-
-lemma convex_on_dist (z : E) (s : set E) (hs : convex ℝ s) :
-  convex_on ℝ s (λz', dist z' z) :=
-and.intro hs $
-assume x y hx hy a b ha hb hab,
-calc
-  dist (a • x + b • y) z = ∥ (a • x + b • y) - (a + b) • z ∥ :
-    by rw [hab, one_smul, normed_group.dist_eq]
-  ... = ∥a • (x - z) + b • (y - z)∥ :
-    by rw [add_smul, smul_sub, smul_sub, sub_eq_add_neg, sub_eq_add_neg, sub_eq_add_neg, neg_add,
-           ←add_assoc, add_assoc (a • x), add_comm (b • y)]; simp only [add_assoc]
-  ... ≤ ∥a • (x - z)∥ + ∥b • (y - z)∥ :
-    norm_add_le (a • (x - z)) (b • (y - z))
-  ... = a * dist x z + b * dist y z :
-    by simp [norm_smul, normed_group.dist_eq, real.norm_eq_abs, abs_of_nonneg ha, abs_of_nonneg hb]
-=======
 variables [semi_normed_group E] [normed_space ℝ E]
 
 /-- The norm on a real normed space is convex on any convex set. See also `seminorm.convex_on`
@@ -334,7 +311,6 @@
 
 lemma convex_on_univ_dist (z : E) : convex_on ℝ univ (λz', dist z' z) :=
 convex_on_dist z convex_univ
->>>>>>> 40b59523
 
 lemma convex_ball (a : E) (r : ℝ) : convex ℝ (metric.ball a r) :=
 by simpa only [metric.ball, sep_univ] using (convex_on_univ_dist a).convex_lt r
