--- conflicted
+++ resolved
@@ -3,12 +3,7 @@
 Released under Apache 2.0 license as described in the file LICENSE.
 Authors: Yury Kudryashov, Sébastien Gouëzel
 -/
-<<<<<<< HEAD
-import analysis.special_functions.pow
-=======
-import analysis.calculus.mean_value
 import analysis.special_functions.pow_deriv
->>>>>>> 93047c52
 
 /-!
 # Collection of convex functions
