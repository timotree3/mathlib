--- conflicted
+++ resolved
@@ -44,12 +44,7 @@
 begin
   lift R to ℝ≥0 using hR.le,
   refine (hf.has_fpower_series_on_ball hR).has_fpower_series_at.deriv.trans _,
-<<<<<<< HEAD
-  simp only [cauchy_power_series_apply, one_div, zpow_neg, pow_one, smul_smul,
-=======
-  simp only [cauchy_power_series_apply, one_div, zpow_neg₀, pow_one, smul_smul,
->>>>>>> 90e932a8
-    zpow_two, mul_inv]
+  simp only [cauchy_power_series_apply, one_div, zpow_neg, pow_one, smul_smul, zpow_two, mul_inv]
 end
 
 lemma norm_deriv_le_aux [complete_space F] {c : ℂ} {R C : ℝ} {f : ℂ → F} (hR : 0 < R)
