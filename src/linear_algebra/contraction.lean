/-
Copyright (c) 2020 Oliver Nash. All rights reserved.
Released under Apache 2.0 license as described in the file LICENSE.
Authors: Oliver Nash, Antoine Labelle
-/
import linear_algebra.dual
import linear_algebra.matrix.to_lin
import linear_algebra.tensor_product_basis
import linear_algebra.free_module.finite.rank

/-!
# Contractions

Given modules $M, N$ over a commutative ring $R$, this file defines the natural linear maps:
$M^* \otimes M \to R$, $M \otimes M^* \to R$, and $M^* \otimes N → Hom(M, N)$, as well as proving
some basic properties of these maps.

## Tags

contraction, dual module, tensor product
-/

variables (R M N P Q : Type*) [add_comm_group M]
variables [add_comm_group N] [add_comm_group P] [add_comm_group Q]

local attribute [ext] tensor_product.ext

section contraction

open tensor_product linear_map matrix
open_locale tensor_product big_operators

<<<<<<< HEAD
section comm_ring

variables [comm_ring R] [module R M] [module R N] [module R P] [module R Q]
=======
variables (R M N P : Type*) [add_comm_group M] [add_comm_group N] [add_comm_group P]

section comm_ring

variables [comm_ring R] [module R M] [module R N] [module R P]
>>>>>>> caa1352a
variables {ι : Type*} [decidable_eq ι] [fintype ι] (b : basis ι R M)

/-- The natural left-handed pairing between a module and its dual. -/
def contract_left : (module.dual R M) ⊗ M →ₗ[R] R := (uncurry _ _ _ _).to_fun linear_map.id

/-- The natural right-handed pairing between a module and its dual. -/
def contract_right : M ⊗ (module.dual R M) →ₗ[R] R :=
(uncurry _ _ _ _).to_fun (linear_map.flip linear_map.id)

/-- The natural map associating a linear map to the tensor product of two modules. -/
def dual_tensor_hom : (module.dual R M) ⊗ N →ₗ[R] M →ₗ[R] N :=
  let M' := module.dual R M in
  (uncurry R M' N (M →ₗ[R] N) : _ → M' ⊗ N →ₗ[R] M →ₗ[R] N) linear_map.smul_rightₗ

<<<<<<< HEAD
variables {R M N P Q}
=======
variables {R M N P}
>>>>>>> caa1352a

@[simp] lemma contract_left_apply (f : module.dual R M) (m : M) :
  contract_left R M (f ⊗ₜ m) = f m := by apply uncurry_apply

@[simp] lemma contract_right_apply (f : module.dual R M) (m : M) :
  contract_right R M (m ⊗ₜ f) = f m := by apply uncurry_apply

@[simp] lemma dual_tensor_hom_apply (f : module.dual R M) (m : M) (n : N) :
  dual_tensor_hom R M N (f ⊗ₜ n) m = (f m) • n :=
by { dunfold dual_tensor_hom, rw uncurry_apply, refl, }

<<<<<<< HEAD
lemma map_dual_tensor_hom (f : module.dual R M) (p : P) (g : module.dual R N) (q : Q) :
  tensor_product.map (dual_tensor_hom R M P (f ⊗ₜ[R] p)) (dual_tensor_hom R N Q (g ⊗ₜ[R] q)) =
  dual_tensor_hom R (M ⊗[R] N) (P ⊗[R] Q) (dual_tensor_dual_map R M N (f ⊗ₜ g) ⊗ₜ[R] (p ⊗ₜ[R] q)) :=
begin
  ext m n, simp only [compr₂_apply, mk_apply, map_tmul, dual_tensor_hom_apply,
  dual_tensor_dual_map_apply, mul_smul_tmul],
=======
@[simp] lemma comp_dual_tensor_hom (f : module.dual R M) (n : N) (g : module.dual R N) (p : P) :
  (dual_tensor_hom R N P (g ⊗ₜ[R] p)) ∘ₗ (dual_tensor_hom R M N (f ⊗ₜ[R] n)) =
  g n • dual_tensor_hom R M P (f ⊗ₜ p) :=
begin
  ext m, simp only [coe_comp, function.comp_app, dual_tensor_hom_apply, map_smulₛₗ,
  ring_hom.id_apply, smul_apply], rw smul_comm,
>>>>>>> caa1352a
end

/-- As a matrix, `dual_tensor_hom` evaluated on a basis element of `M* ⊗ N` is a matrix with a
single one and zeros elsewhere -/
theorem to_matrix_dual_tensor_hom
  {m : Type*} {n : Type*} [fintype m] [fintype n] [decidable_eq m] [decidable_eq n]
  (bM : basis m R M) (bN : basis n R N) (j : m) (i : n) :
    to_matrix bM bN (dual_tensor_hom R M N (bM.coord j ⊗ₜ bN i)) = std_basis_matrix i j 1 :=
begin
  ext i' j',
  by_cases hij : (i = i' ∧ j = j');
  simp [linear_map.to_matrix_apply, finsupp.single_eq_pi_single, hij],
  rw [and_iff_not_or_not, not_not] at hij, cases hij; simp [hij],
end

/-- If `M` is free, the natural linear map $M^* ⊗ N → Hom(M, N)$ is an equivalence. This function
provides this equivalence in return for a basis of `M`. -/
@[simps apply]
noncomputable def dual_tensor_hom_equiv_of_basis :
  (module.dual R M) ⊗[R] N ≃ₗ[R] M →ₗ[R] N :=
linear_equiv.of_linear
  (dual_tensor_hom R M N)
  (∑ i, (tensor_product.mk R _ N (b.dual_basis i)) ∘ₗ linear_map.applyₗ (b i))
  (begin
    ext f m,
    simp only [applyₗ_apply_apply, coe_fn_sum, dual_tensor_hom_apply, mk_apply, id_coe, id.def,
      fintype.sum_apply, function.comp_app, basis.coe_dual_basis, coe_comp,
      basis.coord_apply, ← f.map_smul, (dual_tensor_hom R M N).map_sum, ← f.map_sum, b.sum_repr],
  end)
  (begin
    ext f m,
    simp only [applyₗ_apply_apply, coe_fn_sum, dual_tensor_hom_apply, mk_apply, id_coe, id.def,
      fintype.sum_apply, function.comp_app, basis.coe_dual_basis, coe_comp,
      compr₂_apply, tmul_smul, smul_tmul', ← sum_tmul, basis.sum_dual_apply_smul_coord],
end)

@[simp] lemma dual_tensor_hom_equiv_of_basis_to_linear_map :
  (dual_tensor_hom_equiv_of_basis b : (module.dual R M) ⊗[R] N ≃ₗ[R] M →ₗ[R] N).to_linear_map =
  dual_tensor_hom R M N :=
rfl

<<<<<<< HEAD
@[simp] lemma dual_tensor_hom_equiv_of_basis_symm_cancel_left (x : (module.dual R M) ⊗[R] N) :
  (dual_tensor_hom_equiv_of_basis b).symm (dual_tensor_hom R M N x) = x :=
by rw [←dual_tensor_hom_equiv_of_basis_apply b, linear_equiv.symm_apply_apply]

@[simp] lemma dual_tensor_hom_equiv_of_basis_symm_cancel_right (x : M →ₗ[R] N) :
  dual_tensor_hom R M N ((dual_tensor_hom_equiv_of_basis b).symm x)  = x :=
by rw [←dual_tensor_hom_equiv_of_basis_apply b, linear_equiv.apply_symm_apply]

variables (R M N P Q)
=======
variables (R M N)
>>>>>>> caa1352a

variables [module.free R M] [module.finite R M] [nontrivial R]

open_locale classical

/-- If `M` is finite free, the natural map $M^* ⊗ N → Hom(M, N)$ is an
equivalence. -/
@[simp] noncomputable def dual_tensor_hom_equiv : (module.dual R M) ⊗[R] N ≃ₗ[R] M →ₗ[R] N :=
dual_tensor_hom_equiv_of_basis (module.free.choose_basis R M)

end comm_ring

end contraction

section hom_tensor_hom

open_locale tensor_product

open module tensor_product linear_map

section comm_ring

variables [comm_ring R] [module R M] [module R N] [module R P] [module R Q]
variables [free R M] [finite R M] [free R N] [finite R N] [nontrivial R]

/-- When `M` is a finite free module, them map `ltensor_hom_to_hom_ltensor` is an equivalence. Note
that `ltensor_hom_equiv_hom_ltensor` is not defined directly in terms of
`ltensor_hom_to_hom_ltensor`, but the equivalence between the two is given by
`ltensor_hom_equiv_hom_ltensor_to_linear_map` and `ltensor_hom_equiv_hom_ltensor_apply`. -/
noncomputable def ltensor_hom_equiv_hom_ltensor : P ⊗[R] (M →ₗ[R] Q) ≃ₗ[R] (M →ₗ[R] P ⊗[R] Q) :=
congr (linear_equiv.refl R P) (dual_tensor_hom_equiv R M Q).symm ≪≫ₗ
  tensor_product.left_comm R P _ Q ≪≫ₗ dual_tensor_hom_equiv R M _

/-- When `M` is a finite free module, them map `rtensor_hom_to_hom_rtensor` is an equivalence. Note
that `rtensor_hom_equiv_hom_rtensor` is not defined directly in terms of
`rtensor_hom_to_hom_rtensor`, but the equivalence between the two is given by
`rtensor_hom_equiv_hom_rtensor_to_linear_map` and `rtensor_hom_equiv_hom_rtensor_apply`. -/
noncomputable def rtensor_hom_equiv_hom_rtensor : (M →ₗ[R] P) ⊗[R] Q ≃ₗ[R] (M →ₗ[R] P ⊗[R] Q) :=
congr (dual_tensor_hom_equiv R M P).symm (linear_equiv.refl R Q) ≪≫ₗ
  tensor_product.assoc R _ P Q ≪≫ₗ dual_tensor_hom_equiv R M _

@[simp] lemma ltensor_hom_equiv_hom_ltensor_to_linear_map :
  (ltensor_hom_equiv_hom_ltensor R M P Q).to_linear_map = ltensor_hom_to_hom_ltensor R M P Q :=
begin
  refine
    (cancel_right (congr (linear_equiv.refl R P) (dual_tensor_hom_equiv R M Q)).surjective).1 _,
  ext p f q m,
  simp only [ltensor_hom_equiv_hom_ltensor, dual_tensor_hom_equiv, compr₂_apply, mk_apply, coe_comp,
  linear_equiv.coe_to_linear_map, function.comp_app, map_tmul, linear_equiv.coe_coe,
  dual_tensor_hom_equiv_of_basis_apply, linear_equiv.trans_apply, congr_tmul,
  linear_equiv.refl_apply, dual_tensor_hom_equiv_of_basis_symm_cancel_left, left_comm_tmul,
  dual_tensor_hom_apply, ltensor_hom_to_hom_ltensor_apply, tmul_smul],
end

@[simp] lemma rtensor_hom_equiv_hom_rtensor_to_linear_map :
  (rtensor_hom_equiv_hom_rtensor R M P Q).to_linear_map = rtensor_hom_to_hom_rtensor R M P Q :=
begin
  refine
    (cancel_right (congr (dual_tensor_hom_equiv R M P) (linear_equiv.refl R Q)).surjective).1 _,
  ext f p q m,
  simp only [rtensor_hom_equiv_hom_rtensor, dual_tensor_hom_equiv, compr₂_apply, mk_apply, coe_comp,
  linear_equiv.coe_to_linear_map, function.comp_app, map_tmul, linear_equiv.coe_coe,
  dual_tensor_hom_equiv_of_basis_apply, linear_equiv.trans_apply, congr_tmul,
  dual_tensor_hom_equiv_of_basis_symm_cancel_left, linear_equiv.refl_apply, assoc_tmul,
  dual_tensor_hom_apply, rtensor_hom_to_hom_rtensor_apply, smul_tmul'],
end

variables {R M N P Q}

@[simp] lemma ltensor_hom_equiv_hom_ltensor_apply (x : P ⊗[R] (M →ₗ[R] Q)) :
  ltensor_hom_equiv_hom_ltensor R M P Q x = ltensor_hom_to_hom_ltensor R M P Q x :=
by rw [←linear_equiv.coe_to_linear_map, ltensor_hom_equiv_hom_ltensor_to_linear_map]

@[simp] lemma rtensor_hom_equiv_hom_rtensor_apply (x : (M →ₗ[R] P) ⊗[R] Q) :
  rtensor_hom_equiv_hom_rtensor R M P Q x = rtensor_hom_to_hom_rtensor R M P Q x :=
by rw [←linear_equiv.coe_to_linear_map, rtensor_hom_equiv_hom_rtensor_to_linear_map]

variables (R M N P Q)

/--
When `M` and `N` are free `R` modules, the map `hom_tensor_hom_map` is an equivalence. Note that
`hom_tensor_hom_equiv` is not defined directly in terms of `hom_tensor_hom_map`, but the equivalence
between the two is given by `hom_tensor_hom_equiv_to_linear_map` and `hom_tensor_hom_equiv_apply`.
-/
noncomputable
def hom_tensor_hom_equiv : (M →ₗ[R] P) ⊗[R] (N →ₗ[R] Q) ≃ₗ[R] (M ⊗[R] N →ₗ[R] P ⊗[R] Q) :=
rtensor_hom_equiv_hom_rtensor R M P _ ≪≫ₗ
  (linear_equiv.refl R M).arrow_congr (ltensor_hom_equiv_hom_ltensor R N _ Q) ≪≫ₗ
  lift.equiv R M N _

@[simp]
lemma hom_tensor_hom_equiv_to_linear_map :
  (hom_tensor_hom_equiv R M N P Q).to_linear_map = hom_tensor_hom_map R M N P Q :=
begin
  ext f g m n,
  simp only [hom_tensor_hom_equiv, compr₂_apply, mk_apply, linear_equiv.coe_to_linear_map,
  linear_equiv.trans_apply, lift.equiv_apply, linear_equiv.arrow_congr_apply,
  linear_equiv.refl_symm, linear_equiv.refl_apply, rtensor_hom_equiv_hom_rtensor_apply,
  ltensor_hom_equiv_hom_ltensor_apply, ltensor_hom_to_hom_ltensor_apply,
  rtensor_hom_to_hom_rtensor_apply, hom_tensor_hom_map_apply, map_tmul],
end

variables {R M N P Q}

@[simp]
lemma hom_tensor_hom_equiv_apply (x : (M →ₗ[R] P) ⊗[R] (N →ₗ[R] Q)) :
  hom_tensor_hom_equiv R M N P Q x = hom_tensor_hom_map R M N P Q x :=
by rw [←linear_equiv.coe_to_linear_map, hom_tensor_hom_equiv_to_linear_map]

end comm_ring

end hom_tensor_hom<|MERGE_RESOLUTION|>--- conflicted
+++ resolved
@@ -30,17 +30,9 @@
 open tensor_product linear_map matrix
 open_locale tensor_product big_operators
 
-<<<<<<< HEAD
 section comm_ring
 
 variables [comm_ring R] [module R M] [module R N] [module R P] [module R Q]
-=======
-variables (R M N P : Type*) [add_comm_group M] [add_comm_group N] [add_comm_group P]
-
-section comm_ring
-
-variables [comm_ring R] [module R M] [module R N] [module R P]
->>>>>>> caa1352a
 variables {ι : Type*} [decidable_eq ι] [fintype ι] (b : basis ι R M)
 
 /-- The natural left-handed pairing between a module and its dual. -/
@@ -55,11 +47,7 @@
   let M' := module.dual R M in
   (uncurry R M' N (M →ₗ[R] N) : _ → M' ⊗ N →ₗ[R] M →ₗ[R] N) linear_map.smul_rightₗ
 
-<<<<<<< HEAD
 variables {R M N P Q}
-=======
-variables {R M N P}
->>>>>>> caa1352a
 
 @[simp] lemma contract_left_apply (f : module.dual R M) (m : M) :
   contract_left R M (f ⊗ₜ m) = f m := by apply uncurry_apply
@@ -71,21 +59,19 @@
   dual_tensor_hom R M N (f ⊗ₜ n) m = (f m) • n :=
 by { dunfold dual_tensor_hom, rw uncurry_apply, refl, }
 
-<<<<<<< HEAD
 lemma map_dual_tensor_hom (f : module.dual R M) (p : P) (g : module.dual R N) (q : Q) :
   tensor_product.map (dual_tensor_hom R M P (f ⊗ₜ[R] p)) (dual_tensor_hom R N Q (g ⊗ₜ[R] q)) =
   dual_tensor_hom R (M ⊗[R] N) (P ⊗[R] Q) (dual_tensor_dual_map R M N (f ⊗ₜ g) ⊗ₜ[R] (p ⊗ₜ[R] q)) :=
 begin
   ext m n, simp only [compr₂_apply, mk_apply, map_tmul, dual_tensor_hom_apply,
   dual_tensor_dual_map_apply, mul_smul_tmul],
-=======
+  
 @[simp] lemma comp_dual_tensor_hom (f : module.dual R M) (n : N) (g : module.dual R N) (p : P) :
   (dual_tensor_hom R N P (g ⊗ₜ[R] p)) ∘ₗ (dual_tensor_hom R M N (f ⊗ₜ[R] n)) =
   g n • dual_tensor_hom R M P (f ⊗ₜ p) :=
 begin
   ext m, simp only [coe_comp, function.comp_app, dual_tensor_hom_apply, map_smulₛₗ,
   ring_hom.id_apply, smul_apply], rw smul_comm,
->>>>>>> caa1352a
 end
 
 /-- As a matrix, `dual_tensor_hom` evaluated on a basis element of `M* ⊗ N` is a matrix with a
@@ -127,7 +113,6 @@
   dual_tensor_hom R M N :=
 rfl
 
-<<<<<<< HEAD
 @[simp] lemma dual_tensor_hom_equiv_of_basis_symm_cancel_left (x : (module.dual R M) ⊗[R] N) :
   (dual_tensor_hom_equiv_of_basis b).symm (dual_tensor_hom R M N x) = x :=
 by rw [←dual_tensor_hom_equiv_of_basis_apply b, linear_equiv.symm_apply_apply]
@@ -137,9 +122,6 @@
 by rw [←dual_tensor_hom_equiv_of_basis_apply b, linear_equiv.apply_symm_apply]
 
 variables (R M N P Q)
-=======
-variables (R M N)
->>>>>>> caa1352a
 
 variables [module.free R M] [module.finite R M] [nontrivial R]
 
