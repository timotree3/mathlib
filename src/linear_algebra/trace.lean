--- conflicted
+++ resolved
@@ -166,10 +166,7 @@
   simp,
 end
 
-<<<<<<< HEAD
 open tensor_product
-
-variable [module.finite R (M ⊗[R] N)] --Temporary until this is made an instance by #13705
 
 theorem trace_tensor_product :
   compr₂ (map_bilinear R M N M N) (trace R (M ⊗ N)) =
@@ -184,19 +181,6 @@
   map_dual_tensor_hom, dual_tensor_dual_map_apply],
 end
 
-variables {R M N}
-
-theorem trace_tensor_product' (f : M →ₗ[R] M) (g : N →ₗ[R] N) :
-  trace R (M ⊗ N) (map f g) = trace R M f * trace R N g :=
-begin
-  have h := ext_iff.1 (ext_iff.1 (trace_tensor_product R M N) f) g,
-  simp only [compr₂_apply, map_bilinear_apply, compl₁₂_apply, lsmul_apply,
-    algebra.id.smul_eq_mul] at h, exact h,
-end
-
-=======
-variables (M)
-
 theorem trace_comp_comm :
   compr₂ (llcomp R M N M) (trace R M) = compr₂ (llcomp R N M N).flip (trace R N) :=
 begin
@@ -209,7 +193,15 @@
   smul_eq_mul, mul_comm],
 end
 
-variables {R M}
+variables {R M N}
+
+theorem trace_tensor_product' (f : M →ₗ[R] M) (g : N →ₗ[R] N) :
+  trace R (M ⊗ N) (map f g) = trace R M f * trace R N g :=
+begin
+  have h := ext_iff.1 (ext_iff.1 (trace_tensor_product R M N) f) g,
+  simp only [compr₂_apply, map_bilinear_apply, compl₁₂_apply, lsmul_apply,
+    algebra.id.smul_eq_mul] at h, exact h,
+end
 
 theorem trace_comp_comm' (f : M →ₗ[R] N) (g : N →ₗ[R] M) :
   trace R M (g ∘ₗ f) = trace R N (f ∘ₗ g) :=
@@ -223,7 +215,6 @@
 by rw [e.conj_apply, trace_comp_comm', ←comp_assoc, linear_equiv.comp_coe,
   linear_equiv.self_trans_symm, linear_equiv.refl_to_linear_map, id_comp]
 
->>>>>>> caa1352a
 end
 
 end linear_map