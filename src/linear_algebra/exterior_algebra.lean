--- conflicted
+++ resolved
@@ -172,7 +172,6 @@
   simp only [h],
 end
 
-<<<<<<< HEAD
 lemma ι_add_mul (x y z : M) : ι R (x + y) * ι R z = ι R x * ι R z + ι R y * ι R z :=
 by rw [linear_map.map_add, right_distrib]
 
@@ -353,7 +352,6 @@
   rw [smul_smul, ←units.coe_mul, ←equiv.perm.sign_mul, mul_assoc, equiv.swap_mul_self, mul_one],
   assumption,
 end
-=======
 @[simp]
 lemma ι_add_mul_swap (x y : M) : ι R x * ι R y + ι R y * ι R x = 0 :=
 calc _ = ι R (x + y) * ι R (x + y) : by simp [mul_add, add_mul]
@@ -407,6 +405,5 @@
 
 lemma ι_multi_apply {n : ℕ} (v : fin n → M) :
   ι_multi R n v = (list.of_fn $ λ i, ι R (v i)).prod := rfl
->>>>>>> bf25d26f
 
 end exterior_algebra