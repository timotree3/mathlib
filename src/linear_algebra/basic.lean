/-
Copyright (c) 2017 Johannes Hölzl. All rights reserved.
Released under Apache 2.0 license as described in the file LICENSE.
Authors: Johannes Hölzl, Mario Carneiro, Kevin Buzzard, Yury Kudryashov, Frédéric Dupuis,
  Heather Macbeth
-/
import algebra.big_operators.pi
import algebra.module.hom
import algebra.module.prod
import algebra.module.submodule_lattice
import data.dfinsupp.basic
import data.finsupp.basic
import order.compactly_generated

/-!
# Linear algebra

This file defines the basics of linear algebra. It sets up the "categorical/lattice structure" of
modules over a ring, submodules, and linear maps.

Many of the relevant definitions, including `module`, `submodule`, and `linear_map`, are found in
`src/algebra/module`.

## Main definitions

* Many constructors for (semi)linear maps
* The kernel `ker` and range `range` of a linear map are submodules of the domain and codomain
  respectively.
* The general linear group is defined to be the group of invertible linear maps from `M` to itself.

See `linear_algebra.span` for the span of a set (as a submodule),
and `linear_algebra.quotient` for quotients by submodules.

## Main theorems

See `linear_algebra.isomorphisms` for Noether's three isomorphism theorems for modules.

## Notations

* We continue to use the notations `M →ₛₗ[σ] M₂` and `M →ₗ[R] M₂` for the type of semilinear
  (resp. linear) maps from `M` to `M₂` over the ring homomorphism `σ` (resp. over the ring `R`).

## Implementation notes

We note that, when constructing linear maps, it is convenient to use operations defined on bundled
maps (`linear_map.prod`, `linear_map.coprod`, arithmetic operations like `+`) instead of defining a
function and proving it is linear.

## TODO

* Parts of this file have not yet been generalized to semilinear maps

## Tags
linear algebra, vector space, module

-/

open function
open_locale big_operators pointwise

variables {R : Type*} {R₁ : Type*} {R₂ : Type*} {R₃ : Type*} {R₄ : Type*}
variables {S : Type*}
variables {K : Type*} {K₂ : Type*}
variables {M : Type*} {M' : Type*} {M₁ : Type*} {M₂ : Type*} {M₃ : Type*} {M₄ : Type*}
variables {N : Type*} {N₂ : Type*}
variables {ι : Type*}
variables {V : Type*} {V₂ : Type*}

namespace finsupp

lemma smul_sum {α : Type*} {β : Type*} {R : Type*} {M : Type*}
  [has_zero β] [monoid R] [add_comm_monoid M] [distrib_mul_action R M]
  {v : α →₀ β} {c : R} {h : α → β → M} :
  c • (v.sum h) = v.sum (λa b, c • h a b) :=
finset.smul_sum

@[simp]
lemma sum_smul_index_linear_map' {α : Type*} {R : Type*} {M : Type*} {M₂ : Type*}
  [semiring R] [add_comm_monoid M] [module R M] [add_comm_monoid M₂] [module R M₂]
  {v : α →₀ M} {c : R} {h : α → M →ₗ[R] M₂} :
  (c • v).sum (λ a, h a) = c • (v.sum (λ a, h a)) :=
begin
  rw [finsupp.sum_smul_index', finsupp.smul_sum],
  { simp only [linear_map.map_smul], },
  { intro i, exact (h i).map_zero },
end

variables (α : Type*) [fintype α]
variables (R M) [add_comm_monoid M] [semiring R] [module R M]

/-- Given `fintype α`, `linear_equiv_fun_on_fintype R` is the natural `R`-linear equivalence between
`α →₀ β` and `α → β`. -/
@[simps apply] noncomputable def linear_equiv_fun_on_fintype :
  (α →₀ M) ≃ₗ[R] (α → M) :=
{ to_fun := coe_fn,
  map_add' := λ f g, by { ext, refl },
  map_smul' := λ c f, by { ext, refl },
  .. equiv_fun_on_fintype }

@[simp] lemma linear_equiv_fun_on_fintype_single [decidable_eq α] (x : α) (m : M) :
  (linear_equiv_fun_on_fintype R M α) (single x m) = pi.single x m :=
begin
  ext a,
  change (equiv_fun_on_fintype (single x m)) a = _,
  convert _root_.congr_fun (equiv_fun_on_fintype_single x m) a,
end

@[simp] lemma linear_equiv_fun_on_fintype_symm_single [decidable_eq α]
  (x : α) (m : M) : (linear_equiv_fun_on_fintype R M α).symm (pi.single x m) = single x m :=
begin
  ext a,
  change (equiv_fun_on_fintype.symm (pi.single x m)) a = _,
  convert congr_fun (equiv_fun_on_fintype_symm_single x m) a,
end

@[simp] lemma linear_equiv_fun_on_fintype_symm_coe (f : α →₀ M) :
  (linear_equiv_fun_on_fintype R M α).symm f = f :=
by { ext, simp [linear_equiv_fun_on_fintype], }

end finsupp

section
open_locale classical

/-- decomposing `x : ι → R` as a sum along the canonical basis -/
lemma pi_eq_sum_univ {ι : Type*} [fintype ι] {R : Type*} [semiring R] (x : ι → R) :
  x = ∑ i, x i • (λj, if i = j then 1 else 0) :=
by { ext, simp }

end

/-! ### Properties of linear maps -/
namespace linear_map

section add_comm_monoid
variables [semiring R] [semiring R₂] [semiring R₃] [semiring R₄]
variables [add_comm_monoid M] [add_comm_monoid M₁] [add_comm_monoid M₂]
variables [add_comm_monoid M₃] [add_comm_monoid M₄]
variables [module R M] [module R M₁] [module R₂ M₂] [module R₃ M₃] [module R₄ M₄]
variables {σ₁₂ : R →+* R₂} {σ₂₃ : R₂ →+* R₃} {σ₃₄ : R₃ →+* R₄}
variables {σ₁₃ : R →+* R₃} {σ₂₄ : R₂ →+* R₄} {σ₁₄ : R →+* R₄}
variables [ring_hom_comp_triple σ₁₂ σ₂₃ σ₁₃] [ring_hom_comp_triple σ₂₃ σ₃₄ σ₂₄]
variables [ring_hom_comp_triple σ₁₃ σ₃₄ σ₁₄] [ring_hom_comp_triple σ₁₂ σ₂₄ σ₁₄]
variables (f : M →ₛₗ[σ₁₂] M₂) (g : M₂ →ₛₗ[σ₂₃] M₃)
include R R₂

theorem comp_assoc (h : M₃ →ₛₗ[σ₃₄] M₄) :
  ((h.comp g : M₂ →ₛₗ[σ₂₄] M₄).comp f : M →ₛₗ[σ₁₄] M₄)
  = h.comp (g.comp f : M →ₛₗ[σ₁₃] M₃) := rfl

omit R R₂

/-- The restriction of a linear map `f : M → M₂` to a submodule `p ⊆ M` gives a linear map
`p → M₂`. -/
def dom_restrict (f : M →ₛₗ[σ₁₂] M₂) (p : submodule R M) : p →ₛₗ[σ₁₂] M₂ := f.comp p.subtype

@[simp] lemma dom_restrict_apply (f : M →ₛₗ[σ₁₂] M₂) (p : submodule R M) (x : p) :
  f.dom_restrict p x = f x := rfl

/-- A linear map `f : M₂ → M` whose values lie in a submodule `p ⊆ M` can be restricted to a
linear map M₂ → p. -/
def cod_restrict (p : submodule R₂ M₂) (f : M →ₛₗ[σ₁₂] M₂) (h : ∀c, f c ∈ p) : M →ₛₗ[σ₁₂] p :=
by refine {to_fun := λc, ⟨f c, h c⟩, ..}; intros; apply set_coe.ext; simp

@[simp] theorem cod_restrict_apply (p : submodule R₂ M₂) (f : M →ₛₗ[σ₁₂] M₂) {h} (x : M) :
  (cod_restrict p f h x : M₂) = f x := rfl

@[simp] lemma comp_cod_restrict (p : submodule R₃ M₃) (h : ∀b, g b ∈ p) :
  ((cod_restrict p g h).comp f : M →ₛₗ[σ₁₃] p) = cod_restrict p (g.comp f) (assume b, h _) :=
ext $ assume b, rfl

@[simp] lemma subtype_comp_cod_restrict (p : submodule R₂ M₂) (h : ∀b, f b ∈ p) :
  p.subtype.comp (cod_restrict p f h) = f :=
ext $ assume b, rfl

/-- Restrict domain and codomain of an endomorphism. -/
def restrict (f : M →ₗ[R] M) {p : submodule R M} (hf : ∀ x ∈ p, f x ∈ p) : p →ₗ[R] p :=
(f.dom_restrict p).cod_restrict p $ set_like.forall.2 hf

lemma restrict_apply
  {f : M →ₗ[R] M} {p : submodule R M} (hf : ∀ x ∈ p, f x ∈ p) (x : p) :
  f.restrict hf x = ⟨f x, hf x.1 x.2⟩ := rfl

lemma subtype_comp_restrict {f : M →ₗ[R] M} {p : submodule R M} (hf : ∀ x ∈ p, f x ∈ p) :
  p.subtype.comp (f.restrict hf) = f.dom_restrict p := rfl

lemma restrict_eq_cod_restrict_dom_restrict
  {f : M →ₗ[R] M} {p : submodule R M} (hf : ∀ x ∈ p, f x ∈ p) :
  f.restrict hf = (f.dom_restrict p).cod_restrict p (λ x, hf x.1 x.2) := rfl

lemma restrict_eq_dom_restrict_cod_restrict
  {f : M →ₗ[R] M} {p : submodule R M} (hf : ∀ x, f x ∈ p) :
  f.restrict (λ x _, hf x) = (f.cod_restrict p hf).dom_restrict p := rfl

instance unique_of_left [subsingleton M] : unique (M →ₛₗ[σ₁₂] M₂) :=
{ uniq := λ f, ext $ λ x, by rw [subsingleton.elim x 0, map_zero, map_zero],
  .. linear_map.inhabited }

instance unique_of_right [subsingleton M₂] : unique (M →ₛₗ[σ₁₂] M₂) :=
coe_injective.unique

/-- Evaluation of a `σ₁₂`-linear map at a fixed `a`, as an `add_monoid_hom`. -/
def eval_add_monoid_hom (a : M) : (M →ₛₗ[σ₁₂] M₂) →+ M₂ :=
{ to_fun := λ f, f a,
  map_add' := λ f g, linear_map.add_apply f g a,
  map_zero' := rfl }

/-- `linear_map.to_add_monoid_hom` promoted to an `add_monoid_hom` -/
def to_add_monoid_hom' : (M →ₛₗ[σ₁₂] M₂) →+ (M →+ M₂) :=
{ to_fun := to_add_monoid_hom,
  map_zero' := by ext; refl,
  map_add' := by intros; ext; refl }

lemma sum_apply (t : finset ι) (f : ι → M →ₛₗ[σ₁₂] M₂) (b : M) :
  (∑ d in t, f d) b = ∑ d in t, f d b :=
add_monoid_hom.map_sum ((add_monoid_hom.eval b).comp to_add_monoid_hom') f _

section smul_right

variables [semiring S] [module R S] [module S M] [is_scalar_tower R S M]

/-- When `f` is an `R`-linear map taking values in `S`, then `λb, f b • x` is an `R`-linear map. -/
def smul_right (f : M₁ →ₗ[R] S) (x : M) : M₁ →ₗ[R] M :=
{ to_fun := λb, f b • x,
  map_add' := λ x y, by rw [f.map_add, add_smul],
  map_smul' := λ b y, by dsimp; rw [f.map_smul, smul_assoc] }

@[simp] theorem coe_smul_right (f : M₁ →ₗ[R] S) (x : M) :
  (smul_right f x : M₁ → M) = λ c, f c • x := rfl

theorem smul_right_apply (f : M₁ →ₗ[R] S) (x : M) (c : M₁) :
  smul_right f x c = f c • x := rfl

end smul_right

instance [nontrivial M] : nontrivial (module.End R M) :=
begin
  obtain ⟨m, ne⟩ := (nontrivial_iff_exists_ne (0 : M)).mp infer_instance,
  exact nontrivial_of_ne 1 0 (λ p, ne (linear_map.congr_fun p m)),
end

@[simp, norm_cast] lemma coe_fn_sum {ι : Type*} (t : finset ι) (f : ι → M →ₛₗ[σ₁₂] M₂) :
  ⇑(∑ i in t, f i) = ∑ i in t, (f i : M → M₂) :=
add_monoid_hom.map_sum ⟨@to_fun R R₂ _ _ σ₁₂ M M₂ _ _ _ _, rfl, λ x y, rfl⟩ _ _

@[simp] lemma pow_apply (f : M →ₗ[R] M) (n : ℕ) (m : M) :
  (f^n) m = (f^[n] m) :=
begin
  induction n with n ih,
  { refl, },
  { simp only [function.comp_app, function.iterate_succ, linear_map.mul_apply, pow_succ, ih],
    exact (function.commute.iterate_self _ _ m).symm, },
end

lemma pow_map_zero_of_le
  {f : module.End R M} {m : M} {k l : ℕ} (hk : k ≤ l) (hm : (f^k) m = 0) : (f^l) m = 0 :=
by rw [← tsub_add_cancel_of_le hk, pow_add, mul_apply, hm, map_zero]

lemma commute_pow_left_of_commute
  {f : M →ₛₗ[σ₁₂] M₂} {g : module.End R M} {g₂ : module.End R₂ M₂}
  (h : g₂.comp f = f.comp g) (k : ℕ) : (g₂^k).comp f = f.comp (g^k) :=
begin
  induction k with k ih,
  { simpa only [pow_zero], },
  { rw [pow_succ, pow_succ, linear_map.mul_eq_comp, linear_map.comp_assoc, ih,
      ← linear_map.comp_assoc, h, linear_map.comp_assoc, linear_map.mul_eq_comp], },
end

lemma submodule_pow_eq_zero_of_pow_eq_zero {N : submodule R M}
  {g : module.End R N} {G : module.End R M} (h : G.comp N.subtype = N.subtype.comp g)
  {k : ℕ} (hG : G^k = 0) : g^k = 0 :=
begin
  ext m,
  have hg : N.subtype.comp (g^k) m = 0,
  { rw [← commute_pow_left_of_commute h, hG, zero_comp, zero_apply], },
  simp only [submodule.subtype_apply, comp_app, submodule.coe_eq_zero, coe_comp] at hg,
  rw [hg, linear_map.zero_apply],
end

lemma coe_pow (f : M →ₗ[R] M) (n : ℕ) : ⇑(f^n) = (f^[n]) :=
by { ext m, apply pow_apply, }

@[simp] lemma id_pow (n : ℕ) : (id : M →ₗ[R] M)^n = id := one_pow n

section
variables {f' : M →ₗ[R] M}

lemma iterate_succ (n : ℕ) : (f' ^ (n + 1)) = comp (f' ^ n) f' :=
by rw [pow_succ', mul_eq_comp]

lemma iterate_surjective (h : surjective f') : ∀ n : ℕ, surjective ⇑(f' ^ n)
| 0       := surjective_id
| (n + 1) := by { rw [iterate_succ], exact surjective.comp (iterate_surjective n) h, }

lemma iterate_injective (h : injective f') : ∀ n : ℕ, injective ⇑(f' ^ n)
| 0       := injective_id
| (n + 1) := by { rw [iterate_succ], exact injective.comp (iterate_injective n) h, }

lemma iterate_bijective (h : bijective f') : ∀ n : ℕ, bijective ⇑(f' ^ n)
| 0       := bijective_id
| (n + 1) := by { rw [iterate_succ], exact bijective.comp (iterate_bijective n) h, }

lemma injective_of_iterate_injective {n : ℕ} (hn : n ≠ 0) (h : injective ⇑(f' ^ n)) :
  injective f' :=
begin
  rw [← nat.succ_pred_eq_of_pos (pos_iff_ne_zero.mpr hn), iterate_succ, coe_comp] at h,
  exact injective.of_comp h,
end

lemma surjective_of_iterate_surjective {n : ℕ} (hn : n ≠ 0) (h : surjective ⇑(f' ^ n)) :
  surjective f' :=
begin
  rw [← nat.succ_pred_eq_of_pos (pos_iff_ne_zero.mpr hn),
    nat.succ_eq_add_one, add_comm, pow_add] at h,
  exact surjective.of_comp h,
end

end

section
open_locale classical

/-- A linear map `f` applied to `x : ι → R` can be computed using the image under `f` of elements
of the canonical basis. -/
lemma pi_apply_eq_sum_univ [fintype ι] (f : (ι → R) →ₗ[R] M) (x : ι → R) :
  f x = ∑ i, x i • (f (λj, if i = j then 1 else 0)) :=
begin
  conv_lhs { rw [pi_eq_sum_univ x, f.map_sum] },
  apply finset.sum_congr rfl (λl hl, _),
  rw f.map_smul
end

end

end add_comm_monoid

section module

variables [semiring R] [semiring S]
  [add_comm_monoid M] [add_comm_monoid M₂] [add_comm_monoid M₃]
  [module R M] [module R M₂] [module R M₃]
  [module S M₂] [module S M₃] [smul_comm_class R S M₂] [smul_comm_class R S M₃]
  (f : M →ₗ[R] M₂)

variable (S)

/-- Applying a linear map at `v : M`, seen as `S`-linear map from `M →ₗ[R] M₂` to `M₂`.

 See `linear_map.applyₗ` for a version where `S = R`. -/
@[simps]
def applyₗ' : M →+ (M →ₗ[R] M₂) →ₗ[S] M₂ :=
{ to_fun := λ v,
  { to_fun := λ f, f v,
    map_add' := λ f g, f.add_apply g v,
    map_smul' := λ x f, f.smul_apply x v },
  map_zero' := linear_map.ext $ λ f, f.map_zero,
  map_add' := λ x y, linear_map.ext $ λ f, f.map_add _ _ }

section
variables (R M)

/--
The equivalence between R-linear maps from `R` to `M`, and points of `M` itself.
This says that the forgetful functor from `R`-modules to types is representable, by `R`.

This as an `S`-linear equivalence, under the assumption that `S` acts on `M` commuting with `R`.
When `R` is commutative, we can take this to be the usual action with `S = R`.
Otherwise, `S = ℕ` shows that the equivalence is additive.
See note [bundled maps over different rings].
-/
@[simps]
def ring_lmap_equiv_self [module S M] [smul_comm_class R S M] : (R →ₗ[R] M) ≃ₗ[S] M :=
{ to_fun := λ f, f 1,
  inv_fun := smul_right (1 : R →ₗ[R] R),
  left_inv := λ f, by { ext, simp },
  right_inv := λ x, by simp,
  .. applyₗ' S (1 : R) }

end

end module

section comm_semiring

variables [comm_semiring R] [add_comm_monoid M] [add_comm_monoid M₂] [add_comm_monoid M₃]
variables [module R M] [module R M₂] [module R M₃]
variables (f g : M →ₗ[R] M₂)
include R

/-- Composition by `f : M₂ → M₃` is a linear map from the space of linear maps `M → M₂`
to the space of linear maps `M₂ → M₃`. -/
def comp_right (f : M₂ →ₗ[R] M₃) : (M →ₗ[R] M₂) →ₗ[R] (M →ₗ[R] M₃) :=
{ to_fun := f.comp,
  map_add' := λ _ _, linear_map.ext $ λ _, f.map_add _ _,
  map_smul' := λ _ _, linear_map.ext $ λ _, f.map_smul _ _ }

@[simp]
lemma comp_right_apply (f : M₂ →ₗ[R] M₃) (g : M →ₗ[R] M₂) :
  comp_right f g = f.comp g := rfl

/-- Applying a linear map at `v : M`, seen as a linear map from `M →ₗ[R] M₂` to `M₂`.
See also `linear_map.applyₗ'` for a version that works with two different semirings.

This is the `linear_map` version of `add_monoid_hom.eval`. -/
@[simps]
def applyₗ : M →ₗ[R] (M →ₗ[R] M₂) →ₗ[R] M₂ :=
{ to_fun := λ v, { to_fun := λ f, f v, ..applyₗ' R v },
  map_smul' := λ x y, linear_map.ext $ λ f, f.map_smul _ _,
  ..applyₗ' R }

/-- Alternative version of `dom_restrict` as a linear map. -/
def dom_restrict'
  (p : submodule R M) : (M →ₗ[R] M₂) →ₗ[R] (p →ₗ[R] M₂) :=
{ to_fun := λ φ, φ.dom_restrict p,
  map_add' := by simp [linear_map.ext_iff],
  map_smul' := by simp [linear_map.ext_iff] }

@[simp] lemma dom_restrict'_apply (f : M →ₗ[R] M₂) (p : submodule R M) (x : p) :
  dom_restrict' p f x = f x := rfl

end comm_semiring

section comm_ring
variables [comm_ring R] [add_comm_group M] [add_comm_group M₂] [add_comm_group M₃]
variables [module R M] [module R M₂] [module R M₃]

/--
The family of linear maps `M₂ → M` parameterised by `f ∈ M₂ → R`, `x ∈ M`, is linear in `f`, `x`.
-/
def smul_rightₗ : (M₂ →ₗ[R] R) →ₗ[R] M →ₗ[R] M₂ →ₗ[R] M :=
{ to_fun := λ f,
  { to_fun    := linear_map.smul_right f,
    map_add'  := λ m m', by { ext, apply smul_add, },
    map_smul' := λ c m, by { ext, apply smul_comm, } },
  map_add'  := λ f f', by { ext, apply add_smul, },
  map_smul' := λ c f, by { ext, apply mul_smul, } }

@[simp] lemma smul_rightₗ_apply (f : M₂ →ₗ[R] R) (x : M) (c : M₂) :
  (smul_rightₗ : (M₂ →ₗ[R] R) →ₗ[R] M →ₗ[R] M₂ →ₗ[R] M) f x c = (f c) • x := rfl

end comm_ring

end linear_map

/--
The `R`-linear equivalence between additive morphisms `A →+ B` and `ℕ`-linear morphisms `A →ₗ[ℕ] B`.
-/
@[simps]
def add_monoid_hom_lequiv_nat {A B : Type*} (R : Type*)
  [semiring R] [add_comm_monoid A] [add_comm_monoid B] [module R B] :
  (A →+ B) ≃ₗ[R] (A →ₗ[ℕ] B) :=
{ to_fun := add_monoid_hom.to_nat_linear_map,
  inv_fun := linear_map.to_add_monoid_hom,
  map_add' := by { intros, ext, refl },
  map_smul' := by { intros, ext, refl },
  left_inv := by { intros f, ext, refl },
  right_inv := by { intros f, ext, refl } }

/--
The `R`-linear equivalence between additive morphisms `A →+ B` and `ℤ`-linear morphisms `A →ₗ[ℤ] B`.
-/
@[simps]
def add_monoid_hom_lequiv_int {A B : Type*} (R : Type*)
  [semiring R] [add_comm_group A] [add_comm_group B] [module R B] :
  (A →+ B) ≃ₗ[R] (A →ₗ[ℤ] B) :=
{ to_fun := add_monoid_hom.to_int_linear_map,
  inv_fun := linear_map.to_add_monoid_hom,
  map_add' := by { intros, ext, refl },
  map_smul' := by { intros, ext, refl },
  left_inv := by { intros f, ext, refl },
  right_inv := by { intros f, ext, refl } }

/-! ### Properties of submodules -/

namespace submodule

section add_comm_monoid

variables [semiring R] [semiring R₂] [semiring R₃]
variables [add_comm_monoid M] [add_comm_monoid M₂] [add_comm_monoid M₃] [add_comm_monoid M']
variables [module R M] [module R M'] [module R₂ M₂] [module R₃ M₃]
variables {σ₁₂ : R →+* R₂} {σ₂₃ : R₂ →+* R₃} {σ₁₃ : R →+* R₃}
variables {σ₂₁ : R₂ →+* R}
variables [ring_hom_inv_pair σ₁₂ σ₂₁] [ring_hom_inv_pair σ₂₁ σ₁₂]
variables [ring_hom_comp_triple σ₁₂ σ₂₃ σ₁₃]
variables (p p' : submodule R M) (q q' : submodule R₂ M₂)
variables (q₁ q₁' : submodule R M')
variables {r : R} {x y : M}
open set

variables {p p'}

/-- If two submodules `p` and `p'` satisfy `p ⊆ p'`, then `of_le p p'` is the linear map version of
this inclusion. -/
def of_le (h : p ≤ p') : p →ₗ[R] p' :=
p.subtype.cod_restrict p' $ λ ⟨x, hx⟩, h hx

@[simp] theorem coe_of_le (h : p ≤ p') (x : p) :
  (of_le h x : M) = x := rfl

theorem of_le_apply (h : p ≤ p') (x : p) : of_le h x = ⟨x, h x.2⟩ := rfl

theorem of_le_injective (h : p ≤ p') : function.injective (of_le h) :=
λ x y h, subtype.val_injective (subtype.mk.inj h)

variables (p p')

lemma subtype_comp_of_le (p q : submodule R M) (h : p ≤ q) :
  q.subtype.comp (of_le h) = p.subtype :=
by { ext ⟨b, hb⟩, refl }

variables (R)

@[simp] lemma subsingleton_iff : subsingleton (submodule R M) ↔ subsingleton M :=
have h : subsingleton (submodule R M) ↔ subsingleton (add_submonoid M),
{ rw [←subsingleton_iff_bot_eq_top, ←subsingleton_iff_bot_eq_top],
  convert to_add_submonoid_eq.symm; refl, },
h.trans add_submonoid.subsingleton_iff

@[simp] lemma nontrivial_iff : nontrivial (submodule R M) ↔ nontrivial M :=
not_iff_not.mp (
  (not_nontrivial_iff_subsingleton.trans $ subsingleton_iff R).trans
  not_nontrivial_iff_subsingleton.symm)

variables {R}

instance [subsingleton M] : unique (submodule R M) :=
⟨⟨⊥⟩, λ a, @subsingleton.elim _ ((subsingleton_iff R).mpr ‹_›) a _⟩

instance unique' [subsingleton R] : unique (submodule R M) :=
by haveI := module.subsingleton R M; apply_instance

instance [nontrivial M] : nontrivial (submodule R M) := (nontrivial_iff R).mpr ‹_›

theorem mem_right_iff_eq_zero_of_disjoint {p p' : submodule R M} (h : disjoint p p') {x : p} :
  (x:M) ∈ p' ↔ x = 0 :=
⟨λ hx, coe_eq_zero.1 $ disjoint_def.1 h x x.2 hx, λ h, h.symm ▸ p'.zero_mem⟩

theorem mem_left_iff_eq_zero_of_disjoint {p p' : submodule R M} (h : disjoint p p') {x : p'} :
  (x:M) ∈ p ↔ x = 0 :=
⟨λ hx, coe_eq_zero.1 $ disjoint_def.1 h x hx x.2, λ h, h.symm ▸ p.zero_mem⟩

section
variables [ring_hom_surjective σ₁₂]

/-- The pushforward of a submodule `p ⊆ M` by `f : M → M₂` -/
def map (f : M →ₛₗ[σ₁₂] M₂) (p : submodule R M) : submodule R₂ M₂ :=
{ carrier   := f '' p,
  smul_mem' :=
  begin
    rintro c x ⟨y, hy, rfl⟩,
    obtain ⟨a, rfl⟩ := σ₁₂.is_surjective c,
    exact ⟨_, p.smul_mem a hy, f.map_smulₛₗ _ _⟩,
  end,
  .. p.to_add_submonoid.map f.to_add_monoid_hom }

@[simp] lemma map_coe (f : M →ₛₗ[σ₁₂] M₂) (p : submodule R M) :
  (map f p : set M₂) = f '' p := rfl

lemma map_to_add_submonoid (f : M →ₛₗ[σ₁₂] M₂) (p : submodule R M) :
  (p.map f).to_add_submonoid = p.to_add_submonoid.map f :=
set_like.coe_injective rfl

@[simp] lemma mem_map {f : M →ₛₗ[σ₁₂] M₂} {p : submodule R M} {x : M₂} :
  x ∈ map f p ↔ ∃ y, y ∈ p ∧ f y = x := iff.rfl

theorem mem_map_of_mem {f : M →ₛₗ[σ₁₂] M₂} {p : submodule R M} {r} (h : r ∈ p) :
  f r ∈ map f p := set.mem_image_of_mem _ h

lemma apply_coe_mem_map (f : M →ₛₗ[σ₁₂] M₂) {p : submodule R M} (r : p) :
  f r ∈ map f p := mem_map_of_mem r.prop

@[simp] lemma map_id : map (linear_map.id : M →ₗ[R] M) p = p :=
submodule.ext $ λ a, by simp

lemma map_comp [ring_hom_surjective σ₂₃] [ring_hom_surjective σ₁₃]
  (f : M →ₛₗ[σ₁₂] M₂) (g : M₂ →ₛₗ[σ₂₃] M₃)
  (p : submodule R M) : map (g.comp f : M →ₛₗ[σ₁₃] M₃) p = map g (map f p) :=
set_like.coe_injective $ by simp [map_coe]; rw ← image_comp

lemma map_mono {f : M →ₛₗ[σ₁₂] M₂} {p p' : submodule R M} :
  p ≤ p' → map f p ≤ map f p' := image_subset _

@[simp] lemma map_zero : map (0 : M →ₛₗ[σ₁₂] M₂) p = ⊥ :=
have ∃ (x : M), x ∈ p := ⟨0, p.zero_mem⟩,
ext $ by simp [this, eq_comm]

lemma map_add_le (f g : M →ₛₗ[σ₁₂] M₂) : map (f + g) p ≤ map f p ⊔ map g p :=
begin
  rintros x ⟨m, hm, rfl⟩,
  exact add_mem_sup (mem_map_of_mem hm) (mem_map_of_mem hm),
end

lemma range_map_nonempty (N : submodule R M) :
  (set.range (λ ϕ, submodule.map ϕ N : (M →ₛₗ[σ₁₂] M₂) → submodule R₂ M₂)).nonempty :=
⟨_, set.mem_range.mpr ⟨0, rfl⟩⟩

end

include σ₂₁
/-- The pushforward of a submodule by an injective linear map is
linearly equivalent to the original submodule. See also `linear_equiv.submodule_map` for a
computable version when `f` has an explicit inverse. -/
noncomputable def equiv_map_of_injective (f : M →ₛₗ[σ₁₂] M₂) (i : injective f)
  (p : submodule R M) : p ≃ₛₗ[σ₁₂] p.map f :=
{ map_add' := by { intros, simp, refl, },
  map_smul' := by { intros, simp, refl, },
  ..(equiv.set.image f p i) }

@[simp] lemma coe_equiv_map_of_injective_apply (f : M →ₛₗ[σ₁₂] M₂) (i : injective f)
  (p : submodule R M) (x : p) :
  (equiv_map_of_injective f i p x : M₂) = f x := rfl
omit σ₂₁

/-- The pullback of a submodule `p ⊆ M₂` along `f : M → M₂` -/
def comap (f : M →ₛₗ[σ₁₂] M₂) (p : submodule R₂ M₂) : submodule R M :=
{ carrier   := f ⁻¹' p,
  smul_mem' := λ a x h, by simp [p.smul_mem _ h],
  .. p.to_add_submonoid.comap f.to_add_monoid_hom }

@[simp] lemma comap_coe (f : M →ₛₗ[σ₁₂] M₂) (p : submodule R₂ M₂) :
  (comap f p : set M) = f ⁻¹' p := rfl

@[simp] lemma mem_comap {f : M →ₛₗ[σ₁₂] M₂} {p : submodule R₂ M₂} :
  x ∈ comap f p ↔ f x ∈ p := iff.rfl

@[simp] lemma comap_id : comap linear_map.id p = p :=
set_like.coe_injective rfl

lemma comap_comp (f : M →ₛₗ[σ₁₂] M₂) (g : M₂ →ₛₗ[σ₂₃] M₃)
  (p : submodule R₃ M₃) : comap (g.comp f : M →ₛₗ[σ₁₃] M₃) p = comap f (comap g p) :=
rfl

lemma comap_mono {f : M →ₛₗ[σ₁₂] M₂} {q q' : submodule R₂ M₂} :
  q ≤ q' → comap f q ≤ comap f q' := preimage_mono

lemma le_comap_pow_of_le_comap (p : submodule R M) {f : M →ₗ[R] M} (h : p ≤ p.comap f) (k : ℕ) :
  p ≤ p.comap (f^k) :=
begin
  induction k with k ih,
  { simp [linear_map.one_eq_id], },
  { simp [linear_map.iterate_succ, comap_comp, h.trans (comap_mono ih)], },
end

section
variables [ring_hom_surjective σ₁₂]

lemma map_le_iff_le_comap {f : M →ₛₗ[σ₁₂] M₂} {p : submodule R M} {q : submodule R₂ M₂} :
  map f p ≤ q ↔ p ≤ comap f q := image_subset_iff

lemma gc_map_comap (f : M →ₛₗ[σ₁₂] M₂) : galois_connection (map f) (comap f)
| p q := map_le_iff_le_comap

@[simp] lemma map_bot (f : M →ₛₗ[σ₁₂] M₂) : map f ⊥ = ⊥ :=
(gc_map_comap f).l_bot

@[simp] lemma map_sup (f : M →ₛₗ[σ₁₂] M₂) : map f (p ⊔ p') = map f p ⊔ map f p' :=
(gc_map_comap f).l_sup

@[simp] lemma map_supr {ι : Sort*} (f : M →ₛₗ[σ₁₂] M₂) (p : ι → submodule R M) :
  map f (⨆i, p i) = (⨆i, map f (p i)) :=
(gc_map_comap f).l_supr

end

@[simp] lemma comap_top (f : M →ₛₗ[σ₁₂] M₂) : comap f ⊤ = ⊤ := rfl

@[simp] lemma comap_inf (f : M →ₛₗ[σ₁₂] M₂) : comap f (q ⊓ q') = comap f q ⊓ comap f q' := rfl

@[simp] lemma comap_infi [ring_hom_surjective σ₁₂] {ι : Sort*} (f : M →ₛₗ[σ₁₂] M₂)
  (p : ι → submodule R₂ M₂) :
  comap f (⨅i, p i) = (⨅i, comap f (p i)) :=
(gc_map_comap f).u_infi

@[simp] lemma comap_zero : comap (0 : M →ₛₗ[σ₁₂] M₂) q = ⊤ :=
ext $ by simp

lemma map_comap_le [ring_hom_surjective σ₁₂] (f : M →ₛₗ[σ₁₂] M₂) (q : submodule R₂ M₂) :
  map f (comap f q) ≤ q :=
(gc_map_comap f).l_u_le _

lemma le_comap_map [ring_hom_surjective σ₁₂] (f : M →ₛₗ[σ₁₂] M₂) (p : submodule R M) :
  p ≤ comap f (map f p) :=
(gc_map_comap f).le_u_l _

section galois_insertion
variables {f : M →ₛₗ[σ₁₂] M₂} (hf : surjective f)
variables [ring_hom_surjective σ₁₂]
include hf

/-- `map f` and `comap f` form a `galois_insertion` when `f` is surjective. -/
def gi_map_comap : galois_insertion (map f) (comap f) :=
(gc_map_comap f).to_galois_insertion
  (λ S x hx, begin
    rcases hf x with ⟨y, rfl⟩,
    simp only [mem_map, mem_comap],
    exact ⟨y, hx, rfl⟩
  end)

lemma map_comap_eq_of_surjective (p : submodule R₂ M₂) : (p.comap f).map f = p :=
(gi_map_comap hf).l_u_eq _

lemma map_surjective_of_surjective : function.surjective (map f) :=
(gi_map_comap hf).l_surjective

lemma comap_injective_of_surjective : function.injective (comap f) :=
(gi_map_comap hf).u_injective

lemma map_sup_comap_of_surjective (p q : submodule R₂ M₂) :
  (p.comap f ⊔ q.comap f).map f = p ⊔ q :=
(gi_map_comap hf).l_sup_u _ _

lemma map_supr_comap_of_sujective {ι : Sort*} (S : ι → submodule R₂ M₂) :
  (⨆ i, (S i).comap f).map f = supr S :=
(gi_map_comap hf).l_supr_u _

lemma map_inf_comap_of_surjective (p q : submodule R₂ M₂) :
  (p.comap f ⊓ q.comap f).map f = p ⊓ q :=
(gi_map_comap hf).l_inf_u _ _

lemma map_infi_comap_of_surjective {ι : Sort*} (S : ι → submodule R₂ M₂) :
  (⨅ i, (S i).comap f).map f = infi S :=
(gi_map_comap hf).l_infi_u _

lemma comap_le_comap_iff_of_surjective (p q : submodule R₂ M₂) :
  p.comap f ≤ q.comap f ↔ p ≤ q :=
(gi_map_comap hf).u_le_u_iff

lemma comap_strict_mono_of_surjective : strict_mono (comap f) :=
(gi_map_comap hf).strict_mono_u

end galois_insertion

section galois_coinsertion
variables [ring_hom_surjective σ₁₂] {f : M →ₛₗ[σ₁₂] M₂} (hf : injective f)
include hf

/-- `map f` and `comap f` form a `galois_coinsertion` when `f` is injective. -/
def gci_map_comap : galois_coinsertion (map f) (comap f) :=
(gc_map_comap f).to_galois_coinsertion
  (λ S x, by simp [mem_comap, mem_map, hf.eq_iff])

lemma comap_map_eq_of_injective (p : submodule R M) : (p.map f).comap f = p :=
(gci_map_comap hf).u_l_eq _

lemma comap_surjective_of_injective : function.surjective (comap f) :=
(gci_map_comap hf).u_surjective

lemma map_injective_of_injective : function.injective (map f) :=
(gci_map_comap hf).l_injective

lemma comap_inf_map_of_injective (p q : submodule R M) : (p.map f ⊓ q.map f).comap f = p ⊓ q :=
(gci_map_comap hf).u_inf_l _ _

lemma comap_infi_map_of_injective {ι : Sort*} (S : ι → submodule R M) :
  (⨅ i, (S i).map f).comap f = infi S :=
(gci_map_comap hf).u_infi_l _

lemma comap_sup_map_of_injective (p q : submodule R M) : (p.map f ⊔ q.map f).comap f = p ⊔ q :=
(gci_map_comap hf).u_sup_l _ _

lemma comap_supr_map_of_injective {ι : Sort*} (S : ι → submodule R M) :
  (⨆ i, (S i).map f).comap f = supr S :=
(gci_map_comap hf).u_supr_l _

lemma map_le_map_iff_of_injective (p q : submodule R M) : p.map f ≤ q.map f ↔ p ≤ q :=
(gci_map_comap hf).l_le_l_iff

lemma map_strict_mono_of_injective : strict_mono (map f) :=
(gci_map_comap hf).strict_mono_l

end galois_coinsertion

--TODO(Mario): is there a way to prove this from order properties?
lemma map_inf_eq_map_inf_comap [ring_hom_surjective σ₁₂] {f : M →ₛₗ[σ₁₂] M₂}
  {p : submodule R M} {p' : submodule R₂ M₂} :
  map f p ⊓ p' = map f (p ⊓ comap f p') :=
le_antisymm
  (by rintro _ ⟨⟨x, h₁, rfl⟩, h₂⟩; exact ⟨_, ⟨h₁, h₂⟩, rfl⟩)
  (le_inf (map_mono inf_le_left) (map_le_iff_le_comap.2 inf_le_right))

lemma map_comap_subtype : map p.subtype (comap p.subtype p') = p ⊓ p' :=
ext $ λ x, ⟨by rintro ⟨⟨_, h₁⟩, h₂, rfl⟩; exact ⟨h₁, h₂⟩, λ ⟨h₁, h₂⟩, ⟨⟨_, h₁⟩, h₂, rfl⟩⟩

lemma eq_zero_of_bot_submodule : ∀(b : (⊥ : submodule R M)), b = 0
| ⟨b', hb⟩ := subtype.eq $ show b' = 0, from (mem_bot R).1 hb

/-- The infimum of a family of invariant submodule of an endomorphism is also an invariant
submodule. -/
lemma _root_.linear_map.infi_invariant {σ : R →+* R} [ring_hom_surjective σ] {ι : Sort*}
  (f : M →ₛₗ[σ] M) {p : ι → submodule R M} (hf : ∀ i, ∀ v ∈ (p i), f v ∈ p i) :
  ∀ v ∈ infi p, f v ∈ infi p :=
begin
  have : ∀ i, (p i).map f ≤ p i,
  { rintros i - ⟨v, hv, rfl⟩,
    exact hf i v hv },
  suffices : (infi p).map f ≤ infi p,
  { exact λ v hv, this ⟨v, hv, rfl⟩, },
  exact le_infi (λ i, (submodule.map_mono (infi_le p i)).trans (this i)),
end

end add_comm_monoid

section add_comm_group

variables [ring R] [add_comm_group M] [module R M] (p : submodule R M)
variables [add_comm_group M₂] [module R M₂]

@[simp] lemma neg_coe : -(p : set M) = p := set.ext $ λ x, p.neg_mem_iff

@[simp] protected lemma map_neg (f : M →ₗ[R] M₂) : map (-f) p = map f p :=
ext $ λ y, ⟨λ ⟨x, hx, hy⟩, hy ▸ ⟨-x, show -x ∈ p, from neg_mem hx, map_neg f x⟩,
  λ ⟨x, hx, hy⟩, hy ▸ ⟨-x, show -x ∈ p, from neg_mem hx, (map_neg (-f) _).trans (neg_neg (f x))⟩⟩

end add_comm_group

end submodule

namespace submodule
variables [field K]
variables [add_comm_group V] [module K V]
variables [add_comm_group V₂] [module K V₂]

lemma comap_smul (f : V →ₗ[K] V₂) (p : submodule K V₂) (a : K) (h : a ≠ 0) :
  p.comap (a • f) = p.comap f :=
by ext b; simp only [submodule.mem_comap, p.smul_mem_iff h, linear_map.smul_apply]

lemma map_smul (f : V →ₗ[K] V₂) (p : submodule K V) (a : K) (h : a ≠ 0) :
  p.map (a • f) = p.map f :=
le_antisymm
  begin rw [map_le_iff_le_comap, comap_smul f _ a h, ← map_le_iff_le_comap], exact le_rfl end
  begin rw [map_le_iff_le_comap, ← comap_smul f _ a h, ← map_le_iff_le_comap], exact le_rfl end

lemma comap_smul' (f : V →ₗ[K] V₂) (p : submodule K V₂) (a : K) :
  p.comap (a • f) = (⨅ h : a ≠ 0, p.comap f) :=
by classical; by_cases a = 0; simp [h, comap_smul]

lemma map_smul' (f : V →ₗ[K] V₂) (p : submodule K V) (a : K) :
  p.map (a • f) = (⨆ h : a ≠ 0, p.map f) :=
by classical; by_cases a = 0; simp [h, map_smul]

end submodule

/-! ### Properties of linear maps -/
namespace linear_map

section add_comm_monoid

variables [semiring R] [semiring R₂] [semiring R₃]
variables [add_comm_monoid M] [add_comm_monoid M₂] [add_comm_monoid M₃]
variables {σ₁₂ : R →+* R₂} {σ₂₃ : R₂ →+* R₃} {σ₁₃ : R →+* R₃}
variables [ring_hom_comp_triple σ₁₂ σ₂₃ σ₁₃]
variables [module R M] [module R₂ M₂] [module R₃ M₃]
include R
open submodule

section finsupp
variables {γ : Type*} [has_zero γ]

@[simp] lemma map_finsupp_sum (f : M →ₛₗ[σ₁₂] M₂) {t : ι →₀ γ} {g : ι → γ → M} :
  f (t.sum g) = t.sum (λ i d, f (g i d)) := f.map_sum

lemma coe_finsupp_sum (t : ι →₀ γ) (g : ι → γ → M →ₛₗ[σ₁₂] M₂) :
  ⇑(t.sum g) = t.sum (λ i d, g i d) := coe_fn_sum _ _

@[simp] lemma finsupp_sum_apply (t : ι →₀ γ) (g : ι → γ → M →ₛₗ[σ₁₂] M₂) (b : M) :
  (t.sum g) b = t.sum (λ i d, g i d b) := sum_apply _ _ _

end finsupp

section dfinsupp
open dfinsupp
variables {γ : ι → Type*} [decidable_eq ι]

section sum

variables [Π i, has_zero (γ i)] [Π i (x : γ i), decidable (x ≠ 0)]

@[simp] lemma map_dfinsupp_sum (f : M →ₛₗ[σ₁₂] M₂) {t : Π₀ i, γ i} {g : Π i, γ i → M} :
  f (t.sum g) = t.sum (λ i d, f (g i d)) := f.map_sum

lemma coe_dfinsupp_sum (t : Π₀ i, γ i) (g : Π i, γ i → M →ₛₗ[σ₁₂] M₂) :
  ⇑(t.sum g) = t.sum (λ i d, g i d) := coe_fn_sum _ _

@[simp] lemma dfinsupp_sum_apply (t : Π₀ i, γ i) (g : Π i, γ i → M →ₛₗ[σ₁₂] M₂) (b : M) :
  (t.sum g) b = t.sum (λ i d, g i d b) := sum_apply _ _ _

end sum

section sum_add_hom

variables [Π i, add_zero_class (γ i)]

@[simp] lemma map_dfinsupp_sum_add_hom (f : M →ₛₗ[σ₁₂] M₂) {t : Π₀ i, γ i} {g : Π i, γ i →+ M} :
  f (sum_add_hom g t) = sum_add_hom (λ i, f.to_add_monoid_hom.comp (g i)) t :=
f.to_add_monoid_hom.map_dfinsupp_sum_add_hom _ _

end sum_add_hom

end dfinsupp

variables {σ₂₁ : R₂ →+* R} {τ₁₂ : R →+* R₂} {τ₂₃ : R₂ →+* R₃} {τ₁₃ : R →+* R₃}
variables [ring_hom_comp_triple τ₁₂ τ₂₃ τ₁₃]

theorem map_cod_restrict [ring_hom_surjective σ₂₁] (p : submodule R M) (f : M₂ →ₛₗ[σ₂₁] M) (h p') :
  submodule.map (cod_restrict p f h) p' = comap p.subtype (p'.map f) :=
submodule.ext $ λ ⟨x, hx⟩, by simp [subtype.ext_iff_val]

theorem comap_cod_restrict (p : submodule R M) (f : M₂ →ₛₗ[σ₂₁] M) (hf p') :
  submodule.comap (cod_restrict p f hf) p' = submodule.comap f (map p.subtype p') :=
submodule.ext $ λ x, ⟨λ h, ⟨⟨_, hf x⟩, h, rfl⟩, by rintro ⟨⟨_, _⟩, h, ⟨⟩⟩; exact h⟩

section

/-- The range of a linear map `f : M → M₂` is a submodule of `M₂`.
See Note [range copy pattern]. -/
def range [ring_hom_surjective τ₁₂] (f : M →ₛₗ[τ₁₂] M₂) : submodule R₂ M₂ :=
(map f ⊤).copy (set.range f) set.image_univ.symm

theorem range_coe [ring_hom_surjective τ₁₂] (f : M →ₛₗ[τ₁₂] M₂) :
  (range f : set M₂) = set.range f := rfl

lemma range_to_add_submonoid [ring_hom_surjective τ₁₂] (f : M →ₛₗ[τ₁₂] M₂) :
  f.range.to_add_submonoid = f.to_add_monoid_hom.mrange := rfl

@[simp] theorem mem_range [ring_hom_surjective τ₁₂]
  {f : M →ₛₗ[τ₁₂] M₂} {x} : x ∈ range f ↔ ∃ y, f y = x :=
iff.rfl

lemma range_eq_map [ring_hom_surjective τ₁₂]
  (f : M →ₛₗ[τ₁₂] M₂) : f.range = map f ⊤ :=
by { ext, simp }

theorem mem_range_self [ring_hom_surjective τ₁₂]
  (f : M →ₛₗ[τ₁₂] M₂) (x : M) : f x ∈ f.range := ⟨x, rfl⟩

@[simp] theorem range_id : range (linear_map.id : M →ₗ[R] M) = ⊤ :=
set_like.coe_injective set.range_id

theorem range_comp [ring_hom_surjective τ₁₂] [ring_hom_surjective τ₂₃] [ring_hom_surjective τ₁₃]
  (f : M →ₛₗ[τ₁₂] M₂) (g : M₂ →ₛₗ[τ₂₃] M₃) :
  range (g.comp f : M →ₛₗ[τ₁₃] M₃) = map g (range f) :=
set_like.coe_injective (set.range_comp g f)

theorem range_comp_le_range [ring_hom_surjective τ₂₃] [ring_hom_surjective τ₁₃]
  (f : M →ₛₗ[τ₁₂] M₂) (g : M₂ →ₛₗ[τ₂₃] M₃) :
  range (g.comp f : M →ₛₗ[τ₁₃] M₃) ≤ range g :=
set_like.coe_mono (set.range_comp_subset_range f g)

theorem range_eq_top [ring_hom_surjective τ₁₂] {f : M →ₛₗ[τ₁₂] M₂} :
  range f = ⊤ ↔ surjective f :=
by rw [set_like.ext'_iff, range_coe, top_coe, set.range_iff_surjective]

lemma range_le_iff_comap [ring_hom_surjective τ₁₂] {f : M →ₛₗ[τ₁₂] M₂} {p : submodule R₂ M₂} :
  range f ≤ p ↔ comap f p = ⊤ :=
by rw [range_eq_map, map_le_iff_le_comap, eq_top_iff]

lemma map_le_range [ring_hom_surjective τ₁₂] {f : M →ₛₗ[τ₁₂] M₂} {p : submodule R M} :
  map f p ≤ range f :=
set_like.coe_mono (set.image_subset_range f p)

@[simp] lemma range_neg {R : Type*} {R₂ : Type*} {M : Type*} {M₂ : Type*}
  [semiring R] [ring R₂] [add_comm_monoid M] [add_comm_group M₂] [module R M] [module R₂ M₂]
  {τ₁₂ : R →+* R₂} [ring_hom_surjective τ₁₂] (f : M →ₛₗ[τ₁₂] M₂) :
  (-f).range = f.range :=
begin
  change ((-linear_map.id : M₂ →ₗ[R₂] M₂).comp f).range = _,
  rw [range_comp, submodule.map_neg, submodule.map_id],
end

end

/--
The decreasing sequence of submodules consisting of the ranges of the iterates of a linear map.
-/
@[simps]
def iterate_range (f : M →ₗ[R] M) : ℕ →o (submodule R M)ᵒᵈ :=
⟨λ n, (f ^ n).range, λ n m w x h, begin
  obtain ⟨c, rfl⟩ := le_iff_exists_add.mp w,
  rw linear_map.mem_range at h,
  obtain ⟨m, rfl⟩ := h,
  rw linear_map.mem_range,
  use (f ^ c) m,
  rw [pow_add, linear_map.mul_apply],
end⟩

/-- Restrict the codomain of a linear map `f` to `f.range`.

This is the bundled version of `set.range_factorization`. -/
@[reducible] def range_restrict [ring_hom_surjective τ₁₂] (f : M →ₛₗ[τ₁₂] M₂) :
  M →ₛₗ[τ₁₂] f.range := f.cod_restrict f.range f.mem_range_self

/-- The range of a linear map is finite if the domain is finite.
Note: this instance can form a diamond with `subtype.fintype` in the
  presence of `fintype M₂`. -/
instance fintype_range [fintype M] [decidable_eq M₂] [ring_hom_surjective τ₁₂]
  (f : M →ₛₗ[τ₁₂] M₂) : fintype (range f) :=
set.fintype_range f

/-- The kernel of a linear map `f : M → M₂` is defined to be `comap f ⊥`. This is equivalent to the
set of `x : M` such that `f x = 0`. The kernel is a submodule of `M`. -/
def ker (f : M →ₛₗ[τ₁₂] M₂) : submodule R M := comap f ⊥

@[simp] theorem mem_ker {f : M →ₛₗ[τ₁₂] M₂} {y} : y ∈ ker f ↔ f y = 0 := mem_bot R₂

@[simp] theorem ker_id : ker (linear_map.id : M →ₗ[R] M) = ⊥ := rfl

@[simp] theorem map_coe_ker (f : M →ₛₗ[τ₁₂] M₂) (x : ker f) : f x = 0 := mem_ker.1 x.2

lemma ker_to_add_submonoid (f : M →ₛₗ[τ₁₂] M₂) :
  f.ker.to_add_submonoid = f.to_add_monoid_hom.mker := rfl

lemma comp_ker_subtype (f : M →ₛₗ[τ₁₂] M₂) : f.comp f.ker.subtype = 0 :=
linear_map.ext $ λ x, suffices f x = 0, by simp [this], mem_ker.1 x.2

theorem ker_comp (f : M →ₛₗ[τ₁₂] M₂) (g : M₂ →ₛₗ[τ₂₃] M₃) :
  ker (g.comp f : M →ₛₗ[τ₁₃] M₃) = comap f (ker g) := rfl

theorem ker_le_ker_comp (f : M →ₛₗ[τ₁₂] M₂) (g : M₂ →ₛₗ[τ₂₃] M₃) :
  ker f ≤ ker (g.comp f : M →ₛₗ[τ₁₃] M₃) :=
by rw ker_comp; exact comap_mono bot_le

theorem disjoint_ker {f : M →ₛₗ[τ₁₂] M₂} {p : submodule R M} :
  disjoint p (ker f) ↔ ∀ x ∈ p, f x = 0 → x = 0 :=
by simp [disjoint_def]

theorem ker_eq_bot' {f : M →ₛₗ[τ₁₂] M₂} :
  ker f = ⊥ ↔ (∀ m, f m = 0 → m = 0) :=
by simpa [disjoint] using @disjoint_ker _ _ _ _ _ _ _ _ _ _ _ f ⊤

theorem ker_eq_bot_of_inverse {τ₂₁ : R₂ →+* R} [ring_hom_inv_pair τ₁₂ τ₂₁]
  {f : M →ₛₗ[τ₁₂] M₂} {g : M₂ →ₛₗ[τ₂₁] M} (h : (g.comp f : M →ₗ[R] M) = id) :
  ker f = ⊥ :=
ker_eq_bot'.2 $ λ m hm, by rw [← id_apply m, ← h, comp_apply, hm, g.map_zero]

lemma le_ker_iff_map [ring_hom_surjective τ₁₂] {f : M →ₛₗ[τ₁₂] M₂} {p : submodule R M} :
  p ≤ ker f ↔ map f p = ⊥ :=
by rw [ker, eq_bot_iff, map_le_iff_le_comap]

lemma ker_cod_restrict {τ₂₁ : R₂ →+* R} (p : submodule R M) (f : M₂ →ₛₗ[τ₂₁] M) (hf) :
  ker (cod_restrict p f hf) = ker f :=
by rw [ker, comap_cod_restrict, map_bot]; refl

lemma range_cod_restrict {τ₂₁ : R₂ →+* R} [ring_hom_surjective τ₂₁] (p : submodule R M)
  (f : M₂ →ₛₗ[τ₂₁] M) (hf) :
  range (cod_restrict p f hf) = comap p.subtype f.range :=
by simpa only [range_eq_map] using map_cod_restrict _ _ _ _

lemma ker_restrict {p : submodule R M} {f : M →ₗ[R] M} (hf : ∀ x : M, x ∈ p → f x ∈ p) :
  ker (f.restrict hf) = (f.dom_restrict p).ker :=
by rw [restrict_eq_cod_restrict_dom_restrict, ker_cod_restrict]

lemma _root_.submodule.map_comap_eq [ring_hom_surjective τ₁₂]
  (f : M →ₛₗ[τ₁₂] M₂) (q : submodule R₂ M₂) : map f (comap f q) = range f ⊓ q :=
le_antisymm (le_inf map_le_range (map_comap_le _ _)) $
by rintro _ ⟨⟨x, _, rfl⟩, hx⟩; exact ⟨x, hx, rfl⟩

lemma _root_.submodule.map_comap_eq_self [ring_hom_surjective τ₁₂]
  {f : M →ₛₗ[τ₁₂] M₂} {q : submodule R₂ M₂} (h : q ≤ range f) : map f (comap f q) = q :=
by rwa [submodule.map_comap_eq, inf_eq_right]

@[simp] theorem ker_zero : ker (0 : M →ₛₗ[τ₁₂] M₂) = ⊤ :=
eq_top_iff'.2 $ λ x, by simp

@[simp] theorem range_zero [ring_hom_surjective τ₁₂] : range (0 : M →ₛₗ[τ₁₂] M₂) = ⊥ :=
by simpa only [range_eq_map] using submodule.map_zero _

theorem ker_eq_top {f : M →ₛₗ[τ₁₂] M₂} : ker f = ⊤ ↔ f = 0 :=
⟨λ h, ext $ λ x, mem_ker.1 $ h.symm ▸ trivial, λ h, h.symm ▸ ker_zero⟩

section
variables [ring_hom_surjective τ₁₂]

lemma range_le_bot_iff (f : M →ₛₗ[τ₁₂] M₂) : range f ≤ ⊥ ↔ f = 0 :=
by rw [range_le_iff_comap]; exact ker_eq_top

theorem range_eq_bot {f : M →ₛₗ[τ₁₂] M₂} : range f = ⊥ ↔ f = 0 :=
by rw [← range_le_bot_iff, le_bot_iff]

lemma range_le_ker_iff {f : M →ₛₗ[τ₁₂] M₂} {g : M₂ →ₛₗ[τ₂₃] M₃} :
  range f ≤ ker g ↔ (g.comp f : M →ₛₗ[τ₁₃] M₃) = 0 :=
⟨λ h, ker_eq_top.1 $ eq_top_iff'.2 $ λ x, h $ ⟨_, rfl⟩,
 λ h x hx, mem_ker.2 $ exists.elim hx $ λ y hy, by rw [←hy, ←comp_apply, h, zero_apply]⟩

theorem comap_le_comap_iff {f : M →ₛₗ[τ₁₂] M₂} (hf : range f = ⊤) {p p'} :
  comap f p ≤ comap f p' ↔ p ≤ p' :=
⟨λ H x hx, by rcases range_eq_top.1 hf x with ⟨y, hy, rfl⟩; exact H hx, comap_mono⟩

theorem comap_injective {f : M →ₛₗ[τ₁₂] M₂} (hf : range f = ⊤) : injective (comap f) :=
λ p p' h, le_antisymm ((comap_le_comap_iff hf).1 (le_of_eq h))
  ((comap_le_comap_iff hf).1 (ge_of_eq h))

end

theorem ker_eq_bot_of_injective {f : M →ₛₗ[τ₁₂] M₂} (hf : injective f) : ker f = ⊥ :=
begin
  have : disjoint ⊤ f.ker, by { rw [disjoint_ker, ← map_zero f], exact λ x hx H, hf H },
  simpa [disjoint]
end

/--
The increasing sequence of submodules consisting of the kernels of the iterates of a linear map.
-/
@[simps]
def iterate_ker (f : M →ₗ[R] M) : ℕ →o submodule R M :=
⟨λ n, (f ^ n).ker, λ n m w x h, begin
  obtain ⟨c, rfl⟩ := le_iff_exists_add.mp w,
  rw linear_map.mem_ker at h,
  rw [linear_map.mem_ker, add_comm, pow_add, linear_map.mul_apply, h, linear_map.map_zero],
end⟩

end add_comm_monoid

section ring

variables [ring R] [ring R₂] [ring R₃]
variables [add_comm_group M] [add_comm_group M₂] [add_comm_group M₃]
variables [module R M] [module R₂ M₂] [module R₃ M₃]
variables {τ₁₂ : R →+* R₂} {τ₂₃ : R₂ →+* R₃} {τ₁₃ : R →+* R₃}
variables [ring_hom_comp_triple τ₁₂ τ₂₃ τ₁₃]
variables {f : M →ₛₗ[τ₁₂] M₂}
include R
open submodule

<<<<<<< HEAD
=======
lemma range_to_add_subgroup [ring_hom_surjective τ₁₂] (f : M →ₛₗ[τ₁₂] M₂) :
  f.range.to_add_subgroup = f.to_add_monoid_hom.range := rfl

>>>>>>> f0339374
lemma ker_to_add_subgroup (f : M →ₛₗ[τ₁₂] M₂) :
  f.ker.to_add_subgroup = f.to_add_monoid_hom.ker := rfl

theorem sub_mem_ker_iff {x y} : x - y ∈ f.ker ↔ f x = f y :=
by rw [mem_ker, map_sub, sub_eq_zero]

theorem disjoint_ker' {p : submodule R M} :
  disjoint p (ker f) ↔ ∀ x y ∈ p, f x = f y → x = y :=
disjoint_ker.trans
⟨λ H x hx y hy h, eq_of_sub_eq_zero $ H _ (sub_mem hx hy) (by simp [h]),
 λ H x h₁ h₂, H x h₁ 0 (zero_mem _) (by simpa using h₂)⟩

theorem inj_of_disjoint_ker {p : submodule R M}
  {s : set M} (h : s ⊆ p) (hd : disjoint p (ker f)) :
  ∀ x y ∈ s, f x = f y → x = y :=
λ x hx y hy, disjoint_ker'.1 hd _ (h hx) _ (h hy)

theorem ker_eq_bot : ker f = ⊥ ↔ injective f :=
by simpa [disjoint] using @disjoint_ker' _ _ _ _ _ _ _ _ _ _ _ f ⊤

lemma ker_le_iff [ring_hom_surjective τ₁₂] {p : submodule R M} :
  ker f ≤ p ↔ ∃ (y ∈ range f), f ⁻¹' {y} ⊆ p :=
begin
  split,
  { intros h, use 0, rw [← set_like.mem_coe, f.range_coe], exact ⟨⟨0, map_zero f⟩, h⟩, },
  { rintros ⟨y, h₁, h₂⟩,
    rw set_like.le_def, intros z hz, simp only [mem_ker, set_like.mem_coe] at hz,
    rw [← set_like.mem_coe, f.range_coe, set.mem_range] at h₁, obtain ⟨x, hx⟩ := h₁,
    have hx' : x ∈ p, { exact h₂ hx, },
    have hxz : z + x ∈ p, { apply h₂, simp [hx, hz], },
    suffices : z + x - x ∈ p, { simpa only [this, add_sub_cancel], },
    exact p.sub_mem hxz hx', },
end

end ring

section field

variables [field K] [field K₂]
variables [add_comm_group V] [module K V]
variables [add_comm_group V₂] [module K V₂]

lemma ker_smul (f : V →ₗ[K] V₂) (a : K) (h : a ≠ 0) : ker (a • f) = ker f :=
submodule.comap_smul f _ a h

lemma ker_smul' (f : V →ₗ[K] V₂) (a : K) : ker (a • f) = ⨅(h : a ≠ 0), ker f :=
submodule.comap_smul' f _ a

lemma range_smul (f : V →ₗ[K] V₂) (a : K) (h : a ≠ 0) : range (a • f) = range f :=
by simpa only [range_eq_map] using submodule.map_smul f _ a h

lemma range_smul' (f : V →ₗ[K] V₂) (a : K) : range (a • f) = ⨆(h : a ≠ 0), range f :=
by simpa only [range_eq_map] using submodule.map_smul' f _ a

end field

end linear_map


namespace is_linear_map

lemma is_linear_map_add [semiring R] [add_comm_monoid M] [module R M] :
  is_linear_map R (λ (x : M × M), x.1 + x.2) :=
begin
  apply is_linear_map.mk,
  { intros x y,
    simp, cc },
  { intros x y,
    simp [smul_add] }
end

lemma is_linear_map_sub {R M : Type*} [semiring R] [add_comm_group M] [module R M]:
  is_linear_map R (λ (x : M × M), x.1 - x.2) :=
begin
  apply is_linear_map.mk,
  { intros x y,
    simp [add_comm, add_left_comm, sub_eq_add_neg] },
  { intros x y,
    simp [smul_sub] }
end

end is_linear_map

namespace submodule

section add_comm_monoid

variables [semiring R] [semiring R₂] [add_comm_monoid M] [add_comm_monoid M₂]
variables [module R M] [module R₂ M₂]
variables (p p' : submodule R M) (q : submodule R₂ M₂)
variables {τ₁₂ : R →+* R₂}
open linear_map

@[simp] theorem map_top [ring_hom_surjective τ₁₂] (f : M →ₛₗ[τ₁₂] M₂) : map f ⊤ = range f :=
f.range_eq_map.symm

@[simp] theorem comap_bot (f : M →ₛₗ[τ₁₂] M₂) : comap f ⊥ = ker f := rfl

@[simp] theorem ker_subtype : p.subtype.ker = ⊥ :=
ker_eq_bot_of_injective $ λ x y, subtype.ext_val

@[simp] theorem range_subtype : p.subtype.range = p :=
by simpa using map_comap_subtype p ⊤

lemma map_subtype_le (p' : submodule R p) : map p.subtype p' ≤ p :=
by simpa using (map_le_range : map p.subtype p' ≤ p.subtype.range)

/-- Under the canonical linear map from a submodule `p` to the ambient space `M`, the image of the
maximal submodule of `p` is just `p `. -/
@[simp] lemma map_subtype_top : map p.subtype (⊤ : submodule R p) = p :=
by simp

@[simp] lemma comap_subtype_eq_top {p p' : submodule R M} :
  comap p.subtype p' = ⊤ ↔ p ≤ p' :=
eq_top_iff.trans $ map_le_iff_le_comap.symm.trans $ by rw [map_subtype_top]

@[simp] lemma comap_subtype_self : comap p.subtype p = ⊤ :=
comap_subtype_eq_top.2 le_rfl

@[simp] theorem ker_of_le (p p' : submodule R M) (h : p ≤ p') : (of_le h).ker = ⊥ :=
by rw [of_le, ker_cod_restrict, ker_subtype]

lemma range_of_le (p q : submodule R M) (h : p ≤ q) : (of_le h).range = comap q.subtype p :=
by rw [← map_top, of_le, linear_map.map_cod_restrict, map_top, range_subtype]

@[simp] lemma map_subtype_range_of_le {p p' : submodule R M} (h : p ≤ p') :
  map p'.subtype (of_le h).range = p :=
by simp [range_of_le, map_comap_eq, h]

lemma disjoint_iff_comap_eq_bot {p q : submodule R M} :
  disjoint p q ↔ comap p.subtype q = ⊥ :=
by rw [←(map_injective_of_injective (show injective p.subtype, from subtype.coe_injective)).eq_iff,
       map_comap_subtype, map_bot, disjoint_iff]

/-- If `N ⊆ M` then submodules of `N` are the same as submodules of `M` contained in `N` -/
def map_subtype.rel_iso : submodule R p ≃o {p' : submodule R M // p' ≤ p} :=
{ to_fun    := λ p', ⟨map p.subtype p', map_subtype_le p _⟩,
  inv_fun   := λ q, comap p.subtype q,
  left_inv  := λ p', comap_map_eq_of_injective subtype.coe_injective p',
  right_inv := λ ⟨q, hq⟩, subtype.ext_val $ by simp [map_comap_subtype p, inf_of_le_right hq],
  map_rel_iff'      := λ p₁ p₂, subtype.coe_le_coe.symm.trans begin
    dsimp,
    rw [map_le_iff_le_comap,
        comap_map_eq_of_injective (show injective p.subtype, from subtype.coe_injective) p₂],
  end }

/-- If `p ⊆ M` is a submodule, the ordering of submodules of `p` is embedded in the ordering of
submodules of `M`. -/
def map_subtype.order_embedding : submodule R p ↪o submodule R M :=
(rel_iso.to_rel_embedding $ map_subtype.rel_iso p).trans (subtype.rel_embedding _ _)

@[simp] lemma map_subtype_embedding_eq (p' : submodule R p) :
  map_subtype.order_embedding p p' = map p.subtype p' := rfl

end add_comm_monoid

end submodule

namespace linear_map

section semiring

variables [semiring R] [semiring R₂] [semiring R₃]
variables [add_comm_monoid M] [add_comm_monoid M₂] [add_comm_monoid M₃]
variables [module R M] [module R₂ M₂] [module R₃ M₃]
variables {τ₁₂ : R →+* R₂} {τ₂₃ : R₂ →+* R₃} {τ₁₃ : R →+* R₃}
variables [ring_hom_comp_triple τ₁₂ τ₂₃ τ₁₃]

/-- A monomorphism is injective. -/
lemma ker_eq_bot_of_cancel {f : M →ₛₗ[τ₁₂] M₂}
  (h : ∀ (u v : f.ker →ₗ[R] M), f.comp u = f.comp v → u = v) : f.ker = ⊥ :=
begin
  have h₁ : f.comp (0 : f.ker →ₗ[R] M) = 0 := comp_zero _,
  rw [←submodule.range_subtype f.ker, ←h 0 f.ker.subtype (eq.trans h₁ (comp_ker_subtype f).symm)],
  exact range_zero
end

lemma range_comp_of_range_eq_top [ring_hom_surjective τ₁₂] [ring_hom_surjective τ₂₃]
  [ring_hom_surjective τ₁₃]
  {f : M →ₛₗ[τ₁₂] M₂} (g : M₂ →ₛₗ[τ₂₃] M₃) (hf : range f = ⊤) :
  range (g.comp f : M →ₛₗ[τ₁₃] M₃) = range g :=
by rw [range_comp, hf, submodule.map_top]

lemma ker_comp_of_ker_eq_bot (f : M →ₛₗ[τ₁₂] M₂) {g : M₂ →ₛₗ[τ₂₃] M₃}
  (hg : ker g = ⊥) : ker (g.comp f : M →ₛₗ[τ₁₃] M₃) = ker f :=
by rw [ker_comp, hg, submodule.comap_bot]

section image

/-- If `O` is a submodule of `M`, and `Φ : O →ₗ M'` is a linear map,
then `(ϕ : O →ₗ M').submodule_image N` is `ϕ(N)` as a submodule of `M'` -/
def submodule_image {M' : Type*} [add_comm_monoid M'] [module R M']
  {O : submodule R M} (ϕ : O →ₗ[R] M') (N : submodule R M) : submodule R M' :=
(N.comap O.subtype).map ϕ

@[simp] lemma mem_submodule_image {M' : Type*} [add_comm_monoid M'] [module R M']
  {O : submodule R M} {ϕ : O →ₗ[R] M'} {N : submodule R M} {x : M'} :
  x ∈ ϕ.submodule_image N ↔ ∃ y (yO : y ∈ O) (yN : y ∈ N), ϕ ⟨y, yO⟩ = x :=
begin
  refine submodule.mem_map.trans ⟨_, _⟩; simp_rw submodule.mem_comap,
  { rintro ⟨⟨y, yO⟩, (yN : y ∈ N), h⟩,
    exact ⟨y, yO, yN, h⟩ },
  { rintro ⟨y, yO, yN, h⟩,
    exact ⟨⟨y, yO⟩, yN, h⟩ }
end

lemma mem_submodule_image_of_le {M' : Type*} [add_comm_monoid M'] [module R M']
  {O : submodule R M} {ϕ : O →ₗ[R] M'} {N : submodule R M} (hNO : N ≤ O) {x : M'} :
  x ∈ ϕ.submodule_image N ↔ ∃ y (yN : y ∈ N), ϕ ⟨y, hNO yN⟩ = x :=
begin
  refine mem_submodule_image.trans ⟨_, _⟩,
  { rintro ⟨y, yO, yN, h⟩,
    exact ⟨y, yN, h⟩ },
  { rintro ⟨y, yN, h⟩,
    exact ⟨y, hNO yN, yN, h⟩ }
end

lemma submodule_image_apply_of_le {M' : Type*} [add_comm_group M'] [module R M']
  {O : submodule R M} (ϕ : O →ₗ[R] M') (N : submodule R M) (hNO : N ≤ O) :
  ϕ.submodule_image N = (ϕ.comp (submodule.of_le hNO)).range :=
by rw [submodule_image, range_comp, submodule.range_of_le]

end image

end semiring

end linear_map

@[simp] lemma linear_map.range_range_restrict [semiring R] [add_comm_monoid M] [add_comm_monoid M₂]
  [module R M] [module R M₂] (f : M →ₗ[R] M₂) :
  f.range_restrict.range = ⊤ :=
by simp [f.range_cod_restrict _]

/-! ### Linear equivalences -/
namespace linear_equiv

section add_comm_monoid

section subsingleton
variables [semiring R] [semiring R₂] [semiring R₃] [semiring R₄]
variables [add_comm_monoid M] [add_comm_monoid M₂] [add_comm_monoid M₃] [add_comm_monoid M₄]
variables [module R M] [module R₂ M₂]
variables [subsingleton M] [subsingleton M₂]
variables {σ₁₂ : R →+* R₂} {σ₂₁ : R₂ →+* R}
variables [ring_hom_inv_pair σ₁₂ σ₂₁] [ring_hom_inv_pair σ₂₁ σ₁₂]

include σ₂₁
/-- Between two zero modules, the zero map is an equivalence. -/
instance : has_zero (M ≃ₛₗ[σ₁₂] M₂) :=
⟨{ to_fun := 0,
   inv_fun := 0,
   right_inv := λ x, subsingleton.elim _ _,
   left_inv := λ x, subsingleton.elim _ _,
   ..(0 : M →ₛₗ[σ₁₂] M₂)}⟩
omit σ₂₁

-- Even though these are implied by `subsingleton.elim` via the `unique` instance below, they're
-- nice to have as `rfl`-lemmas for `dsimp`.
include σ₂₁
@[simp] lemma zero_symm : (0 : M ≃ₛₗ[σ₁₂] M₂).symm = 0 := rfl
@[simp] lemma coe_zero : ⇑(0 : M ≃ₛₗ[σ₁₂] M₂) = 0 := rfl
lemma zero_apply (x : M) : (0 : M ≃ₛₗ[σ₁₂] M₂) x = 0 := rfl

/-- Between two zero modules, the zero map is the only equivalence. -/
instance : unique (M ≃ₛₗ[σ₁₂] M₂) :=
{ uniq := λ f, to_linear_map_injective (subsingleton.elim _ _),
  default := 0 }
omit σ₂₁

end subsingleton

section
variables [semiring R] [semiring R₂] [semiring R₃] [semiring R₄]
variables [add_comm_monoid M] [add_comm_monoid M₂] [add_comm_monoid M₃] [add_comm_monoid M₄]
variables {module_M : module R M} {module_M₂ : module R₂ M₂}
variables {σ₁₂ : R →+* R₂} {σ₂₁ : R₂ →+* R}
variables {re₁₂ : ring_hom_inv_pair σ₁₂ σ₂₁} {re₂₁ : ring_hom_inv_pair σ₂₁ σ₁₂}
variables (e e' : M ≃ₛₗ[σ₁₂] M₂)

lemma map_eq_comap {p : submodule R M} :
  (p.map (e : M →ₛₗ[σ₁₂] M₂) : submodule R₂ M₂) = p.comap (e.symm : M₂ →ₛₗ[σ₂₁] M) :=
set_like.coe_injective $ by simp [e.image_eq_preimage]

/-- A linear equivalence of two modules restricts to a linear equivalence from any submodule
`p` of the domain onto the image of that submodule.

This is the linear version of `add_equiv.submonoid_map` and `add_equiv.subgroup_map`.

This is `linear_equiv.of_submodule'` but with `map` on the right instead of `comap` on the left. -/
def submodule_map (p : submodule R M) :
  p ≃ₛₗ[σ₁₂] ↥(p.map (e : M →ₛₗ[σ₁₂] M₂) : submodule R₂ M₂) :=
{ inv_fun   := λ y, ⟨(e.symm : M₂ →ₛₗ[σ₂₁] M) y, by
  { rcases y with ⟨y', hy⟩, rw submodule.mem_map at hy, rcases hy with ⟨x, hx, hxy⟩, subst hxy,
    simp only [symm_apply_apply, submodule.coe_mk, coe_coe, hx], }⟩,
  left_inv  := λ x, by simp only [linear_map.dom_restrict_apply, linear_map.cod_restrict_apply,
    linear_map.to_fun_eq_coe, linear_equiv.coe_coe, linear_equiv.symm_apply_apply, set_like.eta],
  right_inv := λ y, by { apply set_coe.ext, simp only [linear_map.dom_restrict_apply,
    linear_map.cod_restrict_apply, linear_map.to_fun_eq_coe, linear_equiv.coe_coe, set_like.coe_mk,
    linear_equiv.apply_symm_apply] },
  ..((e : M →ₛₗ[σ₁₂] M₂).dom_restrict p).cod_restrict (p.map (e : M →ₛₗ[σ₁₂] M₂))
  (λ x, ⟨x, by simp only [linear_map.dom_restrict_apply, eq_self_iff_true, and_true,
                          set_like.coe_mem, set_like.mem_coe]⟩) }

include σ₂₁
@[simp] lemma submodule_map_apply (p : submodule R M) (x : p) :
  ↑(e.submodule_map p x) = e x := rfl

@[simp] lemma submodule_map_symm_apply (p : submodule R M)
  (x : (p.map (e : M →ₛₗ[σ₁₂] M₂) : submodule R₂ M₂)) :
  ↑((e.submodule_map p).symm x) = e.symm x :=
rfl

omit σ₂₁

end

section finsupp
variables {γ : Type*}
variables [semiring R] [semiring R₂]
variables [add_comm_monoid M] [add_comm_monoid M₂]
variables [module R M] [module R₂ M₂] [has_zero γ]
variables {τ₁₂ : R →+* R₂} {τ₂₁ : R₂ →+* R}
variables [ring_hom_inv_pair τ₁₂ τ₂₁] [ring_hom_inv_pair τ₂₁ τ₁₂]

include τ₂₁
@[simp] lemma map_finsupp_sum (f : M ≃ₛₗ[τ₁₂] M₂) {t : ι →₀ γ} {g : ι → γ → M} :
  f (t.sum g) = t.sum (λ i d, f (g i d)) := f.map_sum _
omit τ₂₁

end finsupp

section dfinsupp
open dfinsupp

variables [semiring R] [semiring R₂]
variables [add_comm_monoid M] [add_comm_monoid M₂]
variables [module R M] [module R₂ M₂]
variables {τ₁₂ : R →+* R₂} {τ₂₁ : R₂ →+* R}
variables [ring_hom_inv_pair τ₁₂ τ₂₁] [ring_hom_inv_pair τ₂₁ τ₁₂]
variables {γ : ι → Type*} [decidable_eq ι]

include τ₂₁
@[simp] lemma map_dfinsupp_sum [Π i, has_zero (γ i)] [Π i (x : γ i), decidable (x ≠ 0)]
  (f : M ≃ₛₗ[τ₁₂] M₂) (t : Π₀ i, γ i) (g : Π i, γ i → M) :
  f (t.sum g) = t.sum (λ i d, f (g i d)) := f.map_sum _

@[simp] lemma map_dfinsupp_sum_add_hom [Π i, add_zero_class (γ i)] (f : M ≃ₛₗ[τ₁₂] M₂)
  (t : Π₀ i, γ i) (g : Π i, γ i →+ M) :
  f (sum_add_hom g t) = sum_add_hom (λ i, f.to_add_equiv.to_add_monoid_hom.comp (g i)) t :=
f.to_add_equiv.map_dfinsupp_sum_add_hom _ _

end dfinsupp

section uncurry
variables [semiring R] [semiring R₂] [semiring R₃] [semiring R₄]
variables [add_comm_monoid M] [add_comm_monoid M₂] [add_comm_monoid M₃] [add_comm_monoid M₄]

variables (V V₂ R)

/-- Linear equivalence between a curried and uncurried function.
  Differs from `tensor_product.curry`. -/
protected def curry :
  (V × V₂ → R) ≃ₗ[R] (V → V₂ → R) :=
{ map_add'  := λ _ _, by { ext, refl },
  map_smul' := λ _ _, by { ext, refl },
  .. equiv.curry _ _ _ }

@[simp] lemma coe_curry : ⇑(linear_equiv.curry R V V₂) = curry := rfl

@[simp] lemma coe_curry_symm : ⇑(linear_equiv.curry R V V₂).symm = uncurry := rfl

end uncurry

section
variables [semiring R] [semiring R₂] [semiring R₃] [semiring R₄]
variables [add_comm_monoid M] [add_comm_monoid M₂] [add_comm_monoid M₃] [add_comm_monoid M₄]
variables {module_M : module R M} {module_M₂ : module R₂ M₂} {module_M₃ : module R₃ M₃}
variables {σ₁₂ : R →+* R₂} {σ₂₁ : R₂ →+* R}
variables {σ₂₃ : R₂ →+* R₃} {σ₁₃ : R →+* R₃} [ring_hom_comp_triple σ₁₂ σ₂₃ σ₁₃]
variables {σ₃₂ : R₃ →+* R₂}
variables {re₁₂ : ring_hom_inv_pair σ₁₂ σ₂₁} {re₂₁ : ring_hom_inv_pair σ₂₁ σ₁₂}
variables {re₂₃ : ring_hom_inv_pair σ₂₃ σ₃₂} {re₃₂ : ring_hom_inv_pair σ₃₂ σ₂₃}
variables (f : M →ₛₗ[σ₁₂] M₂) (g : M₂ →ₛₗ[σ₂₁] M) (e : M ≃ₛₗ[σ₁₂] M₂) (h : M₂ →ₛₗ[σ₂₃] M₃)
variables (e'' : M₂ ≃ₛₗ[σ₂₃] M₃)

variables (p q : submodule R M)

/-- Linear equivalence between two equal submodules. -/
def of_eq (h : p = q) : p ≃ₗ[R] q :=
{ map_smul' := λ _ _, rfl, map_add' := λ _ _, rfl, .. equiv.set.of_eq (congr_arg _ h) }

variables {p q}

@[simp] lemma coe_of_eq_apply (h : p = q) (x : p) : (of_eq p q h x : M) = x := rfl

@[simp] lemma of_eq_symm (h : p = q) : (of_eq p q h).symm = of_eq q p h.symm := rfl

include σ₂₁
/-- A linear equivalence which maps a submodule of one module onto another, restricts to a linear
equivalence of the two submodules. -/
def of_submodules (p : submodule R M) (q : submodule R₂ M₂) (h : p.map (e : M →ₛₗ[σ₁₂] M₂) = q) :
p ≃ₛₗ[σ₁₂] q := (e.submodule_map p).trans (linear_equiv.of_eq _ _ h)


@[simp] lemma of_submodules_apply {p : submodule R M} {q : submodule R₂ M₂}
  (h : p.map ↑e = q) (x : p) : ↑(e.of_submodules p q h x) = e x := rfl

@[simp] lemma of_submodules_symm_apply {p : submodule R M} {q : submodule R₂ M₂}
  (h : p.map ↑e = q) (x : q) : ↑((e.of_submodules p q h).symm x) = e.symm x := rfl

include re₁₂ re₂₁
/-- A linear equivalence of two modules restricts to a linear equivalence from the preimage of any
submodule to that submodule.

This is `linear_equiv.of_submodule` but with `comap` on the left instead of `map` on the right. -/
def of_submodule' [module R M] [module R₂ M₂] (f : M ≃ₛₗ[σ₁₂] M₂) (U : submodule R₂ M₂) :
  U.comap (f : M →ₛₗ[σ₁₂] M₂) ≃ₛₗ[σ₁₂] U :=
(f.symm.of_submodules _ _ f.symm.map_eq_comap).symm

lemma of_submodule'_to_linear_map [module R M] [module R₂ M₂]
  (f : M ≃ₛₗ[σ₁₂] M₂) (U : submodule R₂ M₂) :
  (f.of_submodule' U).to_linear_map =
  (f.to_linear_map.dom_restrict _).cod_restrict _ subtype.prop :=
by { ext, refl }

@[simp]
lemma of_submodule'_apply [module R M] [module R₂ M₂]
  (f : M ≃ₛₗ[σ₁₂] M₂) (U : submodule R₂ M₂) (x : U.comap (f : M →ₛₗ[σ₁₂] M₂)) :
(f.of_submodule' U x : M₂) = f (x : M) := rfl

@[simp]
lemma of_submodule'_symm_apply [module R M] [module R₂ M₂]
  (f : M ≃ₛₗ[σ₁₂] M₂) (U : submodule R₂ M₂) (x : U) :
((f.of_submodule' U).symm x : M) = f.symm (x : M₂) := rfl

variable (p)

omit σ₂₁ re₁₂ re₂₁

/-- The top submodule of `M` is linearly equivalent to `M`. -/
def of_top (h : p = ⊤) : p ≃ₗ[R] M :=
{ inv_fun   := λ x, ⟨x, h.symm ▸ trivial⟩,
  left_inv  := λ ⟨x, h⟩, rfl,
  right_inv := λ x, rfl,
  .. p.subtype }

@[simp] theorem of_top_apply {h} (x : p) : of_top p h x = x := rfl

@[simp] theorem coe_of_top_symm_apply {h} (x : M) : ((of_top p h).symm x : M) = x := rfl

theorem of_top_symm_apply {h} (x : M) : (of_top p h).symm x = ⟨x, h.symm ▸ trivial⟩ := rfl

include σ₂₁ re₁₂ re₂₁
/-- If a linear map has an inverse, it is a linear equivalence. -/
def of_linear (h₁ : f.comp g = linear_map.id) (h₂ : g.comp f = linear_map.id) :
  M ≃ₛₗ[σ₁₂] M₂ :=
{ inv_fun   := g,
  left_inv  := linear_map.ext_iff.1 h₂,
  right_inv := linear_map.ext_iff.1 h₁,
  ..f }
omit σ₂₁ re₁₂ re₂₁

include σ₂₁ re₁₂ re₂₁
@[simp] theorem of_linear_apply {h₁ h₂} (x : M) : of_linear f g h₁ h₂ x = f x := rfl
omit σ₂₁ re₁₂ re₂₁

include σ₂₁ re₁₂ re₂₁
@[simp] theorem of_linear_symm_apply {h₁ h₂} (x : M₂) : (of_linear f g h₁ h₂).symm x = g x :=
rfl
omit σ₂₁ re₁₂ re₂₁

@[simp] protected theorem range : (e : M →ₛₗ[σ₁₂] M₂).range = ⊤ :=
linear_map.range_eq_top.2 e.to_equiv.surjective

include σ₂₁ re₁₂ re₂₁
lemma eq_bot_of_equiv [module R₂ M₂] (e : p ≃ₛₗ[σ₁₂] (⊥ : submodule R₂ M₂)) : p = ⊥ :=
begin
  refine bot_unique (set_like.le_def.2 $ assume b hb, (submodule.mem_bot R).2 _),
  rw [← p.mk_eq_zero hb, ← e.map_eq_zero_iff],
  apply submodule.eq_zero_of_bot_submodule
end
omit σ₂₁ re₁₂ re₂₁

@[simp] protected theorem ker : (e : M →ₛₗ[σ₁₂] M₂).ker = ⊥ :=
linear_map.ker_eq_bot_of_injective e.to_equiv.injective

@[simp] theorem range_comp [ring_hom_surjective σ₁₂] [ring_hom_surjective σ₂₃]
  [ring_hom_surjective σ₁₃] :
  (h.comp (e : M →ₛₗ[σ₁₂] M₂) : M →ₛₗ[σ₁₃] M₃).range = h.range :=
linear_map.range_comp_of_range_eq_top _ e.range

include module_M
@[simp] theorem ker_comp (l : M →ₛₗ[σ₁₂] M₂) :
  (((e'' : M₂ →ₛₗ[σ₂₃] M₃).comp l : M →ₛₗ[σ₁₃] M₃) : M →ₛₗ[σ₁₃] M₃).ker = l.ker :=
linear_map.ker_comp_of_ker_eq_bot _ e''.ker
omit module_M

variables {f g}

include σ₂₁
/-- An linear map `f : M →ₗ[R] M₂` with a left-inverse `g : M₂ →ₗ[R] M` defines a linear
equivalence between `M` and `f.range`.

This is a computable alternative to `linear_equiv.of_injective`, and a bidirectional version of
`linear_map.range_restrict`. -/
def of_left_inverse [ring_hom_inv_pair σ₁₂ σ₂₁] [ring_hom_inv_pair σ₂₁ σ₁₂]
  {g : M₂ → M} (h : function.left_inverse g f) : M ≃ₛₗ[σ₁₂] f.range :=
{ to_fun := f.range_restrict,
  inv_fun := g ∘ f.range.subtype,
  left_inv := h,
  right_inv := λ x, subtype.ext $
    let ⟨x', hx'⟩ := linear_map.mem_range.mp x.prop in
    show f (g x) = x, by rw [←hx', h x'],
  .. f.range_restrict }
omit σ₂₁

@[simp] lemma of_left_inverse_apply [ring_hom_inv_pair σ₁₂ σ₂₁] [ring_hom_inv_pair σ₂₁ σ₁₂]
  (h : function.left_inverse g f) (x : M) :
  ↑(of_left_inverse h x) = f x := rfl

include σ₂₁
@[simp] lemma of_left_inverse_symm_apply [ring_hom_inv_pair σ₁₂ σ₂₁]
  [ring_hom_inv_pair σ₂₁ σ₁₂] (h : function.left_inverse g f) (x : f.range) :
  (of_left_inverse h).symm x = g x := rfl
omit σ₂₁

variables (f)

/-- An `injective` linear map `f : M →ₗ[R] M₂` defines a linear equivalence
between `M` and `f.range`. See also `linear_map.of_left_inverse`. -/
noncomputable def of_injective [ring_hom_inv_pair σ₁₂ σ₂₁] [ring_hom_inv_pair σ₂₁ σ₁₂]
  (h : injective f) : M ≃ₛₗ[σ₁₂] f.range :=
of_left_inverse $ classical.some_spec h.has_left_inverse

@[simp] theorem of_injective_apply [ring_hom_inv_pair σ₁₂ σ₂₁] [ring_hom_inv_pair σ₂₁ σ₁₂]
  {h : injective f} (x : M) : ↑(of_injective f h x) = f x := rfl

/-- A bijective linear map is a linear equivalence. -/
noncomputable def of_bijective [ring_hom_inv_pair σ₁₂ σ₂₁] [ring_hom_inv_pair σ₂₁ σ₁₂]
  (hf₁ : injective f) (hf₂ : surjective f) : M ≃ₛₗ[σ₁₂] M₂ :=
(of_injective f hf₁).trans (of_top _ $ linear_map.range_eq_top.2 hf₂)

@[simp] theorem of_bijective_apply [ring_hom_inv_pair σ₁₂ σ₂₁] [ring_hom_inv_pair σ₂₁ σ₁₂]
  {hf₁ hf₂} (x : M) : of_bijective f hf₁ hf₂ x = f x := rfl

end

end add_comm_monoid

section add_comm_group

variables [semiring R] [semiring R₂] [semiring R₃] [semiring R₄]
variables [add_comm_group M] [add_comm_group M₂] [add_comm_group M₃] [add_comm_group M₄]
variables {module_M : module R M} {module_M₂ : module R₂ M₂}
variables {module_M₃ : module R₃ M₃} {module_M₄ : module R₄ M₄}
variables {σ₁₂ : R →+* R₂} {σ₃₄ : R₃ →+* R₄}
variables {σ₂₁ : R₂ →+* R} {σ₄₃ : R₄ →+* R₃}
variables {re₁₂ : ring_hom_inv_pair σ₁₂ σ₂₁} {re₂₁ : ring_hom_inv_pair σ₂₁ σ₁₂}
variables {re₃₄ : ring_hom_inv_pair σ₃₄ σ₄₃} {re₄₃ : ring_hom_inv_pair σ₄₃ σ₃₄}
variables (e e₁ : M ≃ₛₗ[σ₁₂] M₂) (e₂ : M₃ ≃ₛₗ[σ₃₄] M₄)

@[simp] theorem map_neg (a : M) : e (-a) = -e a := e.to_linear_map.map_neg a
@[simp] theorem map_sub (a b : M) : e (a - b) = e a - e b :=
e.to_linear_map.map_sub a b

end add_comm_group

section neg

variables (R) [semiring R] [add_comm_group M] [module R M]

/-- `x ↦ -x` as a `linear_equiv` -/
def neg : M ≃ₗ[R] M := { .. equiv.neg M, .. (-linear_map.id : M →ₗ[R] M) }

variable {R}

@[simp] lemma coe_neg : ⇑(neg R : M ≃ₗ[R] M) = -id := rfl

lemma neg_apply (x : M) : neg R x = -x := by simp

@[simp] lemma symm_neg : (neg R : M ≃ₗ[R] M).symm = neg R := rfl

end neg

section comm_semiring
variables [comm_semiring R] [add_comm_monoid M] [add_comm_monoid M₂] [add_comm_monoid M₃]
variables [module R M] [module R M₂] [module R M₃]
open _root_.linear_map

/-- Multiplying by a unit `a` of the ring `R` is a linear equivalence. -/
def smul_of_unit (a : Rˣ) : M ≃ₗ[R] M :=
distrib_mul_action.to_linear_equiv R M a

/-- A linear isomorphism between the domains and codomains of two spaces of linear maps gives a
linear isomorphism between the two function spaces. -/
def arrow_congr {R M₁ M₂ M₂₁ M₂₂ : Sort*} [comm_semiring R]
  [add_comm_monoid M₁] [add_comm_monoid M₂] [add_comm_monoid M₂₁] [add_comm_monoid M₂₂]
  [module R M₁] [module R M₂] [module R M₂₁] [module R M₂₂]
  (e₁ : M₁ ≃ₗ[R] M₂) (e₂ : M₂₁ ≃ₗ[R] M₂₂) :
  (M₁ →ₗ[R] M₂₁) ≃ₗ[R] (M₂ →ₗ[R] M₂₂) :=
{ to_fun := λ f : M₁ →ₗ[R] M₂₁, (e₂ : M₂₁ →ₗ[R] M₂₂).comp $ f.comp (e₁.symm : M₂ →ₗ[R] M₁),
  inv_fun := λ f, (e₂.symm : M₂₂ →ₗ[R] M₂₁).comp $ f.comp (e₁ : M₁ →ₗ[R] M₂),
  left_inv := λ f, by { ext x, simp only [symm_apply_apply, comp_app, coe_comp, coe_coe]},
  right_inv := λ f, by { ext x, simp only [comp_app, apply_symm_apply, coe_comp, coe_coe]},
  map_add' := λ f g, by { ext x, simp only [map_add, add_apply, comp_app, coe_comp, coe_coe]},
  map_smul' := λ c f, by { ext x, simp only [smul_apply, comp_app, coe_comp, map_smulₛₗ, coe_coe]} }

@[simp] lemma arrow_congr_apply {R M₁ M₂ M₂₁ M₂₂ : Sort*} [comm_semiring R]
  [add_comm_monoid M₁] [add_comm_monoid M₂] [add_comm_monoid M₂₁] [add_comm_monoid M₂₂]
  [module R M₁] [module R M₂] [module R M₂₁] [module R M₂₂]
  (e₁ : M₁ ≃ₗ[R] M₂) (e₂ : M₂₁ ≃ₗ[R] M₂₂) (f : M₁ →ₗ[R] M₂₁) (x : M₂) :
  arrow_congr e₁ e₂ f x = e₂ (f (e₁.symm x)) :=
rfl

@[simp] lemma arrow_congr_symm_apply {R M₁ M₂ M₂₁ M₂₂ : Sort*} [comm_semiring R]
  [add_comm_monoid M₁] [add_comm_monoid M₂] [add_comm_monoid M₂₁] [add_comm_monoid M₂₂]
  [module R M₁] [module R M₂] [module R M₂₁] [module R M₂₂]
  (e₁ : M₁ ≃ₗ[R] M₂) (e₂ : M₂₁ ≃ₗ[R] M₂₂) (f : M₂ →ₗ[R] M₂₂) (x : M₁) :
  (arrow_congr e₁ e₂).symm f x = e₂.symm (f (e₁ x)) :=
rfl

lemma arrow_congr_comp {N N₂ N₃ : Sort*}
  [add_comm_monoid N] [add_comm_monoid N₂] [add_comm_monoid N₃]
  [module R N] [module R N₂] [module R N₃]
  (e₁ : M ≃ₗ[R] N) (e₂ : M₂ ≃ₗ[R] N₂) (e₃ : M₃ ≃ₗ[R] N₃) (f : M →ₗ[R] M₂) (g : M₂ →ₗ[R] M₃) :
  arrow_congr e₁ e₃ (g.comp f) = (arrow_congr e₂ e₃ g).comp (arrow_congr e₁ e₂ f) :=
by { ext, simp only [symm_apply_apply, arrow_congr_apply, linear_map.comp_apply], }

lemma arrow_congr_trans {M₁ M₂ M₃ N₁ N₂ N₃ : Sort*}
  [add_comm_monoid M₁] [module R M₁] [add_comm_monoid M₂] [module R M₂]
  [add_comm_monoid M₃] [module R M₃] [add_comm_monoid N₁] [module R N₁]
  [add_comm_monoid N₂] [module R N₂] [add_comm_monoid N₃] [module R N₃]
  (e₁ : M₁ ≃ₗ[R] M₂) (e₂ : N₁ ≃ₗ[R] N₂) (e₃ : M₂ ≃ₗ[R] M₃) (e₄ : N₂ ≃ₗ[R] N₃) :
  (arrow_congr e₁ e₂).trans (arrow_congr e₃ e₄) = arrow_congr (e₁.trans e₃) (e₂.trans e₄) :=
rfl

/-- If `M₂` and `M₃` are linearly isomorphic then the two spaces of linear maps from `M` into `M₂`
and `M` into `M₃` are linearly isomorphic. -/
def congr_right (f : M₂ ≃ₗ[R] M₃) : (M →ₗ[R] M₂) ≃ₗ[R] (M →ₗ[R] M₃) :=
arrow_congr (linear_equiv.refl R M) f

/-- If `M` and `M₂` are linearly isomorphic then the two spaces of linear maps from `M` and `M₂` to
themselves are linearly isomorphic. -/
def conj (e : M ≃ₗ[R] M₂) : (module.End R M) ≃ₗ[R] (module.End R M₂) := arrow_congr e e

lemma conj_apply (e : M ≃ₗ[R] M₂) (f : module.End R M) :
  e.conj f = ((↑e : M →ₗ[R] M₂).comp f).comp (e.symm : M₂ →ₗ[R] M) := rfl

lemma symm_conj_apply (e : M ≃ₗ[R] M₂) (f : module.End R M₂) :
  e.symm.conj f = ((↑e.symm : M₂ →ₗ[R] M).comp f).comp (e : M →ₗ[R] M₂) := rfl

lemma conj_comp (e : M ≃ₗ[R] M₂) (f g : module.End R M) :
  e.conj (g.comp f) = (e.conj g).comp (e.conj f) :=
arrow_congr_comp e e e f g

lemma conj_trans (e₁ : M ≃ₗ[R] M₂) (e₂ : M₂ ≃ₗ[R] M₃) :
  e₁.conj.trans e₂.conj = (e₁.trans e₂).conj :=
by { ext f x, refl, }

@[simp] lemma conj_id (e : M ≃ₗ[R] M₂) : e.conj linear_map.id = linear_map.id :=
by { ext, simp [conj_apply], }

end comm_semiring

section field

variables [field K] [add_comm_group M] [add_comm_group M₂] [add_comm_group M₃]
variables [module K M] [module K M₂] [module K M₃]
variables (K) (M)
open _root_.linear_map

/-- Multiplying by a nonzero element `a` of the field `K` is a linear equivalence. -/
@[simps] def smul_of_ne_zero (a : K) (ha : a ≠ 0) : M ≃ₗ[K] M :=
smul_of_unit $ units.mk0 a ha

end field

end linear_equiv

namespace submodule

section module

variables [semiring R] [add_comm_monoid M] [module R M]

/-- Given `p` a submodule of the module `M` and `q` a submodule of `p`, `p.equiv_subtype_map q`
is the natural `linear_equiv` between `q` and `q.map p.subtype`. -/
def equiv_subtype_map (p : submodule R M) (q : submodule R p) :
  q ≃ₗ[R] q.map p.subtype :=
{ inv_fun :=
    begin
      rintro ⟨x, hx⟩,
      refine ⟨⟨x, _⟩, _⟩;
      rcases hx with ⟨⟨_, h⟩, _, rfl⟩;
      assumption
    end,
  left_inv := λ ⟨⟨_, _⟩, _⟩, rfl,
  right_inv := λ ⟨x, ⟨_, h⟩, _, rfl⟩, rfl,
  .. (p.subtype.dom_restrict q).cod_restrict _
    begin
      rintro ⟨x, hx⟩,
      refine ⟨x, hx, rfl⟩,
    end }

@[simp]
lemma equiv_subtype_map_apply {p : submodule R M} {q : submodule R p} (x : q) :
  (p.equiv_subtype_map q x : M) = p.subtype.dom_restrict q x :=
rfl

@[simp]
lemma equiv_subtype_map_symm_apply {p : submodule R M} {q : submodule R p} (x : q.map p.subtype) :
  ((p.equiv_subtype_map q).symm x : M) = x :=
by { cases x, refl }

/-- If `s ≤ t`, then we can view `s` as a submodule of `t` by taking the comap
of `t.subtype`. -/
@[simps]
def comap_subtype_equiv_of_le {p q : submodule R M} (hpq : p ≤ q) :
  comap q.subtype p ≃ₗ[R] p :=
{ to_fun := λ x, ⟨x, x.2⟩,
  inv_fun := λ x, ⟨⟨x, hpq x.2⟩, x.2⟩,
  left_inv := λ x, by simp only [coe_mk, set_like.eta, coe_coe],
  right_inv := λ x, by simp only [subtype.coe_mk, set_like.eta, coe_coe],
  map_add' := λ x y, rfl,
  map_smul' := λ c x, rfl }

end module

end submodule

namespace submodule

variables [comm_semiring R] [comm_semiring R₂]
variables [add_comm_monoid M] [add_comm_monoid M₂] [module R M] [module R₂ M₂]
variables [add_comm_monoid N] [add_comm_monoid N₂] [module R N] [module R N₂]
variables {τ₁₂ : R →+* R₂} {τ₂₁ : R₂ →+* R}
variables [ring_hom_inv_pair τ₁₂ τ₂₁] [ring_hom_inv_pair τ₂₁ τ₁₂]
variables (p : submodule R M) (q : submodule R₂ M₂)
variables (pₗ : submodule R N) (qₗ : submodule R N₂)

include τ₂₁
@[simp] lemma mem_map_equiv {e : M ≃ₛₗ[τ₁₂] M₂} {x : M₂} : x ∈ p.map (e : M →ₛₗ[τ₁₂] M₂) ↔
  e.symm x ∈ p :=
begin
  rw submodule.mem_map, split,
  { rintros ⟨y, hy, hx⟩, simp [←hx, hy], },
  { intros hx, refine ⟨e.symm x, hx, by simp⟩, },
end
omit τ₂₁

lemma map_equiv_eq_comap_symm (e : M ≃ₛₗ[τ₁₂] M₂) (K : submodule R M) :
  K.map (e : M →ₛₗ[τ₁₂] M₂) = K.comap (e.symm : M₂ →ₛₗ[τ₂₁] M) :=
submodule.ext (λ _, by rw [mem_map_equiv, mem_comap, linear_equiv.coe_coe])

lemma comap_equiv_eq_map_symm (e : M ≃ₛₗ[τ₁₂] M₂) (K : submodule R₂ M₂) :
  K.comap (e : M →ₛₗ[τ₁₂] M₂) = K.map (e.symm : M₂ →ₛₗ[τ₂₁] M) :=
(map_equiv_eq_comap_symm e.symm K).symm

lemma comap_le_comap_smul (fₗ : N →ₗ[R] N₂) (c : R) :
  comap fₗ qₗ ≤ comap (c • fₗ) qₗ :=
begin
  rw set_like.le_def,
  intros m h,
  change c • (fₗ m) ∈ qₗ,
  change fₗ m ∈ qₗ at h,
  apply qₗ.smul_mem _ h,
end

lemma inf_comap_le_comap_add (f₁ f₂ : M →ₛₗ[τ₁₂] M₂) :
  comap f₁ q ⊓ comap f₂ q ≤ comap (f₁ + f₂) q :=
begin
  rw set_like.le_def,
  intros m h,
  change f₁ m + f₂ m ∈ q,
  change f₁ m ∈ q ∧ f₂ m ∈ q at h,
  apply q.add_mem h.1 h.2,
end

/-- Given modules `M`, `M₂` over a commutative ring, together with submodules `p ⊆ M`, `q ⊆ M₂`,
the set of maps $\{f ∈ Hom(M, M₂) | f(p) ⊆ q \}$ is a submodule of `Hom(M, M₂)`. -/
def compatible_maps : submodule R (N →ₗ[R] N₂) :=
{ carrier   := {fₗ | pₗ ≤ comap fₗ qₗ},
  zero_mem' := by { change pₗ ≤ comap 0 qₗ, rw comap_zero, refine le_top, },
  add_mem'  := λ f₁ f₂ h₁ h₂, by { apply le_trans _ (inf_comap_le_comap_add qₗ f₁ f₂),
                                 rw le_inf_iff, exact ⟨h₁, h₂⟩, },
  smul_mem' := λ c fₗ h, le_trans h (comap_le_comap_smul qₗ fₗ c), }

end submodule

namespace equiv
variables [semiring R] [add_comm_monoid M] [module R M] [add_comm_monoid M₂] [module R M₂]

/-- An equivalence whose underlying function is linear is a linear equivalence. -/
def to_linear_equiv (e : M ≃ M₂) (h : is_linear_map R (e : M → M₂)) : M ≃ₗ[R] M₂ :=
{ .. e, .. h.mk' e}

end equiv


section fun_left
variables (R M) [semiring R] [add_comm_monoid M] [module R M]
variables {m n p : Type*}

namespace linear_map

/-- Given an `R`-module `M` and a function `m → n` between arbitrary types,
construct a linear map `(n → M) →ₗ[R] (m → M)` -/
def fun_left (f : m → n) : (n → M) →ₗ[R] (m → M) :=
{ to_fun := (∘ f), map_add' := λ _ _, rfl, map_smul' := λ _ _, rfl }

@[simp] theorem fun_left_apply (f : m → n) (g : n → M) (i : m) : fun_left R M f g i = g (f i) :=
rfl

@[simp] theorem fun_left_id (g : n → M) : fun_left R M _root_.id g = g :=
rfl

theorem fun_left_comp (f₁ : n → p) (f₂ : m → n) :
  fun_left R M (f₁ ∘ f₂) = (fun_left R M f₂).comp (fun_left R M f₁) :=
rfl

theorem fun_left_surjective_of_injective (f : m → n) (hf : injective f) :
  surjective (fun_left R M f) :=
begin
  classical,
  intro g,
  refine ⟨λ x, if h : ∃ y, f y = x then g h.some else 0, _⟩,
  { ext,
    dsimp only [fun_left_apply],
    split_ifs with w,
    { congr,
      exact hf w.some_spec, },
    { simpa only [not_true, exists_apply_eq_apply] using w } },
end

theorem fun_left_injective_of_surjective (f : m → n) (hf : surjective f) :
  injective (fun_left R M f) :=
begin
  obtain ⟨g, hg⟩ := hf.has_right_inverse,
  suffices : left_inverse (fun_left R M g) (fun_left R M f),
  { exact this.injective },
  intro x,
  rw [←linear_map.comp_apply, ← fun_left_comp, hg.id, fun_left_id],
end

end linear_map

namespace linear_equiv
open _root_.linear_map

/-- Given an `R`-module `M` and an equivalence `m ≃ n` between arbitrary types,
construct a linear equivalence `(n → M) ≃ₗ[R] (m → M)` -/
def fun_congr_left (e : m ≃ n) : (n → M) ≃ₗ[R] (m → M) :=
linear_equiv.of_linear (fun_left R M e) (fun_left R M e.symm)
  (linear_map.ext $ λ x, funext $ λ i,
    by rw [id_apply, ← fun_left_comp, equiv.symm_comp_self, fun_left_id])
  (linear_map.ext $ λ x, funext $ λ i,
    by rw [id_apply, ← fun_left_comp, equiv.self_comp_symm, fun_left_id])

@[simp] theorem fun_congr_left_apply (e : m ≃ n) (x : n → M) :
  fun_congr_left R M e x = fun_left R M e x :=
rfl

@[simp] theorem fun_congr_left_id :
  fun_congr_left R M (equiv.refl n) = linear_equiv.refl R (n → M) :=
rfl

@[simp] theorem fun_congr_left_comp (e₁ : m ≃ n) (e₂ : n ≃ p) :
  fun_congr_left R M (equiv.trans e₁ e₂) =
    linear_equiv.trans (fun_congr_left R M e₂) (fun_congr_left R M e₁) :=
rfl

@[simp] lemma fun_congr_left_symm (e : m ≃ n) :
  (fun_congr_left R M e).symm = fun_congr_left R M e.symm :=
rfl

end linear_equiv

end fun_left

namespace linear_map

variables [semiring R] [add_comm_monoid M] [module R M]
variables (R M)

/-- The group of invertible linear maps from `M` to itself -/
@[reducible] def general_linear_group := (M →ₗ[R] M)ˣ

namespace general_linear_group
variables {R M}

instance : has_coe_to_fun (general_linear_group R M) (λ _, M → M) := by apply_instance

/-- An invertible linear map `f` determines an equivalence from `M` to itself. -/
def to_linear_equiv (f : general_linear_group R M) : (M ≃ₗ[R] M) :=
{ inv_fun := f.inv.to_fun,
  left_inv := λ m, show (f.inv * f.val) m = m,
    by erw f.inv_val; simp,
  right_inv := λ m, show (f.val * f.inv) m = m,
    by erw f.val_inv; simp,
  ..f.val }

/-- An equivalence from `M` to itself determines an invertible linear map. -/
def of_linear_equiv (f : (M ≃ₗ[R] M)) : general_linear_group R M :=
{ val := f,
  inv := (f.symm : M →ₗ[R] M),
  val_inv := linear_map.ext $ λ _, f.apply_symm_apply _,
  inv_val := linear_map.ext $ λ _, f.symm_apply_apply _ }

variables (R M)

/-- The general linear group on `R` and `M` is multiplicatively equivalent to the type of linear
equivalences between `M` and itself. -/
def general_linear_equiv : general_linear_group R M ≃* (M ≃ₗ[R] M) :=
{ to_fun := to_linear_equiv,
  inv_fun := of_linear_equiv,
  left_inv := λ f, by { ext, refl },
  right_inv := λ f, by { ext, refl },
  map_mul' := λ x y, by {ext, refl} }

@[simp] lemma general_linear_equiv_to_linear_map (f : general_linear_group R M) :
  (general_linear_equiv R M f : M →ₗ[R] M) = f :=
by {ext, refl}

@[simp] lemma coe_fn_general_linear_equiv (f : general_linear_group R M) :
  ⇑(general_linear_equiv R M f) = (f : M → M) :=
rfl

end general_linear_group

end linear_map<|MERGE_RESOLUTION|>--- conflicted
+++ resolved
@@ -1122,12 +1122,9 @@
 include R
 open submodule
 
-<<<<<<< HEAD
-=======
 lemma range_to_add_subgroup [ring_hom_surjective τ₁₂] (f : M →ₛₗ[τ₁₂] M₂) :
   f.range.to_add_subgroup = f.to_add_monoid_hom.range := rfl
 
->>>>>>> f0339374
 lemma ker_to_add_subgroup (f : M →ₛₗ[τ₁₂] M₂) :
   f.ker.to_add_subgroup = f.to_add_monoid_hom.ker := rfl
 
