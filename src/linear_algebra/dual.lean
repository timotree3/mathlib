/-
Copyright (c) 2019 Johan Commelin. All rights reserved.
Released under Apache 2.0 license as described in the file LICENSE.
Authors: Johan Commelin, Fabian Glöckle
-/
import linear_algebra.finite_dimensional
import linear_algebra.projection
import linear_algebra.sesquilinear_form
<<<<<<< HEAD
import linear_algebra.free_module.finite.basic
=======
import ring_theory.finiteness
import linear_algebra.free_module.finite.rank
>>>>>>> caa1352a

/-!
# Dual vector spaces

The dual space of an R-module M is the R-module of linear maps `M → R`.

## Main definitions

* `dual R M` defines the dual space of M over R.
* Given a basis for an `R`-module `M`, `basis.to_dual` produces a map from `M` to `dual R M`.
* Given families of vectors `e` and `ε`, `dual_pair e ε` states that these families have the
  characteristic properties of a basis and a dual.
* `dual_annihilator W` is the submodule of `dual R M` where every element annihilates `W`.

## Main results

* `to_dual_equiv` : the linear equivalence between the dual module and primal module,
  given a finite basis.
* `dual_pair.basis` and `dual_pair.eq_dual`: if `e` and `ε` form a dual pair, `e` is a basis and
  `ε` is its dual basis.
* `quot_equiv_annihilator`: the quotient by a subspace is isomorphic to its dual annihilator.

## Notation

We sometimes use `V'` as local notation for `dual K V`.

## TODO

Erdös-Kaplansky theorem about the dimension of a dual vector space in case of infinite dimension.
-/

noncomputable theory

namespace module

variables (R : Type*) (M : Type*)
variables [comm_semiring R] [add_comm_monoid M] [module R M]

/-- The dual space of an R-module M is the R-module of linear maps `M → R`. -/
@[derive [add_comm_monoid, module R]] def dual := M →ₗ[R] R

instance {S : Type*} [comm_ring S] {N : Type*} [add_comm_group N] [module S N] :
  add_comm_group (dual S N) := linear_map.add_comm_group

instance : add_monoid_hom_class (dual R M) M R :=
linear_map.add_monoid_hom_class

/-- The canonical pairing of a vector space and its algebraic dual. -/
def dual_pairing (R M) [comm_semiring R] [add_comm_monoid M] [module R M] :
  module.dual R M →ₗ[R] M →ₗ[R] R := linear_map.id

@[simp] lemma dual_pairing_apply (v x) : dual_pairing R M v x = v x := rfl

namespace dual

instance : inhabited (dual R M) := linear_map.inhabited

instance : has_coe_to_fun (dual R M) (λ _, M → R) := ⟨linear_map.to_fun⟩

/-- Maps a module M to the dual of the dual of M. See `module.erange_coe` and
`module.eval_equiv`. -/
def eval : M →ₗ[R] (dual R (dual R M)) := linear_map.flip linear_map.id

@[simp] lemma eval_apply (v : M) (a : dual R M) : eval R M v a = a v :=
begin
  dunfold eval,
  rw [linear_map.flip_apply, linear_map.id_apply]
end

variables {R M} {M' : Type*} [add_comm_monoid M'] [module R M']

/-- The transposition of linear maps, as a linear map from `M →ₗ[R] M'` to
`dual R M' →ₗ[R] dual R M`. -/
def transpose : (M →ₗ[R] M') →ₗ[R] (dual R M' →ₗ[R] dual R M) :=
(linear_map.llcomp R M M' R).flip

lemma transpose_apply (u : M →ₗ[R] M') (l : dual R M') : transpose u l = l.comp u := rfl

variables {M'' : Type*} [add_comm_monoid M''] [module R M'']

lemma transpose_comp (u : M' →ₗ[R] M'') (v : M →ₗ[R] M') :
  transpose (u.comp v) = (transpose v).comp (transpose u) := rfl

end dual

end module

namespace basis

universes u v w

open module module.dual submodule linear_map cardinal function
open_locale big_operators

variables {R M K V ι : Type*}

section comm_semiring

variables [comm_semiring R] [add_comm_monoid M] [module R M] [decidable_eq ι]
variables (b : basis ι R M)

/-- The linear map from a vector space equipped with basis to its dual vector space,
taking basis elements to corresponding dual basis elements. -/
def to_dual : M →ₗ[R] module.dual R M :=
b.constr ℕ $ λ v, b.constr ℕ $ λ w, if w = v then (1 : R) else 0

lemma to_dual_apply (i j : ι) :
  b.to_dual (b i) (b j) = if i = j then 1 else 0 :=
by { erw [constr_basis b, constr_basis b], ac_refl }

@[simp] lemma to_dual_total_left (f : ι →₀ R) (i : ι) :
  b.to_dual (finsupp.total ι M R b f) (b i) = f i :=
begin
  rw [finsupp.total_apply, finsupp.sum, linear_map.map_sum, linear_map.sum_apply],
  simp_rw [linear_map.map_smul, linear_map.smul_apply, to_dual_apply, smul_eq_mul,
           mul_boole, finset.sum_ite_eq'],
  split_ifs with h,
  { refl },
  { rw finsupp.not_mem_support_iff.mp h }
end

@[simp] lemma to_dual_total_right (f : ι →₀ R) (i : ι) :
  b.to_dual (b i) (finsupp.total ι M R b f) = f i :=
begin
  rw [finsupp.total_apply, finsupp.sum, linear_map.map_sum],
  simp_rw [linear_map.map_smul, to_dual_apply, smul_eq_mul, mul_boole, finset.sum_ite_eq],
  split_ifs with h,
  { refl },
  { rw finsupp.not_mem_support_iff.mp h }
end

lemma to_dual_apply_left (m : M) (i : ι) : b.to_dual m (b i) = b.repr m i :=
by rw [← b.to_dual_total_left, b.total_repr]

lemma to_dual_apply_right (i : ι) (m : M) : b.to_dual (b i) m = b.repr m i :=
by rw [← b.to_dual_total_right, b.total_repr]

lemma coe_to_dual_self (i : ι) : b.to_dual (b i) = b.coord i :=
by { ext, apply to_dual_apply_right }

/-- `h.to_dual_flip v` is the linear map sending `w` to `h.to_dual w v`. -/
def to_dual_flip (m : M) : (M →ₗ[R] R) := b.to_dual.flip m

lemma to_dual_flip_apply (m₁ m₂ : M) : b.to_dual_flip m₁ m₂ = b.to_dual m₂ m₁ := rfl

lemma to_dual_eq_repr (m : M) (i : ι) : b.to_dual m (b i) = b.repr m i :=
b.to_dual_apply_left m i

lemma to_dual_eq_equiv_fun [fintype ι] (m : M) (i : ι) : b.to_dual m (b i) = b.equiv_fun m i :=
by rw [b.equiv_fun_apply, to_dual_eq_repr]

lemma to_dual_inj (m : M) (a : b.to_dual m = 0) : m = 0 :=
begin
  rw [← mem_bot R, ← b.repr.ker, mem_ker, linear_equiv.coe_coe],
  apply finsupp.ext,
  intro b,
  rw [← to_dual_eq_repr, a],
  refl
end

theorem to_dual_ker : b.to_dual.ker = ⊥ :=
ker_eq_bot'.mpr b.to_dual_inj

theorem to_dual_range [fin : fintype ι] : b.to_dual.range = ⊤ :=
begin
  rw eq_top_iff',
  intro f,
  rw linear_map.mem_range,
  let lin_comb : ι →₀ R := finsupp.on_finset fin.elems (λ i, f.to_fun (b i)) _,
  { use finsupp.total ι M R b lin_comb,
    apply b.ext,
    { intros i,
      rw [b.to_dual_eq_repr _ i, repr_total b],
      { refl } } },
  { intros a _,
    apply fin.complete }
end

end comm_semiring

section

variables [comm_semiring R] [add_comm_monoid M] [module R M] [fintype ι]
variables (b : basis ι R M)

@[simp] lemma sum_dual_apply_smul_coord (f : module.dual R M) : ∑ x, f (b x) • b.coord x = f :=
begin
  ext m,
  simp_rw [linear_map.sum_apply, linear_map.smul_apply, smul_eq_mul, mul_comm (f _), ←smul_eq_mul,
    ←f.map_smul, ←f.map_sum, basis.coord_apply, basis.sum_repr],
end

end

section comm_ring

variables [comm_ring R] [add_comm_group M] [module R M] [decidable_eq ι]
variables (b : basis ι R M)

/-- A vector space is linearly equivalent to its dual space. -/
@[simps]
def to_dual_equiv [fintype ι] : M ≃ₗ[R] (dual R M) :=
linear_equiv.of_bijective b.to_dual
  (ker_eq_bot.mp b.to_dual_ker) (range_eq_top.mp b.to_dual_range)

/-- Maps a basis for `V` to a basis for the dual space. -/
def dual_basis [fintype ι] : basis ι R (dual R M) :=
b.map b.to_dual_equiv

-- We use `j = i` to match `basis.repr_self`
lemma dual_basis_apply_self [fintype ι] (i j : ι) :
  b.dual_basis i (b j) = if j = i then 1 else 0 :=
by { convert b.to_dual_apply i j using 2, rw @eq_comm _ j i }

lemma total_dual_basis [fintype ι] (f : ι →₀ R) (i : ι) :
  finsupp.total ι (dual R M) R b.dual_basis f (b i) = f i :=
begin
  rw [finsupp.total_apply, finsupp.sum_fintype, linear_map.sum_apply],
  { simp_rw [linear_map.smul_apply, smul_eq_mul, dual_basis_apply_self, mul_boole,
      finset.sum_ite_eq, if_pos (finset.mem_univ i)] },
  { intro, rw zero_smul },
end

lemma dual_basis_repr [fintype ι] (l : dual R M) (i : ι) :
  b.dual_basis.repr l i = l (b i) :=
by rw [← total_dual_basis b, basis.total_repr b.dual_basis l]

lemma dual_basis_equiv_fun [fintype ι] (l : dual R M) (i : ι) :
  b.dual_basis.equiv_fun l i = l (b i) :=
by rw [basis.equiv_fun_apply, dual_basis_repr]

lemma dual_basis_apply [fintype ι] (i : ι) (m : M) : b.dual_basis i m = b.repr m i :=
b.to_dual_apply_right i m

@[simp] lemma coe_dual_basis [fintype ι] :
  ⇑b.dual_basis = b.coord :=
by { ext i x, apply dual_basis_apply }

@[simp] lemma to_dual_to_dual [fintype ι] :
  b.dual_basis.to_dual.comp b.to_dual = dual.eval R M :=
begin
  refine b.ext (λ i, b.dual_basis.ext (λ j, _)),
  rw [linear_map.comp_apply, to_dual_apply_left, coe_to_dual_self, ← coe_dual_basis,
      dual.eval_apply, basis.repr_self, finsupp.single_apply, dual_basis_apply_self]
end

theorem eval_ker {ι : Type*} (b : basis ι R M) :
  (dual.eval R M).ker = ⊥ :=
begin
  rw ker_eq_bot',
  intros m hm,
  simp_rw [linear_map.ext_iff, dual.eval_apply, zero_apply] at hm,
  exact (basis.forall_coord_eq_zero_iff _).mp (λ i, hm (b.coord i))
end

lemma eval_range {ι : Type*} [fintype ι] (b : basis ι R M) :
  (eval R M).range = ⊤ :=
begin
  classical,
  rw [← b.to_dual_to_dual, range_comp, b.to_dual_range, map_top, to_dual_range _],
  apply_instance
end

/-- A module with a basis is linearly equivalent to the dual of its dual space. -/
def eval_equiv  {ι : Type*} [fintype ι] (b : basis ι R M) : M ≃ₗ[R] dual R (dual R M) :=
linear_equiv.of_bijective (eval R M)
  (ker_eq_bot.mp b.eval_ker) (range_eq_top.mp b.eval_range)

@[simp] lemma eval_equiv_to_linear_map {ι : Type*} [fintype ι] (b : basis ι R M) :
  (b.eval_equiv).to_linear_map = dual.eval R M := rfl

section

open_locale classical

variables [finite R M] [free R M] [nontrivial R]

instance dual_free : free R (dual R M) := free.of_basis (free.choose_basis R M).dual_basis

instance dual_finite : finite R (dual R M) := finite.of_basis (free.choose_basis R M).dual_basis

end

end comm_ring

/-- `simp` normal form version of `total_dual_basis` -/
@[simp] lemma total_coord [comm_ring R] [add_comm_group M] [module R M] [fintype ι]
  (b : basis ι R M) (f : ι →₀ R) (i : ι) :
  finsupp.total ι (dual R M) R b.coord f (b i) = f i :=
by { haveI := classical.dec_eq ι, rw [← coe_dual_basis, total_dual_basis] }

-- TODO(jmc): generalize to rings, once `module.rank` is generalized
theorem dual_dim_eq [field K] [add_comm_group V] [module K V] [fintype ι] (b : basis ι K V) :
  cardinal.lift (module.rank K V) = module.rank K (dual K V) :=
begin
  classical,
  have := linear_equiv.lift_dim_eq b.to_dual_equiv,
  simp only [cardinal.lift_umax] at this,
  rw [this, ← cardinal.lift_umax],
  apply cardinal.lift_id,
end

end basis

namespace module

variables {K V : Type*}
variables [field K] [add_comm_group V] [module K V]
open module module.dual submodule linear_map cardinal basis finite_dimensional

theorem eval_ker : (eval K V).ker = ⊥ :=
by { classical, exact (basis.of_vector_space K V).eval_ker }

-- TODO(jmc): generalize to rings, once `module.rank` is generalized
theorem dual_dim_eq [finite_dimensional K V] :
  cardinal.lift (module.rank K V) = module.rank K (dual K V) :=
(basis.of_vector_space K V).dual_dim_eq

lemma erange_coe [finite_dimensional K V] : (eval K V).range = ⊤ :=
begin
  letI : is_noetherian K V := is_noetherian.iff_fg.2 infer_instance,
  exact (basis.of_vector_space K V).eval_range
end

variables (K V)

/-- A vector space is linearly equivalent to the dual of its dual space. -/
def eval_equiv [finite_dimensional K V] : V ≃ₗ[K] dual K (dual K V) :=
linear_equiv.of_bijective (eval K V)
  (ker_eq_bot.mp eval_ker) (range_eq_top.mp erange_coe)

variables {K V}

@[simp] lemma eval_equiv_to_linear_map [finite_dimensional K V] :
  (eval_equiv K V).to_linear_map = dual.eval K V := rfl

end module

section dual_pair

open module

variables {R M ι : Type*}
variables [comm_ring R] [add_comm_group M] [module R M] [decidable_eq ι]

/-- `e` and `ε` have characteristic properties of a basis and its dual -/
@[nolint has_inhabited_instance]
structure dual_pair (e : ι → M) (ε : ι → (dual R M)) :=
(eval : ∀ i j : ι, ε i (e j) = if i = j then 1 else 0)
(total : ∀ {m : M}, (∀ i, ε i m = 0) → m = 0)
[finite : ∀ m : M, fintype {i | ε i m ≠ 0}]

end dual_pair

namespace dual_pair

open module module.dual linear_map function

variables {R M ι : Type*}
variables [comm_ring R] [add_comm_group M] [module R M]
variables {e : ι → M} {ε : ι → dual R M}

/-- The coefficients of `v` on the basis `e` -/
def coeffs [decidable_eq ι] (h : dual_pair e ε) (m : M) : ι →₀ R :=
{ to_fun := λ i, ε i m,
  support := by { haveI := h.finite m, exact {i : ι | ε i m ≠ 0}.to_finset },
  mem_support_to_fun := by {intro i, rw set.mem_to_finset, exact iff.rfl } }

@[simp] lemma coeffs_apply [decidable_eq ι] (h : dual_pair e ε) (m : M) (i : ι) :
  h.coeffs m i = ε i m := rfl

/-- linear combinations of elements of `e`.
This is a convenient abbreviation for `finsupp.total _ M R e l` -/
def lc {ι} (e : ι → M) (l : ι →₀ R) : M := l.sum (λ (i : ι) (a : R), a • (e i))

lemma lc_def (e : ι → M) (l : ι →₀ R) : lc e l = finsupp.total _ _ _ e l := rfl

variables [decidable_eq ι] (h : dual_pair e ε)
include h

lemma dual_lc (l : ι →₀ R) (i : ι) : ε i (dual_pair.lc e l) = l i :=
begin
  erw linear_map.map_sum,
  simp only [h.eval, map_smul, smul_eq_mul],
  rw finset.sum_eq_single i,
  { simp },
  { intros q q_in q_ne,
    simp [q_ne.symm] },
  { intro p_not_in,
    simp [finsupp.not_mem_support_iff.1 p_not_in] },
end

@[simp]
lemma coeffs_lc (l : ι →₀ R) : h.coeffs (dual_pair.lc e l) = l :=
by { ext i, rw [h.coeffs_apply, h.dual_lc] }

/-- For any m : M n, \sum_{p ∈ Q n} (ε p m) • e p = m -/
@[simp]
lemma lc_coeffs (m : M) : dual_pair.lc e (h.coeffs m) = m :=
begin
  refine eq_of_sub_eq_zero (h.total _),
  intros i,
  simp [-sub_eq_add_neg, linear_map.map_sub, h.dual_lc, sub_eq_zero]
end

/-- `(h : dual_pair e ε).basis` shows the family of vectors `e` forms a basis. -/
@[simps]
def basis : basis ι R M :=
basis.of_repr
{ to_fun := coeffs h,
  inv_fun := lc e,
  left_inv := lc_coeffs h,
  right_inv := coeffs_lc h,
  map_add' := λ v w, by { ext i, exact (ε i).map_add v w },
  map_smul' := λ c v, by { ext i, exact (ε i).map_smul c v } }

@[simp] lemma coe_basis : ⇑h.basis = e :=
by { ext i, rw basis.apply_eq_iff, ext j,
     rw [h.basis_repr_apply, coeffs_apply, h.eval, finsupp.single_apply],
     convert if_congr eq_comm rfl rfl } -- `convert` to get rid of a `decidable_eq` mismatch

lemma mem_of_mem_span {H : set ι} {x : M} (hmem : x ∈ submodule.span R (e '' H)) :
  ∀ i : ι, ε i x ≠ 0 → i ∈ H :=
begin
  intros i hi,
  rcases (finsupp.mem_span_image_iff_total _).mp hmem with ⟨l, supp_l, rfl⟩,
  apply not_imp_comm.mp ((finsupp.mem_supported' _ _).mp supp_l i),
  rwa [← lc_def, h.dual_lc] at hi
end

lemma coe_dual_basis [fintype ι] : ⇑h.basis.dual_basis = ε :=
funext (λ i, h.basis.ext (λ j, by rw [h.basis.dual_basis_apply_self, h.coe_basis, h.eval,
                                      if_congr eq_comm rfl rfl]))

end dual_pair

namespace submodule

universes u v w

variables {R : Type u} {M : Type v} [comm_ring R] [add_comm_group M] [module R M]
variable {W : submodule R M}

/-- The `dual_restrict` of a submodule `W` of `M` is the linear map from the
  dual of `M` to the dual of `W` such that the domain of each linear map is
  restricted to `W`. -/
def dual_restrict (W : submodule R M) :
  module.dual R M →ₗ[R] module.dual R W :=
linear_map.dom_restrict' W

@[simp] lemma dual_restrict_apply
  (W : submodule R M) (φ : module.dual R M) (x : W) :
  W.dual_restrict φ x = φ (x : M) := rfl

/-- The `dual_annihilator` of a submodule `W` is the set of linear maps `φ` such
  that `φ w = 0` for all `w ∈ W`. -/
def dual_annihilator {R : Type u} {M : Type v} [comm_ring R] [add_comm_group M]
  [module R M] (W : submodule R M) : submodule R $ module.dual R M :=
W.dual_restrict.ker

@[simp] lemma mem_dual_annihilator (φ : module.dual R M) :
  φ ∈ W.dual_annihilator ↔ ∀ w ∈ W, φ w = 0 :=
begin
  refine linear_map.mem_ker.trans _,
  simp_rw [linear_map.ext_iff, dual_restrict_apply],
  exact ⟨λ h w hw, h ⟨w, hw⟩, λ h w, h w.1 w.2⟩
end

lemma dual_restrict_ker_eq_dual_annihilator (W : submodule R M) :
  W.dual_restrict.ker = W.dual_annihilator :=
rfl

lemma dual_annihilator_sup_eq_inf_dual_annihilator (U V : submodule R M) :
  (U ⊔ V).dual_annihilator = U.dual_annihilator ⊓ V.dual_annihilator :=
begin
  ext φ,
  rw [mem_inf, mem_dual_annihilator, mem_dual_annihilator, mem_dual_annihilator],
  split; intro h,
  { refine ⟨_, _⟩;
    intros x hx,
    exact h x (mem_sup.2 ⟨x, hx, 0, zero_mem _, add_zero _⟩),
    exact h x (mem_sup.2 ⟨0, zero_mem _, x, hx, zero_add _⟩) },
  { simp_rw mem_sup,
    rintro _ ⟨x, hx, y, hy, rfl⟩,
    rw [linear_map.map_add, h.1 _ hx, h.2 _ hy, add_zero] }
end

/-- The pullback of a submodule in the dual space along the evaluation map. -/
def dual_annihilator_comap (Φ : submodule R (module.dual R M)) : submodule R M :=
Φ.dual_annihilator.comap (module.dual.eval R M)

lemma mem_dual_annihilator_comap_iff {Φ : submodule R (module.dual R M)} (x : M) :
  x ∈ Φ.dual_annihilator_comap ↔ ∀ φ ∈ Φ, (φ x : R) = 0 :=
by simp_rw [dual_annihilator_comap, mem_comap, mem_dual_annihilator, module.dual.eval_apply]

end submodule

namespace subspace

open submodule linear_map

universes u v w

-- We work in vector spaces because `exists_is_compl` only hold for vector spaces
variables {K : Type u} {V : Type v} [field K] [add_comm_group V] [module K V]

/-- Given a subspace `W` of `V` and an element of its dual `φ`, `dual_lift W φ` is
the natural extension of `φ` to an element of the dual of `V`.
That is, `dual_lift W φ` sends `w ∈ W` to `φ x` and `x` in the complement of `W` to `0`. -/
noncomputable def dual_lift (W : subspace K V) :
  module.dual K W →ₗ[K] module.dual K V :=
let h := classical.indefinite_description _ W.exists_is_compl in
  (linear_map.of_is_compl_prod h.2).comp (linear_map.inl _ _ _)

variable {W : subspace K V}

@[simp] lemma dual_lift_of_subtype {φ : module.dual K W} (w : W) :
  W.dual_lift φ (w : V) = φ w :=
by { erw of_is_compl_left_apply _ w, refl }

lemma dual_lift_of_mem {φ : module.dual K W} {w : V} (hw : w ∈ W) :
  W.dual_lift φ w = φ ⟨w, hw⟩ :=
dual_lift_of_subtype ⟨w, hw⟩

@[simp] lemma dual_restrict_comp_dual_lift (W : subspace K V) :
  W.dual_restrict.comp W.dual_lift = 1 :=
by { ext φ x, simp }

lemma dual_restrict_left_inverse (W : subspace K V) :
  function.left_inverse W.dual_restrict W.dual_lift :=
λ x, show W.dual_restrict.comp W.dual_lift x = x,
  by { rw [dual_restrict_comp_dual_lift], refl }

lemma dual_lift_right_inverse (W : subspace K V) :
  function.right_inverse W.dual_lift W.dual_restrict :=
W.dual_restrict_left_inverse

lemma dual_restrict_surjective :
  function.surjective W.dual_restrict :=
W.dual_lift_right_inverse.surjective

lemma dual_lift_injective : function.injective W.dual_lift :=
W.dual_restrict_left_inverse.injective

/-- The quotient by the `dual_annihilator` of a subspace is isomorphic to the
  dual of that subspace. -/
noncomputable def quot_annihilator_equiv (W : subspace K V) :
  (module.dual K V ⧸ W.dual_annihilator) ≃ₗ[K] module.dual K W :=
(quot_equiv_of_eq _ _ W.dual_restrict_ker_eq_dual_annihilator).symm.trans $
  W.dual_restrict.quot_ker_equiv_of_surjective dual_restrict_surjective

/-- The natural isomorphism forom the dual of a subspace `W` to `W.dual_lift.range`. -/
noncomputable def dual_equiv_dual (W : subspace K V) :
  module.dual K W ≃ₗ[K] W.dual_lift.range :=
linear_equiv.of_injective _ dual_lift_injective

lemma dual_equiv_dual_def (W : subspace K V) :
  W.dual_equiv_dual.to_linear_map = W.dual_lift.range_restrict := rfl

@[simp] lemma dual_equiv_dual_apply (φ : module.dual K W) :
  W.dual_equiv_dual φ = ⟨W.dual_lift φ, mem_range.2 ⟨φ, rfl⟩⟩ := rfl

section

open_locale classical

open finite_dimensional

variables {V₁ : Type*} [add_comm_group V₁] [module K V₁]

instance [H : finite_dimensional K V] : finite_dimensional K (module.dual K V) :=
by apply_instance

variables [finite_dimensional K V] [finite_dimensional K V₁]

@[simp] lemma dual_finrank_eq :
  finrank K (module.dual K V) = finrank K V :=
linear_equiv.finrank_eq (basis.of_vector_space K V).to_dual_equiv.symm

/-- The quotient by the dual is isomorphic to its dual annihilator.  -/
noncomputable def quot_dual_equiv_annihilator (W : subspace K V) :
  (module.dual K V ⧸ W.dual_lift.range) ≃ₗ[K] W.dual_annihilator :=
linear_equiv.quot_equiv_of_quot_equiv $
  linear_equiv.trans W.quot_annihilator_equiv W.dual_equiv_dual

/-- The quotient by a subspace is isomorphic to its dual annihilator. -/
noncomputable def quot_equiv_annihilator (W : subspace K V) :
  (V ⧸ W) ≃ₗ[K] W.dual_annihilator :=
begin
  refine _ ≪≫ₗ W.quot_dual_equiv_annihilator,
  refine linear_equiv.quot_equiv_of_equiv _ (basis.of_vector_space K V).to_dual_equiv,
  exact (basis.of_vector_space K W).to_dual_equiv.trans W.dual_equiv_dual
end

open finite_dimensional

@[simp]
lemma finrank_dual_annihilator_comap_eq {Φ : subspace K (module.dual K V)} :
  finrank K Φ.dual_annihilator_comap = finrank K Φ.dual_annihilator :=
begin
  rw [submodule.dual_annihilator_comap, ← module.eval_equiv_to_linear_map],
  exact linear_equiv.finrank_eq (linear_equiv.of_submodule' _ _),
end

lemma finrank_add_finrank_dual_annihilator_comap_eq
  (W : subspace K (module.dual K V)) :
  finrank K W + finrank K W.dual_annihilator_comap = finrank K V :=
begin
  rw [finrank_dual_annihilator_comap_eq, W.quot_equiv_annihilator.finrank_eq.symm, add_comm,
      submodule.finrank_quotient_add_finrank, subspace.dual_finrank_eq],
end

end

end subspace

variables {R : Type*} [comm_ring R] {M₁ : Type*} {M₂ : Type*}
variables [add_comm_group M₁] [module R M₁] [add_comm_group M₂] [module R M₂]

open module

/-- Given a linear map `f : M₁ →ₗ[R] M₂`, `f.dual_map` is the linear map between the dual of
`M₂` and `M₁` such that it maps the functional `φ` to `φ ∘ f`. -/
def linear_map.dual_map (f : M₁ →ₗ[R] M₂) : dual R M₂ →ₗ[R] dual R M₁ :=
linear_map.lcomp R R f

@[simp] lemma linear_map.dual_map_apply (f : M₁ →ₗ[R] M₂) (g : dual R M₂) (x : M₁) :
  f.dual_map g x = g (f x) :=
linear_map.lcomp_apply f g x

@[simp] lemma linear_map.dual_map_id :
  (linear_map.id : M₁ →ₗ[R] M₁).dual_map = linear_map.id :=
by { ext, refl }

lemma linear_map.dual_map_comp_dual_map {M₃ : Type*} [add_comm_group M₃] [module R M₃]
  (f : M₁ →ₗ[R] M₂) (g : M₂ →ₗ[R] M₃) :
  f.dual_map.comp g.dual_map = (g.comp f).dual_map :=
rfl

/-- The `linear_equiv` version of `linear_map.dual_map`. -/
def linear_equiv.dual_map (f : M₁ ≃ₗ[R] M₂) : dual R M₂ ≃ₗ[R] dual R M₁ :=
{ inv_fun := f.symm.to_linear_map.dual_map,
  left_inv :=
    begin
      intro φ, ext x,
      simp only [linear_map.dual_map_apply, linear_equiv.coe_to_linear_map,
                 linear_map.to_fun_eq_coe, linear_equiv.apply_symm_apply]
    end,
  right_inv :=
    begin
      intro φ, ext x,
      simp only [linear_map.dual_map_apply, linear_equiv.coe_to_linear_map,
                 linear_map.to_fun_eq_coe, linear_equiv.symm_apply_apply]
    end,
  .. f.to_linear_map.dual_map }

@[simp] lemma linear_equiv.dual_map_apply (f : M₁ ≃ₗ[R] M₂) (g : dual R M₂) (x : M₁) :
  f.dual_map g x = g (f x) :=
linear_map.lcomp_apply f g x

@[simp] lemma linear_equiv.dual_map_refl :
  (linear_equiv.refl R M₁).dual_map = linear_equiv.refl R (dual R M₁) :=
by { ext, refl }

@[simp] lemma linear_equiv.dual_map_symm {f : M₁ ≃ₗ[R] M₂} :
  (linear_equiv.dual_map f).symm = linear_equiv.dual_map f.symm := rfl

lemma linear_equiv.dual_map_trans {M₃ : Type*} [add_comm_group M₃] [module R M₃]
  (f : M₁ ≃ₗ[R] M₂) (g : M₂ ≃ₗ[R] M₃) :
  g.dual_map.trans f.dual_map = (f.trans g).dual_map :=
rfl

namespace linear_map

variable (f : M₁ →ₗ[R] M₂)

lemma ker_dual_map_eq_dual_annihilator_range :
  f.dual_map.ker = f.range.dual_annihilator :=
begin
  ext φ, split; intro hφ,
  { rw mem_ker at hφ,
    rw submodule.mem_dual_annihilator,
    rintro y ⟨x, rfl⟩,
    rw [← dual_map_apply, hφ, zero_apply] },
  { ext x,
    rw dual_map_apply,
    rw submodule.mem_dual_annihilator at hφ,
    exact hφ (f x) ⟨x, rfl⟩ }
end

lemma range_dual_map_le_dual_annihilator_ker :
  f.dual_map.range ≤ f.ker.dual_annihilator :=
begin
  rintro _ ⟨ψ, rfl⟩,
  simp_rw [submodule.mem_dual_annihilator, mem_ker],
  rintro x hx,
  rw [dual_map_apply, hx, map_zero]
end

section finite_dimensional

variables {K : Type*} [field K] {V₁ : Type*} {V₂ : Type*}
variables [add_comm_group V₁] [module K V₁] [add_comm_group V₂] [module K V₂]

open finite_dimensional

variable [finite_dimensional K V₂]

@[simp] lemma finrank_range_dual_map_eq_finrank_range (f : V₁ →ₗ[K] V₂) :
  finrank K f.dual_map.range = finrank K f.range :=
begin
  have := submodule.finrank_quotient_add_finrank f.range,
  rw [(subspace.quot_equiv_annihilator f.range).finrank_eq,
      ← ker_dual_map_eq_dual_annihilator_range] at this,
  conv_rhs at this { rw ← subspace.dual_finrank_eq },
  refine add_left_injective (finrank K f.dual_map.ker) _,
  change _ + _ = _ + _,
  rw [finrank_range_add_finrank_ker f.dual_map, add_comm, this],
end

lemma range_dual_map_eq_dual_annihilator_ker [finite_dimensional K V₁] (f : V₁ →ₗ[K] V₂) :
  f.dual_map.range = f.ker.dual_annihilator :=
begin
  refine eq_of_le_of_finrank_eq f.range_dual_map_le_dual_annihilator_ker _,
  have := submodule.finrank_quotient_add_finrank f.ker,
  rw (subspace.quot_equiv_annihilator f.ker).finrank_eq at this,
  refine add_left_injective (finrank K f.ker) _,
  simp_rw [this, finrank_range_dual_map_eq_finrank_range],
  exact finrank_range_add_finrank_ker f,
end

end finite_dimensional

section field

variables {K V : Type*}
variables [field K] [add_comm_group V] [module K V]

lemma dual_pairing_nondegenerate : (dual_pairing K V).nondegenerate :=
begin
  refine ⟨separating_left_iff_ker_eq_bot.mpr ker_id, _⟩,
  intros x,
  contrapose,
  rintros hx : x ≠ 0,
  rw [not_forall],
  let f : V →ₗ[K] K := classical.some (linear_pmap.mk_span_singleton x 1 hx).to_fun.exists_extend,
  use [f],
  refine ne_zero_of_eq_one _,
  have h : f.comp (K ∙ x).subtype = (linear_pmap.mk_span_singleton x 1 hx).to_fun :=
    classical.some_spec (linear_pmap.mk_span_singleton x (1 : K) hx).to_fun.exists_extend,
  exact (fun_like.congr_fun h _).trans (linear_pmap.mk_span_singleton_apply _ hx _),
end

end field

end linear_map

<<<<<<< HEAD
section tensor_product
=======
namespace tensor_product
>>>>>>> caa1352a

variables (R) (M : Type*) (N : Type*)
variables [add_comm_group M] [add_comm_group N]
variables [module R M] [module R N]

variables {ι κ : Type*}
variables [decidable_eq ι] [decidable_eq κ]
variables [fintype ι] [fintype κ]

open_locale big_operators
open_locale tensor_product

local attribute [ext] tensor_product.ext

open tensor_product
open linear_map
open module (dual)

/--
The canonical linear map from `dual M ⊗ dual N` to `dual (M ⊗ N)`,
sending `f ⊗ g` to the composition of `tensor_product.map f g` with
the natural isomorphism `R ⊗ R ≃ R`.
-/
<<<<<<< HEAD
def dual_tensor_dual_map : (dual R M) ⊗[R] (dual R N) →ₗ[R] dual R (M ⊗[R] N) :=
=======
def dual_distrib : (dual R M) ⊗[R] (dual R N) →ₗ[R] dual R (M ⊗[R] N) :=
>>>>>>> caa1352a
(comp_right ↑(tensor_product.lid R R)) ∘ₗ hom_tensor_hom_map R M N R R

variables {R M N}

/--
An inverse to `dual_tensor_dual_map` given bases.
-/
noncomputable
<<<<<<< HEAD
def dual_tensor_dual_inv_of_basis (b : basis ι R M) (c : basis κ R N) :
  dual R (M ⊗[R] N) →ₗ[R] (dual R M) ⊗[R] (dual R N) :=
∑ i j, (ring_lmap_equiv_self R ℕ _).symm (b.dual_basis i ⊗ₜ c.dual_basis j) ∘ₗ
applyₗ (c j) ∘ₗ applyₗ (b i) ∘ₗ (lcurry R M N R)

@[simp]
lemma dual_tensor_dual_map_apply (f : dual R M) (g : dual R N) (m : M) (n : N) :
  dual_tensor_dual_map R M N (f ⊗ₜ g) (m ⊗ₜ n) = f m * g n :=
by simp only [dual_tensor_dual_map, coe_comp, function.comp_app, hom_tensor_hom_map_apply,
  comp_right_apply, linear_equiv.coe_coe, map_tmul, lid_tmul, algebra.id.smul_eq_mul]

@[simp]
lemma dual_tensor_dual_inv_of_basis_apply (b : basis ι R M) (c : basis κ R N)
  (f : dual R (M ⊗[R] N)) : dual_tensor_dual_inv_of_basis b c f =
  ∑ i j, (f (b i ⊗ₜ c j)) • (b.dual_basis i ⊗ₜ c.dual_basis j) :=
by simp [dual_tensor_dual_inv_of_basis]
=======
def dual_distrib_inv_of_basis (b : basis ι R M) (c : basis κ R N) :
  dual R (M ⊗[R] N) →ₗ[R] (dual R M) ⊗[R] (dual R N) :=
∑ i j, (ring_lmap_equiv_self R ℕ _).symm (b.dual_basis i ⊗ₜ c.dual_basis j)
    ∘ₗ applyₗ (c j) ∘ₗ applyₗ (b i) ∘ₗ (lcurry R M N R)

@[simp]
lemma dual_distrib_apply (f : dual R M) (g : dual R N) (m : M) (n : N) :
  dual_distrib R M N (f ⊗ₜ g) (m ⊗ₜ n) = f m * g n :=
by simp only [dual_distrib, coe_comp, function.comp_app, hom_tensor_hom_map_apply,
  comp_right_apply, linear_equiv.coe_coe, map_tmul, lid_tmul, algebra.id.smul_eq_mul]

@[simp]
lemma dual_distrib_inv_of_basis_apply (b : basis ι R M) (c : basis κ R N)
  (f : dual R (M ⊗[R] N)) : dual_distrib_inv_of_basis b c f =
  ∑ i j, (f (b i ⊗ₜ c j)) • (b.dual_basis i ⊗ₜ c.dual_basis j) :=
by simp [dual_distrib_inv_of_basis]
>>>>>>> caa1352a

/--
A linear equivalence between `dual M ⊗ dual N` and `dual (M ⊗ N)` given bases for `M` and `N`.
It sends `f ⊗ g` to the composition of `tensor_product.map f g` with the natural
isomorphism `R ⊗ R ≃ R`.
-/
@[simps]
<<<<<<< HEAD
noncomputable def dual_tensor_dual_equiv_of_basis (b : basis ι R M) (c : basis κ R N) :
  (dual R M) ⊗[R] (dual R N) ≃ₗ[R] dual R (M ⊗[R] N) :=
begin
  refine linear_equiv.of_linear
    (dual_tensor_dual_map R M N) (dual_tensor_dual_inv_of_basis b c) _ _,
  { ext f m n,
    have h : ∀ (r s : R), r • s = s • r := is_commutative.comm,
    simp only [compr₂_apply, mk_apply, comp_apply, id_apply, dual_tensor_dual_inv_of_basis_apply,
      linear_map.map_sum, map_smul, sum_apply, smul_apply, dual_tensor_dual_map_apply, h (f _) _,
      ← f.map_smul, ←f.map_sum, mul_smul_tmul, ←tmul_sum, ←sum_tmul, basis.coe_dual_basis,
      basis.coord_apply, basis.sum_repr] },
  { ext f g,
    simp only [compr₂_apply, mk_apply, comp_apply, id_apply, dual_tensor_dual_inv_of_basis_apply,
      dual_tensor_dual_map_apply, mul_smul_tmul, ←tmul_sum, ←sum_tmul, basis.coe_dual_basis,
=======
noncomputable def dual_distrib_equiv_of_basis (b : basis ι R M) (c : basis κ R N) :
  (dual R M) ⊗[R] (dual R N) ≃ₗ[R] dual R (M ⊗[R] N) :=
begin
  refine linear_equiv.of_linear
    (dual_distrib R M N) (dual_distrib_inv_of_basis b c) _ _,
  { ext f m n,
    have h : ∀ (r s : R), r • s = s • r := is_commutative.comm,
    simp only [compr₂_apply, mk_apply, comp_apply, id_apply, dual_distrib_inv_of_basis_apply,
      linear_map.map_sum, map_smul, sum_apply, smul_apply, dual_distrib_apply, h (f _) _,
      ← f.map_smul, ←f.map_sum, ←smul_tmul_smul, ←tmul_sum, ←sum_tmul, basis.coe_dual_basis,
      basis.coord_apply, basis.sum_repr] },
  { ext f g,
    simp only [compr₂_apply, mk_apply, comp_apply, id_apply, dual_distrib_inv_of_basis_apply,
      dual_distrib_apply, ←smul_tmul_smul, ←tmul_sum, ←sum_tmul, basis.coe_dual_basis,
>>>>>>> caa1352a
      basis.sum_dual_apply_smul_coord] }
end

variables (R M N)
variables [module.finite R M] [module.finite R N] [module.free R M] [module.free R N]
variables [nontrivial R]

open_locale classical

/--
A linear equivalence between `dual M ⊗ dual N` and `dual (M ⊗ N)` when `M` and `N` are finite free
modules. It sends `f ⊗ g` to the composition of `tensor_product.map f g` with the natural
isomorphism `R ⊗ R ≃ R`.
-/
@[simp]
noncomputable
<<<<<<< HEAD
def dual_tensor_dual_equiv : (dual R M) ⊗[R] (dual R N) ≃ₗ[R] dual R (M ⊗[R] N) :=
dual_tensor_dual_equiv_of_basis (module.free.choose_basis R M) (module.free.choose_basis R N)
=======
def dual_distrib_equiv : (dual R M) ⊗[R] (dual R N) ≃ₗ[R] dual R (M ⊗[R] N) :=
dual_distrib_equiv_of_basis (module.free.choose_basis R M) (module.free.choose_basis R N)
>>>>>>> caa1352a

end tensor_product<|MERGE_RESOLUTION|>--- conflicted
+++ resolved
@@ -6,12 +6,8 @@
 import linear_algebra.finite_dimensional
 import linear_algebra.projection
 import linear_algebra.sesquilinear_form
-<<<<<<< HEAD
-import linear_algebra.free_module.finite.basic
-=======
 import ring_theory.finiteness
 import linear_algebra.free_module.finite.rank
->>>>>>> caa1352a
 
 /-!
 # Dual vector spaces
@@ -769,11 +765,7 @@
 
 end linear_map
 
-<<<<<<< HEAD
-section tensor_product
-=======
 namespace tensor_product
->>>>>>> caa1352a
 
 variables (R) (M : Type*) (N : Type*)
 variables [add_comm_group M] [add_comm_group N]
@@ -797,11 +789,7 @@
 sending `f ⊗ g` to the composition of `tensor_product.map f g` with
 the natural isomorphism `R ⊗ R ≃ R`.
 -/
-<<<<<<< HEAD
-def dual_tensor_dual_map : (dual R M) ⊗[R] (dual R N) →ₗ[R] dual R (M ⊗[R] N) :=
-=======
 def dual_distrib : (dual R M) ⊗[R] (dual R N) →ₗ[R] dual R (M ⊗[R] N) :=
->>>>>>> caa1352a
 (comp_right ↑(tensor_product.lid R R)) ∘ₗ hom_tensor_hom_map R M N R R
 
 variables {R M N}
@@ -810,24 +798,6 @@
 An inverse to `dual_tensor_dual_map` given bases.
 -/
 noncomputable
-<<<<<<< HEAD
-def dual_tensor_dual_inv_of_basis (b : basis ι R M) (c : basis κ R N) :
-  dual R (M ⊗[R] N) →ₗ[R] (dual R M) ⊗[R] (dual R N) :=
-∑ i j, (ring_lmap_equiv_self R ℕ _).symm (b.dual_basis i ⊗ₜ c.dual_basis j) ∘ₗ
-applyₗ (c j) ∘ₗ applyₗ (b i) ∘ₗ (lcurry R M N R)
-
-@[simp]
-lemma dual_tensor_dual_map_apply (f : dual R M) (g : dual R N) (m : M) (n : N) :
-  dual_tensor_dual_map R M N (f ⊗ₜ g) (m ⊗ₜ n) = f m * g n :=
-by simp only [dual_tensor_dual_map, coe_comp, function.comp_app, hom_tensor_hom_map_apply,
-  comp_right_apply, linear_equiv.coe_coe, map_tmul, lid_tmul, algebra.id.smul_eq_mul]
-
-@[simp]
-lemma dual_tensor_dual_inv_of_basis_apply (b : basis ι R M) (c : basis κ R N)
-  (f : dual R (M ⊗[R] N)) : dual_tensor_dual_inv_of_basis b c f =
-  ∑ i j, (f (b i ⊗ₜ c j)) • (b.dual_basis i ⊗ₜ c.dual_basis j) :=
-by simp [dual_tensor_dual_inv_of_basis]
-=======
 def dual_distrib_inv_of_basis (b : basis ι R M) (c : basis κ R N) :
   dual R (M ⊗[R] N) →ₗ[R] (dual R M) ⊗[R] (dual R N) :=
 ∑ i j, (ring_lmap_equiv_self R ℕ _).symm (b.dual_basis i ⊗ₜ c.dual_basis j)
@@ -844,7 +814,6 @@
   (f : dual R (M ⊗[R] N)) : dual_distrib_inv_of_basis b c f =
   ∑ i j, (f (b i ⊗ₜ c j)) • (b.dual_basis i ⊗ₜ c.dual_basis j) :=
 by simp [dual_distrib_inv_of_basis]
->>>>>>> caa1352a
 
 /--
 A linear equivalence between `dual M ⊗ dual N` and `dual (M ⊗ N)` given bases for `M` and `N`.
@@ -852,22 +821,6 @@
 isomorphism `R ⊗ R ≃ R`.
 -/
 @[simps]
-<<<<<<< HEAD
-noncomputable def dual_tensor_dual_equiv_of_basis (b : basis ι R M) (c : basis κ R N) :
-  (dual R M) ⊗[R] (dual R N) ≃ₗ[R] dual R (M ⊗[R] N) :=
-begin
-  refine linear_equiv.of_linear
-    (dual_tensor_dual_map R M N) (dual_tensor_dual_inv_of_basis b c) _ _,
-  { ext f m n,
-    have h : ∀ (r s : R), r • s = s • r := is_commutative.comm,
-    simp only [compr₂_apply, mk_apply, comp_apply, id_apply, dual_tensor_dual_inv_of_basis_apply,
-      linear_map.map_sum, map_smul, sum_apply, smul_apply, dual_tensor_dual_map_apply, h (f _) _,
-      ← f.map_smul, ←f.map_sum, mul_smul_tmul, ←tmul_sum, ←sum_tmul, basis.coe_dual_basis,
-      basis.coord_apply, basis.sum_repr] },
-  { ext f g,
-    simp only [compr₂_apply, mk_apply, comp_apply, id_apply, dual_tensor_dual_inv_of_basis_apply,
-      dual_tensor_dual_map_apply, mul_smul_tmul, ←tmul_sum, ←sum_tmul, basis.coe_dual_basis,
-=======
 noncomputable def dual_distrib_equiv_of_basis (b : basis ι R M) (c : basis κ R N) :
   (dual R M) ⊗[R] (dual R N) ≃ₗ[R] dual R (M ⊗[R] N) :=
 begin
@@ -882,7 +835,6 @@
   { ext f g,
     simp only [compr₂_apply, mk_apply, comp_apply, id_apply, dual_distrib_inv_of_basis_apply,
       dual_distrib_apply, ←smul_tmul_smul, ←tmul_sum, ←sum_tmul, basis.coe_dual_basis,
->>>>>>> caa1352a
       basis.sum_dual_apply_smul_coord] }
 end
 
@@ -899,12 +851,7 @@
 -/
 @[simp]
 noncomputable
-<<<<<<< HEAD
-def dual_tensor_dual_equiv : (dual R M) ⊗[R] (dual R N) ≃ₗ[R] dual R (M ⊗[R] N) :=
-dual_tensor_dual_equiv_of_basis (module.free.choose_basis R M) (module.free.choose_basis R N)
-=======
 def dual_distrib_equiv : (dual R M) ⊗[R] (dual R N) ≃ₗ[R] dual R (M ⊗[R] N) :=
 dual_distrib_equiv_of_basis (module.free.choose_basis R M) (module.free.choose_basis R N)
->>>>>>> caa1352a
 
 end tensor_product