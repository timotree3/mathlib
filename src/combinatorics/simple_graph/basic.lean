/-
Copyright (c) 2020 Aaron Anderson, Jalex Stark, Kyle Miller. All rights reserved.
Released under Apache 2.0 license as described in the file LICENSE.
Authors: Aaron Anderson, Jalex Stark, Kyle Miller, Alena Gusakov, Hunter Monroe
-/
import data.rel
import data.set.finite
import data.sym.sym2

/-!
# Simple graphs

This module defines simple graphs on a vertex type `V` as an
irreflexive symmetric relation.

There is a basic API for locally finite graphs and for graphs with
finitely many vertices.

## Main definitions

* `simple_graph` is a structure for symmetric, irreflexive relations

* `neighbor_set` is the `set` of vertices adjacent to a given vertex

* `common_neighbors` is the intersection of the neighbor sets of two given vertices

* `neighbor_finset` is the `finset` of vertices adjacent to a given vertex,
   if `neighbor_set` is finite

* `incidence_set` is the `set` of edges containing a given vertex

* `incidence_finset` is the `finset` of edges containing a given vertex,
   if `incidence_set` is finite

* `homo`, `embedding`, and `iso` for graph homomorphisms, graph embeddings, and
  graph isomorphisms. Note that a graph embedding is a stronger notion than an
  injective graph homomorphism, since its image is an induced subgraph.

* `boolean_algebra` instance: Under the subgraph relation, `simple_graph` forms a `boolean_algebra`.
  In other words, this is the lattice of spanning subgraphs of the complete graph.

## Notations

* `→g`, `↪g`, and `≃g` for graph homomorphisms, graph embeddings, and graph isomorphisms,
  respectively.

## Implementation notes

* A locally finite graph is one with instances `Π v, fintype (G.neighbor_set v)`.

* Given instances `decidable_rel G.adj` and `fintype V`, then the graph
  is locally finite, too.

* Morphisms of graphs are abbreviations for `rel_hom`, `rel_embedding`, and `rel_iso`.
  To make use of pre-existing simp lemmas, definitions involving morphisms are
  abbreviations as well.

## Naming Conventions

* If the vertex type of a graph is finite, we refer to its cardinality as `card_verts`.

## Todo

* Upgrade `simple_graph.boolean_algebra` to a `complete_boolean_algebra`.

* This is the simplest notion of an unoriented graph.  This should
  eventually fit into a more complete combinatorics hierarchy which
  includes multigraphs and directed graphs.  We begin with simple graphs
  in order to start learning what the combinatorics hierarchy should
  look like.
-/
open finset
universes u v w

/--
A simple graph is an irreflexive symmetric relation `adj` on a vertex type `V`.
The relation describes which pairs of vertices are adjacent.
There is exactly one edge for every pair of adjacent edges;
see `simple_graph.edge_set` for the corresponding edge set.
-/
@[ext]
structure simple_graph (V : Type u) :=
(adj : V → V → Prop)
(symm : symmetric adj . obviously)
(loopless : irreflexive adj . obviously)

/--
Construct the simple graph induced by the given relation. It
symmetrizes the relation and makes it irreflexive.
-/
def simple_graph.from_rel {V : Type u} (r : V → V → Prop) : simple_graph V :=
{ adj := λ a b, (a ≠ b) ∧ (r a b ∨ r b a),
  symm := λ a b ⟨hn, hr⟩, ⟨hn.symm, hr.symm⟩,
  loopless := λ a ⟨hn, _⟩, hn rfl }

noncomputable instance {V : Type u} [fintype V] : fintype (simple_graph V) :=
by { classical, exact fintype.of_injective simple_graph.adj simple_graph.ext }

@[simp]
lemma simple_graph.from_rel_adj {V : Type u} (r : V → V → Prop) (v w : V) :
  (simple_graph.from_rel r).adj v w ↔ v ≠ w ∧ (r v w ∨ r w v) :=
iff.rfl

/-- The complete graph on a type `V` is the simple graph with all pairs of distinct vertices
adjacent. In `mathlib`, this is usually referred to as `⊤`. -/
def complete_graph (V : Type u) : simple_graph V := { adj := ne }

/-- The graph with no edges on a given vertex type `V`. `mathlib` prefers the notation `⊥`. -/
def empty_graph (V : Type u) : simple_graph V := { adj := λ i j, false }

/--
Two vertices are adjacent in the complete bipartite graph on two vertex types
if and only if they are not from the same side.
Bipartite graphs in general may be regarded as being subgraphs of one of these.

TODO also introduce complete multi-partite graphs, where the vertex type is a sigma type of an
indexed family of vertex types
-/
@[simps]
def complete_bipartite_graph (V W : Type*) : simple_graph (V ⊕ W) :=
{ adj := λ v w, (v.is_left ∧ w.is_right) ∨ (v.is_right ∧ w.is_left),
  symm := begin
    intros v w,
    cases v; cases w; simp,
  end,
  loopless := begin
    intro v,
    cases v; simp,
  end }

namespace simple_graph

variables {V : Type u} {W : Type v} {X : Type w} (G : simple_graph V) (G' : simple_graph W)
  {a b c u v w : V} {e : sym2 V}

@[simp] lemma irrefl {v : V} : ¬G.adj v v := G.loopless v

lemma adj_comm (u v : V) : G.adj u v ↔ G.adj v u := ⟨λ x, G.symm x, λ x, G.symm x⟩

@[symm] lemma adj_symm (h : G.adj u v) : G.adj v u := G.symm h

lemma ne_of_adj (h : G.adj a b) : a ≠ b := by { rintro rfl, exact G.irrefl h }

protected lemma adj.ne {G : simple_graph V} {a b : V} (h : G.adj a b) : a ≠ b := G.ne_of_adj h

protected lemma adj.ne' {G : simple_graph V} {a b : V} (h : G.adj a b) : b ≠ a := h.ne.symm

section order

/-- The relation that one `simple_graph` is a subgraph of another.
Note that this should be spelled `≤`. -/
def is_subgraph (x y : simple_graph V) : Prop := ∀ ⦃v w : V⦄, x.adj v w → y.adj v w

instance : has_le (simple_graph V) := ⟨is_subgraph⟩

@[simp] lemma is_subgraph_eq_le : (is_subgraph : simple_graph V → simple_graph V → Prop) = (≤) :=
rfl

/-- The supremum of two graphs `x ⊔ y` has edges where either `x` or `y` have edges. -/
instance : has_sup (simple_graph V) := ⟨λ x y,
  { adj := x.adj ⊔ y.adj,
    symm := λ v w h, by rwa [pi.sup_apply, pi.sup_apply, x.adj_comm, y.adj_comm] }⟩

@[simp] lemma sup_adj (x y : simple_graph V) (v w : V) : (x ⊔ y).adj v w ↔ x.adj v w ∨ y.adj v w :=
iff.rfl

/-- The infimum of two graphs `x ⊓ y` has edges where both `x` and `y` have edges. -/
instance : has_inf (simple_graph V) := ⟨λ x y,
  { adj := x.adj ⊓ y.adj,
    symm := λ v w h, by rwa [pi.inf_apply, pi.inf_apply, x.adj_comm, y.adj_comm] }⟩

@[simp] lemma inf_adj (x y : simple_graph V) (v w : V) : (x ⊓ y).adj v w ↔ x.adj v w ∧ y.adj v w :=
iff.rfl

/--
We define `Gᶜ` to be the `simple_graph V` such that no two adjacent vertices in `G`
are adjacent in the complement, and every nonadjacent pair of vertices is adjacent
(still ensuring that vertices are not adjacent to themselves).
-/
instance : has_compl (simple_graph V) := ⟨λ G,
  { adj := λ v w, v ≠ w ∧ ¬G.adj v w,
    symm := λ v w ⟨hne, _⟩, ⟨hne.symm, by rwa adj_comm⟩,
    loopless := λ v ⟨hne, _⟩, (hne rfl).elim }⟩

@[simp] lemma compl_adj (G : simple_graph V) (v w : V) : Gᶜ.adj v w ↔ v ≠ w ∧ ¬G.adj v w := iff.rfl

/-- The difference of two graphs `x \ y` has the edges of `x` with the edges of `y` removed. -/
instance : has_sdiff (simple_graph V) := ⟨λ x y,
  { adj := x.adj \ y.adj,
    symm := λ v w h, by change x.adj w v ∧ ¬ y.adj w v; rwa [x.adj_comm, y.adj_comm] }⟩

@[simp] lemma sdiff_adj (x y : simple_graph V) (v w : V) :
  (x \ y).adj v w ↔ (x.adj v w ∧ ¬ y.adj v w) := iff.rfl

instance : boolean_algebra (simple_graph V) :=
{ le := (≤),
  sup := (⊔),
  inf := (⊓),
  compl := has_compl.compl,
  sdiff := (\),
  top := complete_graph V,
  bot := empty_graph V,
  le_top := λ x v w h, x.ne_of_adj h,
  bot_le := λ x v w h, h.elim,
  sup_le := λ x y z hxy hyz v w h, h.cases_on (λ h, hxy h) (λ h, hyz h),
  sdiff_eq := λ x y, by { ext v w, refine ⟨λ h, ⟨h.1, ⟨_, h.2⟩⟩, λ h, ⟨h.1, h.2.2⟩⟩,
                          rintro rfl, exact x.irrefl h.1 },
  sup_inf_sdiff := λ a b, by { ext v w, refine ⟨λ h, _, λ h', _⟩,
                               obtain ⟨ha, _⟩|⟨ha, _⟩ := h; exact ha,
                               by_cases b.adj v w; exact or.inl ⟨h', h⟩ <|> exact or.inr ⟨h', h⟩ },
  inf_inf_sdiff := λ a b, by { ext v w, exact ⟨λ ⟨⟨_, hb⟩,⟨_, hb'⟩⟩, hb' hb, λ h, h.elim⟩ },
  le_sup_left := λ x y v w h, or.inl h,
  le_sup_right := λ x y v w h, or.inr h,
  le_inf := λ x y z hxy hyz v w h, ⟨hxy h, hyz h⟩,
  le_sup_inf := λ a b c v w h, or.dcases_on h.2 or.inl $
    or.dcases_on h.1 (λ h _, or.inl h) $ λ hb hc, or.inr ⟨hb, hc⟩,
  inf_compl_le_bot := λ a v w h, false.elim $ h.2.2 h.1,
  top_le_sup_compl := λ a v w ne, by { by_cases a.adj v w, exact or.inl h, exact or.inr ⟨ne, h⟩ },
  inf_le_left := λ x y v w h, h.1,
  inf_le_right := λ x y v w h, h.2,
  .. partial_order.lift adj ext }

@[simp] lemma top_adj (v w : V) : (⊤ : simple_graph V).adj v w ↔ v ≠ w := iff.rfl

@[simp] lemma bot_adj (v w : V) : (⊥ : simple_graph V).adj v w ↔ false := iff.rfl

@[simp] lemma complete_graph_eq_top (V : Type u) : complete_graph V = ⊤ := rfl

@[simp] lemma empty_graph_eq_bot (V : Type u) : empty_graph V = ⊥ := rfl

instance (V : Type u) : inhabited (simple_graph V) := ⟨⊤⟩

section decidable

variables (V) (H : simple_graph V) [decidable_rel G.adj] [decidable_rel H.adj]

instance bot.adj_decidable   : decidable_rel (⊥ : simple_graph V).adj := λ v w, decidable.false

instance sup.adj_decidable   : decidable_rel (G ⊔ H).adj := λ v w, or.decidable

instance inf.adj_decidable   : decidable_rel (G ⊓ H).adj := λ v w, and.decidable

instance sdiff.adj_decidable : decidable_rel (G \ H).adj := λ v w, and.decidable

variable [decidable_eq V]

instance top.adj_decidable   : decidable_rel (⊤ : simple_graph V).adj :=  λ v w, not.decidable

instance compl.adj_decidable : decidable_rel Gᶜ.adj := λ v w, and.decidable

end decidable

end order

/-- `G.support` is the set of vertices that form edges in `G`. -/
def support : set V := rel.dom G.adj

lemma mem_support {v : V} : v ∈ G.support ↔ ∃ w, G.adj v w := iff.rfl

lemma support_mono {G G' : simple_graph V} (h : G ≤ G') : G.support ⊆ G'.support :=
rel.dom_mono h

/-- `G.neighbor_set v` is the set of vertices adjacent to `v` in `G`. -/
def neighbor_set (v : V) : set V := set_of (G.adj v)

instance neighbor_set.mem_decidable (v : V) [decidable_rel G.adj] :
  decidable_pred (∈ G.neighbor_set v) := by { unfold neighbor_set, apply_instance }

/--
The edges of G consist of the unordered pairs of vertices related by
`G.adj`.

The way `edge_set` is defined is such that `mem_edge_set` is proved by `refl`.
(That is, `⟦(v, w)⟧ ∈ G.edge_set` is definitionally equal to `G.adj v w`.)
-/
def edge_set : set (sym2 V) := sym2.from_rel G.symm

@[simp] lemma mem_edge_set : ⟦(v, w)⟧ ∈ G.edge_set ↔ G.adj v w := iff.rfl

/--
Two vertices are adjacent iff there is an edge between them.  The
condition `v ≠ w` ensures they are different endpoints of the edge,
which is necessary since when `v = w` the existential
`∃ (e ∈ G.edge_set), v ∈ e ∧ w ∈ e` is satisfied by every edge
incident to `v`.
-/
lemma adj_iff_exists_edge {v w : V} :
  G.adj v w ↔ v ≠ w ∧ ∃ (e ∈ G.edge_set), v ∈ e ∧ w ∈ e :=
begin
  refine ⟨λ _, ⟨G.ne_of_adj ‹_›, ⟦(v,w)⟧, _⟩, _⟩,
  { simpa },
  { rintro ⟨hne, e, he, hv⟩,
    rw sym2.mem_and_mem_iff hne at hv,
    subst e,
    rwa mem_edge_set at he }
end

lemma adj_iff_exists_edge_coe : G.adj a b ↔ ∃ (e : G.edge_set), ↑e = ⟦(a, b)⟧ :=
by simp only [mem_edge_set, exists_prop, set_coe.exists, exists_eq_right, subtype.coe_mk]

lemma edge_other_ne {e : sym2 V} (he : e ∈ G.edge_set) {v : V} (h : v ∈ e) : h.other ≠ v :=
begin
  erw [← sym2.other_spec h, sym2.eq_swap] at he,
  exact G.ne_of_adj he,
end

instance decidable_mem_edge_set [decidable_rel G.adj] :
  decidable_pred (∈ G.edge_set) := sym2.from_rel.decidable_pred _

instance edges_fintype [decidable_eq V] [fintype V] [decidable_rel G.adj] :
  fintype G.edge_set := subtype.fintype _

/-! ### Incidence set -/

/-- Set of edges incident to a given vertex, aka incidence set. -/
def incidence_set (v : V) : set (sym2 V) := {e ∈ G.edge_set | v ∈ e}

lemma incidence_set_subset (v : V) : G.incidence_set v ⊆ G.edge_set := λ _ h, h.1

lemma mk_mem_incidence_set_iff : ⟦(b, c)⟧ ∈ G.incidence_set a ↔ G.adj b c ∧ (a = b ∨ a = c) :=
and_congr_right' sym2.mem_iff

lemma mk_mem_incidence_set_left_iff : ⟦(a, b)⟧ ∈ G.incidence_set a ↔ G.adj a b :=
and_iff_left $ sym2.mem_mk_left _ _

lemma mk_mem_incidence_set_right_iff : ⟦(a, b)⟧ ∈ G.incidence_set b ↔ G.adj a b :=
and_iff_left $ sym2.mem_mk_right _ _

lemma edge_mem_incidence_set_iff {e : G.edge_set} : ↑e ∈ G.incidence_set a ↔ a ∈ (e : sym2 V) :=
and_iff_right e.2

lemma incidence_set_inter_incidence_set_subset (h : a ≠ b) :
  G.incidence_set a ∩ G.incidence_set b ⊆ {⟦(a, b)⟧} :=
λ e he, (sym2.mem_and_mem_iff h).1 ⟨he.1.2, he.2.2⟩

lemma incidence_set_inter_incidence_set (h : G.adj a b) :
  G.incidence_set a ∩ G.incidence_set b = {⟦(a, b)⟧} :=
begin
  refine (G.incidence_set_inter_incidence_set_subset $ h.ne).antisymm _,
  rintro _ (rfl : _ = ⟦(a, b)⟧),
  exact ⟨G.mk_mem_incidence_set_left_iff.2 h, G.mk_mem_incidence_set_right_iff.2 h⟩,
end

lemma adj_of_mem_incidence_set (h : a ≠ b) (ha : e ∈ G.incidence_set a)
  (hb : e ∈ G.incidence_set b) :
  G.adj a b :=
by rwa [←mk_mem_incidence_set_left_iff,
  ←set.mem_singleton_iff.1 $ G.incidence_set_inter_incidence_set_subset h ⟨ha, hb⟩]

instance decidable_mem_incidence_set [decidable_eq V] [decidable_rel G.adj] (v : V) :
  decidable_pred (∈ G.incidence_set v) := λ e, and.decidable

/--
The `edge_set` of the graph as a `finset`.
-/
def edge_finset [decidable_eq V] [fintype V] [decidable_rel G.adj] : finset (sym2 V) :=
set.to_finset G.edge_set

@[simp] lemma mem_edge_finset [decidable_eq V] [fintype V] [decidable_rel G.adj] (e : sym2 V) :
  e ∈ G.edge_finset ↔ e ∈ G.edge_set :=
set.mem_to_finset

@[simp] lemma edge_set_univ_card [decidable_eq V] [fintype V] [decidable_rel G.adj] :
  (univ : finset G.edge_set).card = G.edge_finset.card :=
fintype.card_of_subtype G.edge_finset (mem_edge_finset _)

@[simp] lemma mem_neighbor_set (v w : V) : w ∈ G.neighbor_set v ↔ G.adj v w :=
iff.rfl

@[simp] lemma mem_incidence_set (v w : V) : ⟦(v, w)⟧ ∈ G.incidence_set v ↔ G.adj v w :=
by simp [incidence_set]

lemma mem_incidence_iff_neighbor {v w : V} : ⟦(v, w)⟧ ∈ G.incidence_set v ↔ w ∈ G.neighbor_set v :=
by simp only [mem_incidence_set, mem_neighbor_set]

lemma adj_incidence_set_inter {v : V} {e : sym2 V} (he : e ∈ G.edge_set) (h : v ∈ e) :
  G.incidence_set v ∩ G.incidence_set h.other = {e} :=
begin
  ext e',
  simp only [incidence_set, set.mem_sep_eq, set.mem_inter_eq, set.mem_singleton_iff],
  refine ⟨λ h', _, _⟩,
  { rw ←sym2.other_spec h,
    exact (sym2.mem_and_mem_iff (edge_other_ne G he h).symm).mp ⟨h'.1.2, h'.2.2⟩ },
  { rintro rfl,
    exact ⟨⟨he, h⟩, he, sym2.other_mem _⟩ }
end

lemma compl_neighbor_set_disjoint (G : simple_graph V) (v : V) :
  disjoint (G.neighbor_set v) (Gᶜ.neighbor_set v) :=
begin
  rw set.disjoint_iff,
  rintro w ⟨h, h'⟩,
  rw [mem_neighbor_set, compl_adj] at h',
  exact h'.2 h,
end

lemma neighbor_set_union_compl_neighbor_set_eq (G : simple_graph V) (v : V) :
  G.neighbor_set v ∪ Gᶜ.neighbor_set v = {v}ᶜ :=
begin
  ext w,
  have h := @ne_of_adj _ G,
  simp_rw [set.mem_union, mem_neighbor_set, compl_adj, set.mem_compl_eq, set.mem_singleton_iff],
  tauto,
end

-- TODO find out why TC inference has `h` failing a defeq check for `to_finset`
lemma card_neighbor_set_union_compl_neighbor_set [fintype V] (G : simple_graph V)
  (v : V) [h : fintype (G.neighbor_set v ∪ Gᶜ.neighbor_set v : set V)] :
  (@set.to_finset _ (G.neighbor_set v ∪ Gᶜ.neighbor_set v) h).card = fintype.card V - 1 :=
begin
  classical,
  simp_rw [neighbor_set_union_compl_neighbor_set_eq, set.to_finset_compl, finset.card_compl,
    set.to_finset_card, set.card_singleton],
end

lemma neighbor_set_compl (G : simple_graph V) (v : V) :
  Gᶜ.neighbor_set v = (G.neighbor_set v)ᶜ \ {v} :=
by { ext w, simp [and_comm, eq_comm] }

/--
The set of common neighbors between two vertices `v` and `w` in a graph `G` is the
intersection of the neighbor sets of `v` and `w`.
-/
def common_neighbors (v w : V) : set V := G.neighbor_set v ∩ G.neighbor_set w

lemma common_neighbors_eq (v w : V) :
  G.common_neighbors v w = G.neighbor_set v ∩ G.neighbor_set w := rfl

lemma mem_common_neighbors {u v w : V} : u ∈ G.common_neighbors v w ↔ G.adj v u ∧ G.adj w u :=
iff.rfl

lemma common_neighbors_symm (v w : V) : G.common_neighbors v w = G.common_neighbors w v :=
set.inter_comm _ _

lemma not_mem_common_neighbors_left (v w : V) : v ∉ G.common_neighbors v w :=
λ h, ne_of_adj G h.1 rfl

lemma not_mem_common_neighbors_right (v w : V) : w ∉ G.common_neighbors v w :=
λ h, ne_of_adj G h.2 rfl

lemma common_neighbors_subset_neighbor_set_left (v w : V) :
  G.common_neighbors v w ⊆ G.neighbor_set v :=
set.inter_subset_left _ _

lemma common_neighbors_subset_neighbor_set_right (v w : V) :
  G.common_neighbors v w ⊆ G.neighbor_set w :=
set.inter_subset_right _ _

instance decidable_mem_common_neighbors [decidable_rel G.adj] (v w : V) :
  decidable_pred (∈ G.common_neighbors v w) :=
λ a, and.decidable

section incidence
variable [decidable_eq V]

/--
Given an edge incident to a particular vertex, get the other vertex on the edge.
-/
def other_vertex_of_incident {v : V} {e : sym2 V} (h : e ∈ G.incidence_set v) : V := h.2.other'

lemma edge_other_incident_set {v : V} {e : sym2 V} (h : e ∈ G.incidence_set v) :
  e ∈ G.incidence_set (G.other_vertex_of_incident h) :=
by { use h.1, simp [other_vertex_of_incident, sym2.other_mem'] }

lemma incidence_other_prop {v : V} {e : sym2 V} (h : e ∈ G.incidence_set v) :
  G.other_vertex_of_incident h ∈ G.neighbor_set v :=
by { cases h with he hv, rwa [←sym2.other_spec' hv, mem_edge_set] at he }

@[simp]
lemma incidence_other_neighbor_edge {v w : V} (h : w ∈ G.neighbor_set v) :
  G.other_vertex_of_incident (G.mem_incidence_iff_neighbor.mpr h) = w :=
sym2.congr_right.mp (sym2.other_spec' (G.mem_incidence_iff_neighbor.mpr h).right)

/--
There is an equivalence between the set of edges incident to a given
vertex and the set of vertices adjacent to the vertex.
-/
@[simps] def incidence_set_equiv_neighbor_set (v : V) : G.incidence_set v ≃ G.neighbor_set v :=
{ to_fun := λ e, ⟨G.other_vertex_of_incident e.2, G.incidence_other_prop e.2⟩,
  inv_fun := λ w, ⟨⟦(v, w.1)⟧, G.mem_incidence_iff_neighbor.mpr w.2⟩,
  left_inv := λ x, by simp [other_vertex_of_incident],
  right_inv := λ ⟨w, hw⟩, by simp }

end incidence

/-! ## Edge deletion -/

/-- Given a set of vertex pairs, remove all of the corresponding edges from the edge set.
It is fine to delete edges outside the edge set. -/
def delete_edges (s : set (sym2 V)) : simple_graph V :=
{ adj := G.adj \ sym2.to_rel s,
  symm := λ a b, by simp [adj_comm, sym2.eq_swap] }

@[simp] lemma delete_edges_adj (s : set (sym2 V)) (v w : V) :
  (G.delete_edges s).adj v w ↔ G.adj v w ∧ ¬ ⟦(v, w)⟧ ∈ s := iff.rfl

<<<<<<< HEAD
=======
lemma sdiff_eq_delete_edges (G G' : simple_graph V) :
  G \ G' = G.delete_edges G'.edge_set :=
by { ext, simp }

lemma compl_eq_delete_edges :
  Gᶜ = (⊤ : simple_graph V).delete_edges G.edge_set :=
by { ext, simp }

>>>>>>> f0ca4338
@[simp] lemma delete_edges_delete_edges (s s' : set (sym2 V)) :
  (G.delete_edges s).delete_edges s' = G.delete_edges (s ∪ s') :=
by { ext, simp [and_assoc, not_or_distrib] }

@[simp] lemma delete_edges_empty_eq : G.delete_edges ∅ = G :=
by { ext, simp }

@[simp] lemma delete_edges_univ_eq : G.delete_edges set.univ = ⊥ :=
by { ext, simp }

lemma delete_edges_le (s : set (sym2 V)) : G.delete_edges s ≤ G :=
by { intro, simp { contextual := tt } }

lemma delete_edges_le_of_le {s s' : set (sym2 V)} (h : s ⊆ s') :
  G.delete_edges s' ≤ G.delete_edges s :=
λ v w, begin
  simp only [delete_edges_adj, and_imp, true_and] { contextual := tt },
  exact λ ha hn hs, hn (h hs),
end

lemma delete_edges_eq_inter_edge_set (s : set (sym2 V)) :
  G.delete_edges s = G.delete_edges (s ∩ G.edge_set) :=
by { ext, simp [imp_false] { contextual := tt } }

section finite_at

/-!
## Finiteness at a vertex

This section contains definitions and lemmas concerning vertices that
have finitely many adjacent vertices.  We denote this condition by
`fintype (G.neighbor_set v)`.

We define `G.neighbor_finset v` to be the `finset` version of `G.neighbor_set v`.
Use `neighbor_finset_eq_filter` to rewrite this definition as a `filter`.
-/

variables (v) [fintype (G.neighbor_set v)]
/--
`G.neighbors v` is the `finset` version of `G.adj v` in case `G` is
locally finite at `v`.
-/
def neighbor_finset : finset V := (G.neighbor_set v).to_finset

@[simp] lemma mem_neighbor_finset (w : V) :
  w ∈ G.neighbor_finset v ↔ G.adj v w :=
set.mem_to_finset

/--
`G.degree v` is the number of vertices adjacent to `v`.
-/
def degree : ℕ := (G.neighbor_finset v).card

@[simp]
lemma card_neighbor_set_eq_degree : fintype.card (G.neighbor_set v) = G.degree v :=
(set.to_finset_card _).symm

lemma degree_pos_iff_exists_adj : 0 < G.degree v ↔ ∃ w, G.adj v w :=
by simp only [degree, card_pos, finset.nonempty, mem_neighbor_finset]

lemma degree_compl [fintype (Gᶜ.neighbor_set v)] [fintype V] :
  Gᶜ.degree v = fintype.card V - 1 - G.degree v :=
begin
  classical,
  rw [← card_neighbor_set_union_compl_neighbor_set G v, set.to_finset_union],
  simp [card_disjoint_union (set.to_finset_disjoint_iff.mpr (compl_neighbor_set_disjoint G v))],
end

instance incidence_set_fintype [decidable_eq V] : fintype (G.incidence_set v) :=
fintype.of_equiv (G.neighbor_set v) (G.incidence_set_equiv_neighbor_set v).symm

/--
This is the `finset` version of `incidence_set`.
-/
def incidence_finset [decidable_eq V] : finset (sym2 V) := (G.incidence_set v).to_finset

@[simp]
lemma card_incidence_set_eq_degree [decidable_eq V] :
  fintype.card (G.incidence_set v) = G.degree v :=
by { rw fintype.card_congr (G.incidence_set_equiv_neighbor_set v), simp }

@[simp]
lemma mem_incidence_finset [decidable_eq V] (e : sym2 V) :
  e ∈ G.incidence_finset v ↔ e ∈ G.incidence_set v :=
set.mem_to_finset

end finite_at

section locally_finite

/--
A graph is locally finite if every vertex has a finite neighbor set.
-/
@[reducible]
def locally_finite := Π (v : V), fintype (G.neighbor_set v)

variable [locally_finite G]

/--
A locally finite simple graph is regular of degree `d` if every vertex has degree `d`.
-/
def is_regular_of_degree (d : ℕ) : Prop := ∀ (v : V), G.degree v = d

lemma is_regular_of_degree_eq {d : ℕ} (h : G.is_regular_of_degree d) (v : V) : G.degree v = d := h v

lemma is_regular_compl_of_is_regular [fintype V] [decidable_eq V]
  (G : simple_graph V) [decidable_rel G.adj]
  (k : ℕ) (h : G.is_regular_of_degree k) :
  Gᶜ.is_regular_of_degree (fintype.card V - 1 - k) :=
by { intro v, rw [degree_compl, h v] }

end locally_finite

section finite

variable [fintype V]

instance neighbor_set_fintype [decidable_rel G.adj] (v : V) : fintype (G.neighbor_set v) :=
@subtype.fintype _ _ (by { simp_rw mem_neighbor_set, apply_instance }) _

lemma neighbor_finset_eq_filter {v : V} [decidable_rel G.adj] :
  G.neighbor_finset v = finset.univ.filter (G.adj v) :=
by { ext, simp }

@[simp]
lemma complete_graph_degree [decidable_eq V] (v : V) :
  (⊤ : simple_graph V).degree v = fintype.card V - 1 :=
begin
  convert univ.card.pred_eq_sub_one,
  erw [degree, neighbor_finset_eq_filter, filter_ne, card_erase_of_mem (mem_univ v)],
end

lemma complete_graph_is_regular [decidable_eq V] :
  (⊤ : simple_graph V).is_regular_of_degree (fintype.card V - 1) :=
by { intro v, simp }

/--
The minimum degree of all vertices (and `0` if there are no vertices).
The key properties of this are given in `exists_minimal_degree_vertex`, `min_degree_le_degree`
and `le_min_degree_of_forall_le_degree`.
-/
def min_degree [decidable_rel G.adj] : ℕ :=
option.get_or_else (univ.image (λ v, G.degree v)).min 0

/--
There exists a vertex of minimal degree. Note the assumption of being nonempty is necessary, as
the lemma implies there exists a vertex.
-/
lemma exists_minimal_degree_vertex [decidable_rel G.adj] [nonempty V] :
  ∃ v, G.min_degree = G.degree v :=
begin
  obtain ⟨t, ht : _ = _⟩ := min_of_nonempty (univ_nonempty.image (λ v, G.degree v)),
  obtain ⟨v, _, rfl⟩ := mem_image.mp (mem_of_min ht),
  refine ⟨v, by simp [min_degree, ht]⟩,
end

/-- The minimum degree in the graph is at most the degree of any particular vertex. -/
lemma min_degree_le_degree [decidable_rel G.adj] (v : V) : G.min_degree ≤ G.degree v :=
begin
  obtain ⟨t, ht⟩ := finset.min_of_mem (mem_image_of_mem (λ v, G.degree v) (mem_univ v)),
  have := finset.min_le_of_mem (mem_image_of_mem _ (mem_univ v)) ht,
  rw option.mem_def at ht,
  rwa [min_degree, ht, option.get_or_else_some],
end

/--
In a nonempty graph, if `k` is at most the degree of every vertex, it is at most the minimum
degree. Note the assumption that the graph is nonempty is necessary as long as `G.min_degree` is
defined to be a natural.
-/
lemma le_min_degree_of_forall_le_degree [decidable_rel G.adj] [nonempty V] (k : ℕ)
  (h : ∀ v, k ≤ G.degree v) :
  k ≤ G.min_degree :=
begin
  rcases G.exists_minimal_degree_vertex with ⟨v, hv⟩,
  rw hv,
  apply h
end

/--
The maximum degree of all vertices (and `0` if there are no vertices).
The key properties of this are given in `exists_maximal_degree_vertex`, `degree_le_max_degree`
and `max_degree_le_of_forall_degree_le`.
-/
def max_degree [decidable_rel G.adj] : ℕ :=
option.get_or_else (univ.image (λ v, G.degree v)).max 0

/--
There exists a vertex of maximal degree. Note the assumption of being nonempty is necessary, as
the lemma implies there exists a vertex.
-/
lemma exists_maximal_degree_vertex [decidable_rel G.adj] [nonempty V] :
  ∃ v, G.max_degree = G.degree v :=
begin
  obtain ⟨t, ht⟩ := max_of_nonempty (univ_nonempty.image (λ v, G.degree v)),
  have ht₂ := mem_of_max ht,
  simp only [mem_image, mem_univ, exists_prop_of_true] at ht₂,
  rcases ht₂ with ⟨v, rfl⟩,
  rw option.mem_def at ht,
  refine ⟨v, _⟩,
  rw [max_degree, ht],
  refl
end

/-- The maximum degree in the graph is at least the degree of any particular vertex. -/
lemma degree_le_max_degree [decidable_rel G.adj] (v : V) : G.degree v ≤ G.max_degree :=
begin
  obtain ⟨t, ht : _ = _⟩ := finset.max_of_mem (mem_image_of_mem (λ v, G.degree v) (mem_univ v)),
  have := finset.le_max_of_mem (mem_image_of_mem _ (mem_univ v)) ht,
  rwa [max_degree, ht, option.get_or_else_some],
end

/--
In a graph, if `k` is at least the degree of every vertex, then it is at least the maximum
degree.
-/
lemma max_degree_le_of_forall_degree_le [decidable_rel G.adj] (k : ℕ)
  (h : ∀ v, G.degree v ≤ k) :
  G.max_degree ≤ k :=
begin
  by_cases hV : (univ : finset V).nonempty,
  { haveI : nonempty V := univ_nonempty_iff.mp hV,
    obtain ⟨v, hv⟩ := G.exists_maximal_degree_vertex,
    rw hv,
    apply h },
  { rw not_nonempty_iff_eq_empty at hV,
    rw [max_degree, hV, image_empty],
    exact zero_le k },
end

lemma degree_lt_card_verts [decidable_rel G.adj] (v : V) : G.degree v < fintype.card V :=
begin
  classical,
  apply finset.card_lt_card,
  rw finset.ssubset_iff,
  exact ⟨v, by simp, finset.subset_univ _⟩,
end

/--
The maximum degree of a nonempty graph is less than the number of vertices. Note that the assumption
that `V` is nonempty is necessary, as otherwise this would assert the existence of a
natural number less than zero.
-/
lemma max_degree_lt_card_verts [decidable_rel G.adj] [nonempty V] : G.max_degree < fintype.card V :=
begin
  cases G.exists_maximal_degree_vertex with v hv,
  rw hv,
  apply G.degree_lt_card_verts v,
end

lemma card_common_neighbors_le_degree_left [decidable_rel G.adj] (v w : V) :
  fintype.card (G.common_neighbors v w) ≤ G.degree v :=
begin
  rw [←card_neighbor_set_eq_degree],
  exact set.card_le_of_subset (set.inter_subset_left _ _),
end

lemma card_common_neighbors_le_degree_right [decidable_rel G.adj] (v w : V) :
  fintype.card (G.common_neighbors v w) ≤ G.degree w :=
begin
  convert G.card_common_neighbors_le_degree_left w v using 3,
  apply common_neighbors_symm,
end

lemma card_common_neighbors_lt_card_verts [decidable_rel G.adj] (v w : V) :
  fintype.card (G.common_neighbors v w) < fintype.card V :=
nat.lt_of_le_of_lt (G.card_common_neighbors_le_degree_left _ _) (G.degree_lt_card_verts v)

/--
If the condition `G.adj v w` fails, then `card_common_neighbors_le_degree` is
the best we can do in general.
-/
lemma adj.card_common_neighbors_lt_degree {G : simple_graph V} [decidable_rel G.adj]
  {v w : V} (h : G.adj v w) :
  fintype.card (G.common_neighbors v w) < G.degree v :=
begin
  classical,
  erw [←set.to_finset_card],
  apply finset.card_lt_card,
  rw finset.ssubset_iff,
  use w,
  split,
  { rw set.mem_to_finset,
    apply not_mem_common_neighbors_right },
  { rw finset.insert_subset,
    split,
    { simpa, },
    { rw [neighbor_finset, ← set.subset_iff_to_finset_subset],
      exact G.common_neighbors_subset_neighbor_set_left _ _ } }
end

end finite

section maps

/--
A graph homomorphism is a map on vertex sets that respects adjacency relations.

The notation `G →g G'` represents the type of graph homomorphisms.
-/
abbreviation hom := rel_hom G.adj G'.adj

/--
A graph embedding is an embedding `f` such that for vertices `v w : V`,
`G.adj f(v) f(w) ↔ G.adj v w `. Its image is an induced subgraph of G'.

The notation `G ↪g G'` represents the type of graph embeddings.
-/
abbreviation embedding := rel_embedding G.adj G'.adj

/--
A graph isomorphism is an bijective map on vertex sets that respects adjacency relations.

The notation `G ≃g G'` represents the type of graph isomorphisms.
-/
abbreviation iso := rel_iso G.adj G'.adj

infix ` →g ` : 50 := hom
infix ` ↪g ` : 50 := embedding
infix ` ≃g ` : 50 := iso

namespace hom
variables {G G'} (f : G →g G')

/-- The identity homomorphism from a graph to itself. -/
abbreviation id : G →g G := rel_hom.id _

lemma map_adj {v w : V} (h : G.adj v w) : G'.adj (f v) (f w) := f.map_rel' h

lemma map_mem_edge_set {e : sym2 V} (h : e ∈ G.edge_set) : e.map f ∈ G'.edge_set :=
quotient.ind (λ e h, sym2.from_rel_prop.mpr (f.map_rel' h)) e h

lemma apply_mem_neighbor_set {v w : V} (h : w ∈ G.neighbor_set v) : f w ∈ G'.neighbor_set (f v) :=
map_adj f h

/-- The map between edge sets induced by a homomorphism.
The underlying map on edges is given by `sym2.map`. -/
@[simps] def map_edge_set (e : G.edge_set) : G'.edge_set :=
⟨sym2.map f e, f.map_mem_edge_set e.property⟩

/-- The map between neighbor sets induced by a homomorphism. -/
@[simps] def map_neighbor_set (v : V) (w : G.neighbor_set v) : G'.neighbor_set (f v) :=
⟨f w, f.apply_mem_neighbor_set w.property⟩

/-- The induced map for spanning subgraphs, which is the identity on vertices. -/
def map_spanning_subgraphs {G G' : simple_graph V} (h : G ≤ G') : G →g G' :=
{ to_fun := λ x, x,
  map_rel' := h }

lemma map_edge_set.injective (hinj : function.injective f) : function.injective f.map_edge_set :=
begin
  rintros ⟨e₁, h₁⟩ ⟨e₂, h₂⟩,
  dsimp [hom.map_edge_set],
  repeat { rw subtype.mk_eq_mk },
  apply sym2.map.injective hinj,
end

variable {G'' : simple_graph X}

/-- Composition of graph homomorphisms. -/
abbreviation comp (f' : G' →g G'') (f : G →g G') : G →g G'' := f'.comp f

@[simp] lemma coe_comp (f' : G' →g G'') (f : G →g G') : ⇑(f'.comp f) = f' ∘ f := rfl

end hom

namespace embedding
variables {G G'} (f : G ↪g G')

/-- The identity embedding from a graph to itself. -/
abbreviation refl : G ↪g G := rel_embedding.refl _

/-- An embedding of graphs gives rise to a homomorphism of graphs. -/
abbreviation to_hom : G →g G' := f.to_rel_hom

lemma map_adj_iff {v w : V} : G'.adj (f v) (f w) ↔ G.adj v w := f.map_rel_iff

lemma map_mem_edge_set_iff {e : sym2 V} : e.map f ∈ G'.edge_set ↔ e ∈ G.edge_set :=
quotient.ind (λ ⟨v, w⟩, f.map_adj_iff) e

lemma apply_mem_neighbor_set_iff {v w : V} : f w ∈ G'.neighbor_set (f v) ↔ w ∈ G.neighbor_set v :=
map_adj_iff f

/-- A graph embedding induces an embedding of edge sets. -/
@[simps] def map_edge_set : G.edge_set ↪ G'.edge_set :=
{ to_fun := hom.map_edge_set f,
  inj' := hom.map_edge_set.injective f f.inj' }

/-- A graph embedding induces an embedding of neighbor sets. -/
@[simps] def map_neighbor_set (v : V) : G.neighbor_set v ↪ G'.neighbor_set (f v) :=
{ to_fun := λ w, ⟨f w, f.apply_mem_neighbor_set_iff.mpr w.2⟩,
  inj' := begin
    rintros ⟨w₁, h₁⟩ ⟨w₂, h₂⟩ h,
    rw subtype.mk_eq_mk at h ⊢,
    exact f.inj' h,
  end }

/-- Embeddings of types induce embeddings of complete graphs on those types. -/
def complete_graph.of_embedding {α β : Type*} (f : α ↪ β) : complete_graph α ↪g complete_graph β :=
{ to_fun := f,
  inj' := f.inj',
  map_rel_iff' := by simp }

variables {G'' : simple_graph X}

/-- Composition of graph embeddings. -/
abbreviation comp (f' : G' ↪g G'') (f : G ↪g G') : G ↪g G'' := f.trans f'

@[simp] lemma coe_comp (f' : G' ↪g G'') (f : G ↪g G') : ⇑(f'.comp f) = f' ∘ f := rfl

end embedding

namespace iso
variables {G G'} (f : G ≃g G')

/-- The identity isomorphism of a graph with itself. -/
abbreviation refl : G ≃g G := rel_iso.refl _

/-- An isomorphism of graphs gives rise to an embedding of graphs. -/
abbreviation to_embedding : G ↪g G' := f.to_rel_embedding

/-- An isomorphism of graphs gives rise to a homomorphism of graphs. -/
abbreviation to_hom : G →g G' := f.to_embedding.to_hom

/-- The inverse of a graph isomorphism. --/
abbreviation symm : G' ≃g G := f.symm

lemma map_adj_iff {v w : V} : G'.adj (f v) (f w) ↔ G.adj v w := f.map_rel_iff

lemma map_mem_edge_set_iff {e : sym2 V} : e.map f ∈ G'.edge_set ↔ e ∈ G.edge_set :=
quotient.ind (λ ⟨v, w⟩, f.map_adj_iff) e

lemma apply_mem_neighbor_set_iff {v w : V} : f w ∈ G'.neighbor_set (f v) ↔ w ∈ G.neighbor_set v :=
map_adj_iff f

/-- An isomorphism of graphs induces an equivalence of edge sets. -/
@[simps] def map_edge_set : G.edge_set ≃ G'.edge_set :=
{ to_fun := hom.map_edge_set f,
  inv_fun := hom.map_edge_set f.symm,
  left_inv := begin
    rintro ⟨e, h⟩,
    simp only [hom.map_edge_set, sym2.map_map, rel_iso.coe_coe_fn,
      rel_embedding.coe_coe_fn, subtype.mk_eq_mk, subtype.coe_mk, coe_coe],
    apply congr_fun,
    convert sym2.map_id,
    exact funext (λ _, rel_iso.symm_apply_apply _ _),
  end,
  right_inv := begin
    rintro ⟨e, h⟩,
    simp only [hom.map_edge_set, sym2.map_map, rel_iso.coe_coe_fn,
      rel_embedding.coe_coe_fn, subtype.mk_eq_mk, subtype.coe_mk, coe_coe],
    apply congr_fun,
    convert sym2.map_id,
    exact funext (λ _, rel_iso.apply_symm_apply _ _),
  end }

/-- A graph isomorphism induces an equivalence of neighbor sets. -/
@[simps] def map_neighbor_set (v : V) : G.neighbor_set v ≃ G'.neighbor_set (f v) :=
{ to_fun := λ w, ⟨f w, f.apply_mem_neighbor_set_iff.mpr w.2⟩,
  inv_fun := λ w, ⟨f.symm w, begin
    convert f.symm.apply_mem_neighbor_set_iff.mpr w.2,
    simp only [rel_iso.symm_apply_apply],
  end⟩,
  left_inv := λ w, by simp,
  right_inv := λ w, by simp }

lemma card_eq_of_iso [fintype V] [fintype W] (f : G ≃g G') : fintype.card V = fintype.card W :=
by convert (fintype.of_equiv_card f.to_equiv).symm

variables {G'' : simple_graph X}

/-- Composition of graph isomorphisms. -/
abbreviation comp (f' : G' ≃g G'') (f : G ≃g G') : G ≃g G'' := f.trans f'

@[simp] lemma coe_comp (f' : G' ≃g G'') (f : G ≃g G') : ⇑(f'.comp f) = f' ∘ f := rfl

end iso

end maps

end simple_graph<|MERGE_RESOLUTION|>--- conflicted
+++ resolved
@@ -494,8 +494,6 @@
 @[simp] lemma delete_edges_adj (s : set (sym2 V)) (v w : V) :
   (G.delete_edges s).adj v w ↔ G.adj v w ∧ ¬ ⟦(v, w)⟧ ∈ s := iff.rfl
 
-<<<<<<< HEAD
-=======
 lemma sdiff_eq_delete_edges (G G' : simple_graph V) :
   G \ G' = G.delete_edges G'.edge_set :=
 by { ext, simp }
@@ -504,7 +502,6 @@
   Gᶜ = (⊤ : simple_graph V).delete_edges G.edge_set :=
 by { ext, simp }
 
->>>>>>> f0ca4338
 @[simp] lemma delete_edges_delete_edges (s s' : set (sym2 V)) :
   (G.delete_edges s).delete_edges s' = G.delete_edges (s ∪ s') :=
 by { ext, simp [and_assoc, not_or_distrib] }
