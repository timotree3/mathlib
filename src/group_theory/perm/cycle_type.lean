/-
Copyright (c) 2020 Thomas Browning. All rights reserved.
Released under Apache 2.0 license as described in the file LICENSE.
Authors: Thomas Browning
-/

import combinatorics.partition
import data.multiset.gcd
import tactic.linarith
import group_theory.perm.cycles
import group_theory.sylow

/-!
# Cycle Types

In this file we define the cycle type of a partition.

## Main definitions

- `σ.cycle_type` where `σ` is a permutation of a `fintype`
- `σ.partition` where `σ` is a permutation of a `fintype`

## Main results

- `sum_cycle_type` : The sum of `σ.cycle_type` equals `σ.support.card`
- `lcm_cycle_type` : The lcm of `σ.cycle_type` equals `order_of σ`
- `is_conj_iff_cycle_type_eq` : Two permutations are conjugate if and only if they have the same
  cycle type.
-/

namespace equiv.perm
open equiv list multiset

variables {α : Type*} [fintype α]

section cycle_type

lemma mem_list_cycles_iff {l : list (perm α)} (h1 : ∀ σ : perm α, σ ∈ l → σ.is_cycle)
 (h2 : l.pairwise disjoint) {σ : perm α} (h3 : σ.is_cycle) {a : α} (h4 : σ a ≠ a) :
 σ ∈ l ↔ ∀ k : ℕ, (σ ^ k) a = (l.prod ^ k) a :=
begin
  induction l with τ l ih,
  { exact ⟨false.elim, λ h, h4 (h 1)⟩ },
  { rw [mem_cons_iff, list.prod_cons,
        ih (λ σ hσ, h1 σ (list.mem_cons_of_mem τ hσ)) (pairwise_of_pairwise_cons h2)],
    have key := disjoint_prod_right _ (pairwise_cons.mp h2).1,
    cases key.def a,
    { simp_rw [key.mul_comm, commute.mul_pow key.mul_comm.symm, mul_apply,
        pow_apply_eq_self_of_apply_eq_self h, or_iff_right_iff_imp],
      rintro rfl,
      exact (h4 h).elim },
    { simp_rw [commute.mul_pow key.mul_comm, mul_apply, pow_apply_eq_self_of_apply_eq_self h],
      rw [or_iff_left_of_imp (λ h : (∀ k : ℕ, (σ ^ k) a = a), (h4 (h 1)).elim)],
      split,
      { exact λ h k, by rw h },
      { intro h5,
        have hτa : τ a ≠ a := ne_of_eq_of_ne (h5 1).symm h4,
        ext b,
        by_cases hσb : σ b = b,
        { by_cases hτb : τ b = b,
          { rw [hσb, hτb] },
          { obtain ⟨n, rfl⟩ := ((h1 τ (list.mem_cons_self τ l))).exists_pow_eq hτa hτb,
            rw [←mul_apply τ, ←pow_succ, ←h5, ←h5, pow_succ, mul_apply] } },
        { obtain ⟨n, rfl⟩ := h3.exists_pow_eq h4 hσb,
          rw [←mul_apply, ←pow_succ, h5, h5, pow_succ, mul_apply] } } } },
end

lemma list_cycles_perm_list_cycles {l₁ l₂ : list (perm α)} (h₀ : l₁.prod = l₂.prod)
  (h₁l₁ : ∀ σ : perm α, σ ∈ l₁ → σ.is_cycle) (h₁l₂ : ∀ σ : perm α, σ ∈ l₂ → σ.is_cycle)
  (h₂l₁ : l₁.pairwise disjoint) (h₂l₂ : l₂.pairwise disjoint) :
  l₁ ~ l₂ :=
begin
  classical,
  have h₃l₁ : (1 : perm α) ∉ l₁ := λ h, (h₁l₁ 1 h).ne_one rfl,
  have h₃l₂ : (1 : perm α) ∉ l₂ := λ h, (h₁l₂ 1 h).ne_one rfl,
  refine (perm_ext (nodup_of_pairwise_disjoint h₃l₁ h₂l₁)
    (nodup_of_pairwise_disjoint h₃l₂ h₂l₂)).mpr (λ σ, _),
  by_cases hσ : σ.is_cycle,
  { obtain ⟨a, ha⟩ := not_forall.mp (mt ext hσ.ne_one),
    rw [mem_list_cycles_iff h₁l₁ h₂l₁ hσ ha, mem_list_cycles_iff h₁l₂ h₂l₂ hσ ha, h₀] },
  { exact iff_of_false (mt (h₁l₁ σ) hσ) (mt (h₁l₂ σ) hσ) },
end

variables [decidable_eq α]

/-- The cycle type of a permutation -/
def cycle_type (σ : perm α) : multiset ℕ :=
σ.trunc_cycle_factors.lift (λ l, l.1.map (λ (f : perm α), fintype.card f.support))
  (λ ⟨l₁, h₁l₁, h₂l₁, h₃l₁⟩ ⟨l₂, h₁l₂, h₂l₂, h₃l₂⟩, coe_eq_coe.mpr (perm.map _
  (list_cycles_perm_list_cycles (h₁l₁.trans h₁l₂.symm) h₂l₁ h₂l₂ h₃l₁ h₃l₂)))

lemma two_le_of_mem_cycle_type {σ : perm α} {n : ℕ} (h : n ∈ σ.cycle_type) : 2 ≤ n :=
begin
  rw [cycle_type, ←σ.trunc_cycle_factors.out_eq] at h,
  obtain ⟨τ, hτ, rfl⟩ := list.mem_map.mp h,
  have : τ.support.finite := set.finite.of_fintype _,
  rw ←this.card_to_finset,
  exact (σ.trunc_cycle_factors.out.2.2.1 τ hτ).two_le_card_support this
end

lemma one_lt_of_mem_cycle_type {σ : perm α} {n : ℕ} (h : n ∈ σ.cycle_type) : 1 < n :=
two_le_of_mem_cycle_type h

lemma cycle_type_eq {σ : perm α} (l : list (perm α)) (h0 : l.prod = σ)
  (h1 : ∀ σ : perm α, σ ∈ l → σ.is_cycle) (h2 : l.pairwise disjoint) :
  σ.cycle_type = l.map (λ (f : perm α), fintype.card f.support) :=
by rw [cycle_type, trunc.eq σ.trunc_cycle_factors (trunc.mk ⟨l, h0, h1, h2⟩), trunc.lift_mk]

lemma cycle_type_one : (1 : perm α).cycle_type = 0 :=
cycle_type_eq [] rfl (λ _, false.elim) pairwise.nil

lemma cycle_type_eq_zero {σ : perm α} : σ.cycle_type = 0 ↔ σ = 1 :=
begin
  split,
  { intro h,
    obtain ⟨l, h₁l, h₂l, h₃l⟩ := σ.trunc_cycle_factors.out,
    rw [cycle_type_eq l h₁l h₂l h₃l, coe_eq_zero, map_eq_nil] at h,
    exact h₁l.symm.trans (congr_arg _ h) },
  { exact λ h, by rw [h, cycle_type_one] },
end

lemma card_cycle_type_eq_zero {σ : perm α} : σ.cycle_type.card = 0 ↔ σ = 1 :=
by rw [card_eq_zero, cycle_type_eq_zero]

lemma is_cycle.cycle_type {σ : perm α} (hσ : is_cycle σ) :
  σ.cycle_type = [fintype.card σ.support] :=
cycle_type_eq [σ] (mul_one σ) (λ τ hτ, (congr_arg is_cycle (list.mem_singleton.mp hτ)).mpr hσ)
  (pairwise_singleton disjoint σ)

lemma card_cycle_type_eq_one {σ : perm α} : σ.cycle_type.card = 1 ↔ σ.is_cycle :=
begin
  split,
  { intro hσ,
    obtain ⟨l, h₁l, h₂l, h₃l⟩ := σ.trunc_cycle_factors.out,
    rw [cycle_type_eq l h₁l h₂l h₃l, coe_card, length_map] at hσ,
    obtain ⟨τ, hτ⟩ := length_eq_one.mp hσ,
    rw [←h₁l, hτ, list.prod_singleton],
    apply h₂l,
    rw [hτ, list.mem_singleton] },
  { exact λ hσ, by rw [hσ.cycle_type, coe_card, length_singleton] },
end

lemma disjoint.cycle_type {σ τ : perm α} (h : disjoint σ τ) :
  (σ * τ).cycle_type = σ.cycle_type + τ.cycle_type :=
begin
  obtain ⟨l₁, h₁l₁, h₂l₁, h₃l₁⟩ := σ.trunc_cycle_factors.out,
  obtain ⟨l₂, h₁l₂, h₂l₂, h₃l₂⟩ := τ.trunc_cycle_factors.out,
  rw [cycle_type_eq l₁ h₁l₁ h₂l₁ h₃l₁, cycle_type_eq l₂ h₁l₂ h₂l₂ h₃l₂,
      cycle_type_eq (l₁ ++ l₂) _ _ _, map_append, ←coe_add],
  { rw [prod_append, h₁l₁, h₁l₂] },
  { exact λ f hf, (mem_append.mp hf).elim (h₂l₁ f) (h₂l₂ f) },
  { refine pairwise_append.mpr ⟨h₃l₁, h₃l₂, λ f hf g hg a, by_contra (λ H, _)⟩,
    simp only [exists_prop, set.mem_empty_eq, and_true, set.mem_inter_eq, set.bot_eq_empty,
               ne.def, not_false_iff, perm.mem_support, not_forall, set.inf_eq_inter] at H,
    exact (((congr_arg2 disjoint h₁l₁ h₁l₂).mpr h).def a).elim
      (ne_of_eq_of_ne ((mem_list_cycles_iff h₂l₁ h₃l₁ (h₂l₁ f hf) H.1).1 hf 1).symm H.1)
      (ne_of_eq_of_ne ((mem_list_cycles_iff h₂l₂ h₃l₂ (h₂l₂ g hg) H.2).1 hg 1).symm H.2) }
end

lemma cycle_type_inv (σ : perm α) : σ⁻¹.cycle_type = σ.cycle_type :=
<<<<<<< HEAD
begin
  refine cycle_induction_on _ σ rfl _ _,
  { intros σ hσ,
    rw [hσ.cycle_type, hσ.inv.cycle_type],
    congr' 4,
    simp },
  { intros σ τ hστ hσ hτ,
    rw [mul_inv_rev, hστ.cycle_type, ←hσ, ←hτ, add_comm],
    exact hστ.symm.inv_left.inv_right.cycle_type }
end

lemma sum_cycle_type (σ : perm α) : σ.cycle_type.sum = (fintype.card σ.support) :=
begin
  refine cycle_induction_on _ σ _ _ _,
  { simp [cycle_type_one] },
  { intros σ hσ,
    simp [hσ.cycle_type] },
  { intros σ τ hστ hσ hτ,
    rw [hστ.cycle_type, sum_add, hσ, hτ],
    convert (hστ.card_support_mul (set.finite.of_fintype _)
      (set.finite.of_fintype _) (set.finite.of_fintype _)).symm;
    rw set.finite.card_to_finset }
end
=======
cycle_induction_on (λ τ : perm α, τ⁻¹.cycle_type = τ.cycle_type) σ rfl
  (λ σ hσ, by rw [hσ.cycle_type, hσ.inv.cycle_type, support_inv])
  (λ σ τ hστ hc hσ hτ, by rw [mul_inv_rev, hστ.cycle_type, ←hσ, ←hτ, add_comm,
    disjoint.cycle_type (λ x, or.imp (λ h : τ x = x, inv_eq_iff_eq.mpr h.symm)
    (λ h : σ x = x, inv_eq_iff_eq.mpr h.symm) (hστ x).symm)])

lemma cycle_type_conj {σ τ : perm α} : (τ * σ * τ⁻¹).cycle_type = σ.cycle_type :=
begin
  revert τ,
  apply cycle_induction_on _ σ,
  { intro,
    simp },
  { intros σ hσ τ,
    rw [hσ.cycle_type, hσ.is_cycle_conj.cycle_type, card_support_conj] },
  { intros σ τ hd hc hσ hτ π,
    rw [← conj_mul, hd.cycle_type, disjoint.cycle_type, hσ, hτ],
    intro a,
    apply (hd (π⁻¹ a)).imp _ _;
    { intro h, rw [perm.mul_apply, perm.mul_apply, h, apply_inv_self] } }
end

lemma sum_cycle_type (σ : perm α) : σ.cycle_type.sum = σ.support.card :=
cycle_induction_on (λ τ : perm α, τ.cycle_type.sum = τ.support.card) σ
  (by rw [cycle_type_one, sum_zero, support_one, finset.card_empty])
  (λ σ hσ, by rw [hσ.cycle_type, coe_sum, list.sum_singleton])
  (λ σ τ hστ hc hσ hτ, by rw [hστ.cycle_type, sum_add, hσ, hτ, hστ.card_support_mul])
>>>>>>> 7da83031

lemma sign_of_cycle_type (σ : perm α) :
  sign σ = (σ.cycle_type.map (λ n, -(-1 : units ℤ) ^ n)).prod :=
cycle_induction_on (λ τ : perm α, sign τ = (τ.cycle_type.map (λ n, -(-1 : units ℤ) ^ n)).prod) σ
  (by rw [sign_one, cycle_type_one, map_zero, prod_zero])
<<<<<<< HEAD
  (λ σ hσ, by rw [hσ.sign (set.finite.of_fintype _), hσ.cycle_type, coe_map, coe_prod,
    list.map_singleton, list.prod_singleton, set.finite.card_to_finset])
  (λ σ τ hστ hσ hτ, by rw [sign_mul, hσ, hτ, hστ.cycle_type, map_add, prod_add])
=======
  (λ σ hσ, by rw [hσ.sign, hσ.cycle_type, coe_map, coe_prod,
    list.map_singleton, list.prod_singleton])
  (λ σ τ hστ hc hσ hτ, by rw [sign_mul, hσ, hτ, hστ.cycle_type, map_add, prod_add])
>>>>>>> 7da83031

lemma lcm_cycle_type (σ : perm α) : σ.cycle_type.lcm = order_of σ :=
cycle_induction_on (λ τ : perm α, τ.cycle_type.lcm = order_of τ) σ
  (by rw [cycle_type_one, lcm_zero, order_of_one])
<<<<<<< HEAD
  (λ σ hσ, by rw [hσ.cycle_type, ←singleton_coe, lcm_singleton,
    order_of_is_cycle hσ (set.finite.of_fintype _), set.finite.card_to_finset, nat.normalize_eq])
  (λ σ τ hστ hσ hτ, by rw [hστ.cycle_type, lcm_add, nat.lcm_eq_lcm, hστ.order_of, hσ, hτ])
=======
  (λ σ hσ, by rw [hσ.cycle_type, ←singleton_coe, lcm_singleton, order_of_is_cycle hσ,
    nat.normalize_eq])
  (λ σ τ hστ hc hσ hτ, by rw [hστ.cycle_type, lcm_add, nat.lcm_eq_lcm, hστ.order_of, hσ, hτ])
>>>>>>> 7da83031

lemma dvd_of_mem_cycle_type {σ : perm α} {n : ℕ} (h : n ∈ σ.cycle_type) : n ∣ order_of σ :=
begin
  rw ← lcm_cycle_type,
  exact dvd_lcm h,
end

lemma cycle_type_prime_order {σ : perm α} (hσ : (order_of σ).prime) :
  ∃ n : ℕ, σ.cycle_type = repeat (order_of σ) (n + 1) :=
begin
  rw eq_repeat_of_mem (λ n hn, or_iff_not_imp_left.mp
    (hσ.2 n (dvd_of_mem_cycle_type hn)) (ne_of_gt (one_lt_of_mem_cycle_type hn))),
  use σ.cycle_type.card - 1,
  rw nat.sub_add_cancel,
  rw [nat.succ_le_iff, pos_iff_ne_zero, ne, card_cycle_type_eq_zero],
  rintro rfl,
  rw order_of_one at hσ,
  exact hσ.ne_one rfl,
end

lemma is_cycle_of_prime_order {σ : perm α} (h1 : (order_of σ).prime)
  (h2 : fintype.card σ.support < 2 * (order_of σ)) : σ.is_cycle :=
begin
  obtain ⟨n, hn⟩ := cycle_type_prime_order h1,
  rw [←σ.sum_cycle_type, hn, multiset.sum_repeat, nsmul_eq_mul, nat.cast_id, mul_lt_mul_right
      (order_of_pos σ), nat.succ_lt_succ_iff, nat.lt_succ_iff, nat.le_zero_iff] at h2,
  rw [←card_cycle_type_eq_one, hn, card_repeat, h2],
end

theorem is_conj_of_cycle_type_eq {σ τ : perm α} (h : cycle_type σ = cycle_type τ) : is_conj σ τ :=
begin
  revert τ,
  apply cycle_induction_on _ σ,
  { intros τ h,
    rw [cycle_type_one, eq_comm, cycle_type_eq_zero] at h,
    rw h },
  { intros σ hσ τ hστ,
    have hτ := card_cycle_type_eq_one.2 hσ,
    rw [hστ, card_cycle_type_eq_one] at hτ,
    apply hσ.is_conj hτ,
    rw [hσ.cycle_type, hτ.cycle_type, coe_eq_coe, singleton_perm] at hστ,
    simp only [and_true, eq_self_iff_true] at hστ,
    exact hστ },
  { intros σ τ hστ hσ h1 h2 π hπ,
    obtain ⟨l, rfl, hl1, hl2⟩ := trunc_cycle_factors π,
    rw [hστ.cycle_type, hσ.cycle_type, cycle_type_eq _ rfl hl1 hl2] at hπ,
    have h : σ.support.card ∈ map (finset.card ∘ perm.support) l,
    { rw [← multiset.mem_coe, ← hπ],
      simp },
    obtain ⟨σ', hσ'l, hσ'⟩ := list.mem_map.1 h,
    rw [(list.perm_cons_erase hσ'l).prod_eq' (hl2.imp (λ _ _, disjoint.mul_comm)), list.prod_cons],
    refine hστ.is_conj_mul (h1 _) (h2 _) _,
    { simp only [hσ.cycle_type, (hl1 _ hσ'l).cycle_type, ←hσ'] },
    { rw [← coe_map, coe_eq_coe.2 (list.perm_cons_erase hσ'l), singleton_add, ← cons_coe,
        multiset.map_cons, hσ', cons_inj_right, coe_map] at hπ,
      rw [hπ, cycle_type_eq (l.erase σ') rfl (λ f hf, hl1 f (list.erase_subset _ _ hf))
        (list.pairwise_of_sublist (list.erase_sublist _ _) hl2)] },
    { refine disjoint_prod_list_of_disjoint (λ g hg, list.rel_of_pairwise_cons _ hg),
      refine (list.perm.pairwise_iff _ (list.perm_cons_erase hσ'l).symm).2 hl2,
      exact (λ _ _, disjoint.symm) } }
end

theorem is_conj_iff_cycle_type_eq {σ τ : perm α} :
  is_conj σ τ ↔ σ.cycle_type = τ.cycle_type :=
⟨λ h, begin
  obtain ⟨π, rfl⟩ := is_conj_iff.1 h,
  rw cycle_type_conj,
end, is_conj_of_cycle_type_eq⟩

end cycle_type

lemma is_cycle_of_prime_order' {σ : perm α} (h1 : (order_of σ).prime)
  (h2 : fintype.card α < 2 * (order_of σ)) : σ.is_cycle :=
begin
  classical,
  refine is_cycle_of_prime_order h1 (lt_of_le_of_lt _ h2),
  convert fintype.card_subtype_le _,
  exact support.decidable_pred
end

lemma is_cycle_of_prime_order'' {σ : perm α} (h1 : (fintype.card α).prime)
  (h2 : order_of σ = fintype.card α) : σ.is_cycle :=
is_cycle_of_prime_order' ((congr_arg nat.prime h2).mpr h1)
begin
  classical,
  rw [←one_mul (fintype.card α), ←h2, mul_lt_mul_right (order_of_pos σ)],
  exact one_lt_two,
end

lemma subgroup_eq_top_of_swap_mem [decidable_eq α] {H : subgroup (perm α)}
  [d : decidable_pred (∈ H)] {τ : perm α} (h0 : (fintype.card α).prime)
  (h1 : fintype.card α ∣ fintype.card H) (h2 : τ ∈ H) (h3 : is_swap τ) :
  H = ⊤ :=
begin
  haveI : fact (fintype.card α).prime := ⟨h0⟩,
  obtain ⟨σ, hσ⟩ := sylow.exists_prime_order_of_dvd_card (fintype.card α) h1,
  have hσ1 : order_of (σ : perm α) = fintype.card α := (order_of_subgroup σ).trans hσ,
  have hσ2 : is_cycle ↑σ := is_cycle_of_prime_order'' h0 hσ1,
  have hσ3 : (σ : perm α).support = ⊤,
  { have hs : (σ : perm α).support.finite := set.finite.of_fintype _,
    rw [set.top_eq_univ, ←finset.coe_univ, ←hs.coe_to_finset, finset.coe_inj],
    exact (finset.eq_univ_of_card (hs.to_finset) ((order_of_is_cycle hσ2 hs).symm.trans hσ1)) },
  have hσ4 : subgroup.closure {↑σ, τ} = ⊤ := closure_prime_cycle_swap h0 hσ2 hσ3 h3,
  rw [eq_top_iff, ←hσ4, subgroup.closure_le, set.insert_subset, set.singleton_subset_iff],
  exact ⟨subtype.mem σ, h2⟩,
end

section partition

variables [decidable_eq α]

/-- The partition corresponding to a permutation -/
def partition (σ : perm α) : partition (fintype.card α) :=
{ parts := σ.cycle_type + repeat 1 (fintype.card α - fintype.card σ.support),
  parts_pos := λ n hn,
  begin
    cases mem_add.mp hn with hn hn,
    { exact zero_lt_one.trans (one_lt_of_mem_cycle_type hn) },
    { exact lt_of_lt_of_le zero_lt_one (ge_of_eq (multiset.eq_of_mem_repeat hn)) },
  end,
  parts_sum := by { rw [sum_add, sum_cycle_type, multiset.sum_repeat, nsmul_eq_mul,
    nat.cast_id, mul_one, nat.add_sub_cancel'],
    convert fintype.card_subtype_le _,
    exact support.decidable_pred } }

lemma parts_partition {σ : perm α} :
  σ.partition.parts = σ.cycle_type + repeat 1 (fintype.card α - σ.support.card) := rfl

lemma filter_parts_partition_eq_cycle_type {σ : perm α} :
  (partition σ).parts.filter (λ n, 2 ≤ n) = σ.cycle_type :=
begin
  rw [parts_partition, filter_add, multiset.filter_eq_self.2 (λ _, two_le_of_mem_cycle_type),
    multiset.filter_eq_nil.2 (λ a h, _), add_zero],
  rw multiset.eq_of_mem_repeat h,
  dec_trivial
end

lemma partition_eq_of_is_conj {σ τ : perm α} :
  is_conj σ τ ↔ σ.partition = τ.partition :=
begin
  rw [is_conj_iff_cycle_type_eq],
  refine ⟨λ h, _, λ h, _⟩,
  { rw [partition.ext_iff, parts_partition, parts_partition,
      ← sum_cycle_type, ← sum_cycle_type, h] },
  { rw [← filter_parts_partition_eq_cycle_type, ← filter_parts_partition_eq_cycle_type, h] }
end

end partition

/-!
### 3-cycles
-/

/-- A three-cycle is a cycle of length 3. -/
def is_three_cycle [decidable_eq α] (σ : perm α) : Prop := σ.cycle_type = {3}

namespace is_three_cycle

variables [decidable_eq α] {σ : perm α}

lemma cycle_type (h : is_three_cycle σ) : σ.cycle_type = {3} := h

lemma card_support (h : is_three_cycle σ) : fintype.card σ.support = 3 :=
by rw [←sum_cycle_type, h.cycle_type, singleton_eq_singleton, multiset.sum_cons, sum_zero]

lemma _root_.card_support_eq_three_iff : fintype.card σ.support = 3 ↔ σ.is_three_cycle :=
begin
  refine ⟨λ h, _, is_three_cycle.card_support⟩,
  by_cases h0 : σ.cycle_type = 0,
  { rw [←sum_cycle_type, h0, sum_zero] at h,
    exact (ne_of_lt zero_lt_three h).elim },
  obtain ⟨n, hn⟩ := exists_mem_of_ne_zero h0,
  by_cases h1 : σ.cycle_type.erase n = 0,
  { rw [←sum_cycle_type, ←cons_erase hn, h1, multiset.sum_singleton] at h,
    rw [is_three_cycle, ←cons_erase hn, h1, h, singleton_eq_singleton] },
  obtain ⟨m, hm⟩ := exists_mem_of_ne_zero h1,
  rw [←sum_cycle_type, ←cons_erase hn, ←cons_erase hm, multiset.sum_cons, multiset.sum_cons] at h,
  linarith [two_le_of_mem_cycle_type hn, two_le_of_mem_cycle_type (mem_of_mem_erase hm)],
end

lemma is_cycle (h : is_three_cycle σ) : is_cycle σ :=
by rw [←card_cycle_type_eq_one, h.cycle_type, singleton_eq_singleton, card_singleton]

lemma sign (h : is_three_cycle σ) : sign σ = 1 :=
begin
  rw [sign_of_cycle_type, h.cycle_type],
  refl,
end

lemma inv {f : perm α} (h : is_three_cycle f) : is_three_cycle (f⁻¹) :=
by rwa [is_three_cycle, cycle_type_inv]

@[simp] lemma inv_iff {f : perm α} : is_three_cycle (f⁻¹) ↔ is_three_cycle f :=
⟨by { rw ← inv_inv f, apply inv }, inv⟩

end is_three_cycle

section
variable [decidable_eq α]

lemma is_three_cycle_swap_mul_swap_same
  {a b c : α} (ab : a ≠ b) (ac : a ≠ c) (bc : b ≠ c) :
  is_three_cycle (swap a b * swap a c) :=
begin
  suffices h : support (swap a b * swap a c) = {a, b, c},
  { simp_rw [←card_support_eq_three_iff, h],
    simp [ab, ac, bc] },
  rw [swap_comm, support_swap_mul_swap],
  { ext,
    simp [or.left_comm] },
  { simp [ab.symm, bc, ac] }
end

open subgroup

lemma swap_mul_swap_same_mem_closure_three_cycles
  {a b c : α} (ab : a ≠ b) (ac : a ≠ c) :
  (swap a b * swap a c) ∈ closure {σ : perm α | is_three_cycle σ } :=
begin
  by_cases bc : b = c,
  { subst bc,
    simp [one_mem] },
  exact subset_closure (is_three_cycle_swap_mul_swap_same ab ac bc)
end

lemma is_swap.mul_mem_closure_three_cycles {σ τ : perm α}
  (hσ : is_swap σ) (hτ : is_swap τ) :
  σ * τ ∈ closure {σ : perm α | is_three_cycle σ } :=
begin
  obtain ⟨a, b, ab, rfl⟩ := hσ,
  obtain ⟨c, d, cd, rfl⟩ := hτ,
  by_cases ac : a = c,
  { subst ac,
    exact swap_mul_swap_same_mem_closure_three_cycles ab cd },
  have h' : swap a b * swap c d = swap a b * swap a c * (swap c a * swap c d),
  { simp [swap_comm c a, mul_assoc] },
  rw h',
  exact mul_mem _ (swap_mul_swap_same_mem_closure_three_cycles ab ac)
    (swap_mul_swap_same_mem_closure_three_cycles (ne.symm ac) cd),
end

end

end equiv.perm<|MERGE_RESOLUTION|>--- conflicted
+++ resolved
@@ -158,7 +158,6 @@
 end
 
 lemma cycle_type_inv (σ : perm α) : σ⁻¹.cycle_type = σ.cycle_type :=
-<<<<<<< HEAD
 begin
   refine cycle_induction_on _ σ rfl _ _,
   { intros σ hσ,
@@ -169,25 +168,6 @@
     rw [mul_inv_rev, hστ.cycle_type, ←hσ, ←hτ, add_comm],
     exact hστ.symm.inv_left.inv_right.cycle_type }
 end
-
-lemma sum_cycle_type (σ : perm α) : σ.cycle_type.sum = (fintype.card σ.support) :=
-begin
-  refine cycle_induction_on _ σ _ _ _,
-  { simp [cycle_type_one] },
-  { intros σ hσ,
-    simp [hσ.cycle_type] },
-  { intros σ τ hστ hσ hτ,
-    rw [hστ.cycle_type, sum_add, hσ, hτ],
-    convert (hστ.card_support_mul (set.finite.of_fintype _)
-      (set.finite.of_fintype _) (set.finite.of_fintype _)).symm;
-    rw set.finite.card_to_finset }
-end
-=======
-cycle_induction_on (λ τ : perm α, τ⁻¹.cycle_type = τ.cycle_type) σ rfl
-  (λ σ hσ, by rw [hσ.cycle_type, hσ.inv.cycle_type, support_inv])
-  (λ σ τ hστ hc hσ hτ, by rw [mul_inv_rev, hστ.cycle_type, ←hσ, ←hτ, add_comm,
-    disjoint.cycle_type (λ x, or.imp (λ h : τ x = x, inv_eq_iff_eq.mpr h.symm)
-    (λ h : σ x = x, inv_eq_iff_eq.mpr h.symm) (hστ x).symm)])
 
 lemma cycle_type_conj {σ τ : perm α} : (τ * σ * τ⁻¹).cycle_type = σ.cycle_type :=
 begin
@@ -204,39 +184,33 @@
     { intro h, rw [perm.mul_apply, perm.mul_apply, h, apply_inv_self] } }
 end
 
-lemma sum_cycle_type (σ : perm α) : σ.cycle_type.sum = σ.support.card :=
-cycle_induction_on (λ τ : perm α, τ.cycle_type.sum = τ.support.card) σ
-  (by rw [cycle_type_one, sum_zero, support_one, finset.card_empty])
-  (λ σ hσ, by rw [hσ.cycle_type, coe_sum, list.sum_singleton])
-  (λ σ τ hστ hc hσ hτ, by rw [hστ.cycle_type, sum_add, hσ, hτ, hστ.card_support_mul])
->>>>>>> 7da83031
+lemma sum_cycle_type (σ : perm α) : σ.cycle_type.sum = (fintype.card σ.support) :=
+begin
+  refine cycle_induction_on _ σ _ _ _,
+  { simp [cycle_type_one] },
+  { intros σ hσ,
+    simp [hσ.cycle_type] },
+  { intros σ τ hστ hσ hτ,
+    rw [hστ.cycle_type, sum_add, hσ, hτ],
+    convert (hστ.card_support_mul (set.finite.of_fintype _)
+      (set.finite.of_fintype _) (set.finite.of_fintype _)).symm;
+    rw set.finite.card_to_finset }
+end
 
 lemma sign_of_cycle_type (σ : perm α) :
   sign σ = (σ.cycle_type.map (λ n, -(-1 : units ℤ) ^ n)).prod :=
 cycle_induction_on (λ τ : perm α, sign τ = (τ.cycle_type.map (λ n, -(-1 : units ℤ) ^ n)).prod) σ
   (by rw [sign_one, cycle_type_one, map_zero, prod_zero])
-<<<<<<< HEAD
   (λ σ hσ, by rw [hσ.sign (set.finite.of_fintype _), hσ.cycle_type, coe_map, coe_prod,
     list.map_singleton, list.prod_singleton, set.finite.card_to_finset])
   (λ σ τ hστ hσ hτ, by rw [sign_mul, hσ, hτ, hστ.cycle_type, map_add, prod_add])
-=======
-  (λ σ hσ, by rw [hσ.sign, hσ.cycle_type, coe_map, coe_prod,
-    list.map_singleton, list.prod_singleton])
-  (λ σ τ hστ hc hσ hτ, by rw [sign_mul, hσ, hτ, hστ.cycle_type, map_add, prod_add])
->>>>>>> 7da83031
 
 lemma lcm_cycle_type (σ : perm α) : σ.cycle_type.lcm = order_of σ :=
 cycle_induction_on (λ τ : perm α, τ.cycle_type.lcm = order_of τ) σ
   (by rw [cycle_type_one, lcm_zero, order_of_one])
-<<<<<<< HEAD
   (λ σ hσ, by rw [hσ.cycle_type, ←singleton_coe, lcm_singleton,
     order_of_is_cycle hσ (set.finite.of_fintype _), set.finite.card_to_finset, nat.normalize_eq])
   (λ σ τ hστ hσ hτ, by rw [hστ.cycle_type, lcm_add, nat.lcm_eq_lcm, hστ.order_of, hσ, hτ])
-=======
-  (λ σ hσ, by rw [hσ.cycle_type, ←singleton_coe, lcm_singleton, order_of_is_cycle hσ,
-    nat.normalize_eq])
-  (λ σ τ hστ hc hσ hτ, by rw [hστ.cycle_type, lcm_add, nat.lcm_eq_lcm, hστ.order_of, hσ, hτ])
->>>>>>> 7da83031
 
 lemma dvd_of_mem_cycle_type {σ : perm α} {n : ℕ} (h : n ∈ σ.cycle_type) : n ∣ order_of σ :=
 begin
