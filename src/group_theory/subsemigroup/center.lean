--- conflicted
+++ resolved
@@ -132,18 +132,12 @@
 
 @[to_additive] lemma mem_center_iff {z : M} : z ∈ center M ↔ ∀ g, g * z = z * g := iff.rfl
 
-<<<<<<< HEAD
-=======
 @[to_additive]
->>>>>>> df9683ca
 instance decidable_mem_center [decidable_eq M] [fintype M] : decidable_pred (∈ center M) :=
 λ _, decidable_of_iff' _ mem_center_iff
 
 /-- The center of a semigroup is commutative. -/
-<<<<<<< HEAD
-=======
 @[to_additive "The center of an additive semigroup is commutative."]
->>>>>>> df9683ca
 instance : comm_semigroup (center M) :=
 { mul_comm := λ a b, subtype.ext $ b.prop _,
   .. mul_mem_class.to_semigroup (center M) }
@@ -153,11 +147,7 @@
 section
 variables (M) [comm_semigroup M]
 
-<<<<<<< HEAD
-@[simp] lemma center_eq_top : center M = ⊤ :=
-=======
 @[to_additive, simp] lemma center_eq_top : center M = ⊤ :=
->>>>>>> df9683ca
 set_like.coe_injective (set.center_eq_univ M)
 
 end
