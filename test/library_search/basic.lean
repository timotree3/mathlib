--- conflicted
+++ resolved
@@ -104,44 +104,6 @@
 example {a b c : ℕ} (h₁ : a ∣ c) (h₂ : a ∣ b + c) : a ∣ b :=
 by library_search -- says `exact (nat.dvd_add_left h₁).mp h₂`
 
-<<<<<<< HEAD
--- We have control of how `library_search` uses `solve_by_elim`.
-
--- In particular, we can add extra lemmas to the `solve_by_elim` step
--- (i.e. for `library_search` to use to attempt to discharge subgoals
--- after successfully applying a lemma from the library.)
-example {a b c d: nat} (h₁ : a < c) (h₂ : b < d) : max (c + d) (a + b) = (c + d) :=
-begin
-  library_search [add_lt_add], -- Says: `exact max_eq_left_of_lt (add_lt_add h₁ h₂)`
-end
-
--- We can also use attributes:
-meta def ex_attr : user_attribute := {
-  name := `ex,
-  descr := "A lemma that should be applied by `library_search` when discharging subgoals."
-}
-
-run_cmd attribute.register ``ex_attr
-
-attribute [ex] add_lt_add
-
-example {a b c d: nat} (h₁ : a < c) (h₂ : b < d) : max (c + d) (a + b) = (c + d) :=
-begin
-  -- suggest with ex,
-  library_search with ex, -- Says: `exact max_eq_left_of_lt (add_lt_add h₁ h₂)`
-end
-
-example (a b : ℕ) (h : 0 < b) : (a * b) / b = a :=
-by library_search -- Says: `exact nat.mul_div_left a h`
-
-example (a b : ℕ) (h : b ≠ 0) : (a * b) / b = a :=
-begin
-  success_if_fail { library_search },
-  library_search [nat.pos_iff_ne_zero.mpr],
-end
-
-=======
->>>>>>> 1dd69d30
 -- Checking examples from issue #2220
 example {α : Sort*} (h : empty) : α :=
 by library_search
